#!/bin/bash

# Fast fail the script on failures.
set -e

# Use the version of Dart SDK from the Flutter repository instead of whatever
# version is in the PATH.
export PATH="../flutter/bin/cache/dart-sdk/bin:$PATH"

echo "Path to dart is:"
which dart

echo "Using Dart version:"
dart --version

../flutter/bin/flutter packages get

echo "Extract Dart snippets from the markdown documentation."
dart tool/extract.dart

echo "Analyzing the extracted Dart libraries."

../flutter/bin/flutter analyze example/*.dart

echo "Check formatting of the extracted Dart libraries."

FMT_RESULT=`dartfmt -n example/*.dart 2>&1`
FMT_CODE=$?
if [ $FMT_CODE -ne 0 ]; then
  echo "dartfmt exits with the following exit code: ${FMT_CODE}"
  echo "${FMT_RESULT}"
  exit 1
elif [ "${FMT_RESULT}" = "" ]; then
  echo "No formatting errors!"
else
  echo "There are formatting errors in the following files:"
  echo ""
  for FILE in $FMT_RESULT; do
    echo "===== $FILE ====="
    cp "$FILE"{,.expected}
    dartfmt -w "$FILE.expected" &> /dev/null
    echo "----- expected format -----"
    cat "$FILE.expected"
    echo "----- current format -----"
    cat "$FILE"
    echo "----- diff -----"
    echo "`diff "$FILE.expected" "$FILE"`"
    echo "===== /end $FILE ====="
    rm "$FILE.expected"
    echo ""
  done
  exit 1
fi

echo "Install jekyll."
gem install bundler
bundle install

echo "Building site."
bundle exec jekyll build

<<<<<<< HEAD
echo "Validating all links."
# Note: We are excluding all links starting with developer.apple.com, as the
#       Apple server seems to reject these from Travis with 'SSL connect error'
bundle exec htmlproofer --empty-alt-ignore _site --url-ignore "#","/developer.apple.com/"

# TODO: deploy to a personal staging site, based on github ID, when not
#       merging into master

if [ "$TRAVIS_PULL_REQUEST" = "false" ]; then
  if [ "$TRAVIS_BRANCH" = "master" ]; then
    echo "Deploying to Firebase."

    npm install --global firebase-tools@3.0.0
    firebase -P sweltering-fire-2088 --token "$FIREBASE_TOKEN" deploy
  fi
=======
if [ "$TRAVIS_EVENT_TYPE" = "push" ] && [ "$TRAVIS_BRANCH" = "master" ]; then
  # Deploy pushes to master to Firebase hosting.
  # TODO: deploy to a personal staging site, based on github ID, when not
  #       merging into master
  echo "Deploying to Firebase."
  npm install --global firebase-tools@3.0.0
  firebase -P sweltering-fire-2088 --token "$FIREBASE_TOKEN" deploy
>>>>>>> 545fcfd7
fi<|MERGE_RESOLUTION|>--- conflicted
+++ resolved
@@ -59,23 +59,11 @@
 echo "Building site."
 bundle exec jekyll build
 
-<<<<<<< HEAD
 echo "Validating all links."
 # Note: We are excluding all links starting with developer.apple.com, as the
 #       Apple server seems to reject these from Travis with 'SSL connect error'
 bundle exec htmlproofer --empty-alt-ignore _site --url-ignore "#","/developer.apple.com/"
 
-# TODO: deploy to a personal staging site, based on github ID, when not
-#       merging into master
-
-if [ "$TRAVIS_PULL_REQUEST" = "false" ]; then
-  if [ "$TRAVIS_BRANCH" = "master" ]; then
-    echo "Deploying to Firebase."
-
-    npm install --global firebase-tools@3.0.0
-    firebase -P sweltering-fire-2088 --token "$FIREBASE_TOKEN" deploy
-  fi
-=======
 if [ "$TRAVIS_EVENT_TYPE" = "push" ] && [ "$TRAVIS_BRANCH" = "master" ]; then
   # Deploy pushes to master to Firebase hosting.
   # TODO: deploy to a personal staging site, based on github ID, when not
@@ -83,5 +71,4 @@
   echo "Deploying to Firebase."
   npm install --global firebase-tools@3.0.0
   firebase -P sweltering-fire-2088 --token "$FIREBASE_TOKEN" deploy
->>>>>>> 545fcfd7
 fi