#!/bin/bash

# Fast fail the script on failures.
set -e

ROOT=$(pwd)
TEST=1

while [[ "$1" == -* ]]; do
  case "$1" in
    --filter)          shift; FILTER="$1"; shift;;
    --refresh|-r)      REFRESH=1; shift;;
    --no-test)         TEST=; shift;;
    --help|-h)         echo ""
                       echo "Analyze and test examples."
                       echo ""
                       echo "Usage: $(basename $0) [options]"
                       echo ""
                       echo "  -r, --refresh  Refresh code excerpts"
                       echo "      --filter   Filter examples by glob pattern"
                       echo "      --no-test  Don't run tests"
                       echo "  -h, --help     Print this usage information"
                       echo "";
                       exit 0;;
    *)                 echo "Unrecognized option: $1. Use --help for usage."; exit 0;;
  esac
done


# Write errors to stderr
function error() {
  echo $'\n'"ERROR: $@" 1>&2
}


echo "=> Using Dart version:"
dart --version

echo "=> Using Flutter version:"
flutter --version

if [[ $REFRESH ]]; then
  echo "=> Refreshing code excerpts..."
  (
<<<<<<< HEAD
    commitHash=`git reflog -n1 --format='%h'`
    git add .
    git commit -m "Temporary add /doc"
    set -x;
=======
    set -x
>>>>>>> 7ccd2f04
    tool/refresh-code-excerpts.sh --keep-dart-tool
    git reset --soft $commitHash
  ) || (
<<<<<<< HEAD
    git --no-pager diff
    echo "=> ERROR: some code excerpts were not refreshed!";
=======
    echo "=> ERROR: some code excerpts were not refreshed!"
>>>>>>> 7ccd2f04
    exit 1
  )
fi


function check_formatting() {
  # Read files one line at a time, in case there are spaces in the names.
  local fmt_result=()
  IFS=$'\n' fmt_result=($(dart format "$@" 2>&1))
  local fmt_code=$?

  if [[ "$fmt_code" != 0 ]]; then
    error "=> dart format exited with the following exit code: $fmt_code"
    error "${fmt_result[@]}"
    exit 1
  elif [[ "$fmt_code" == 0 ]]; then
    echo "=> No formatting errors!"
  else
    pushd $@
    error "=> There are formatting errors in the following files:"$'\n'
    for file in "${fmt_result[@]}"; do
      error "===== $file ====="
      cp "$file" "$file.expected"
      "$dartfmt" -w "$file.expected" &> /dev/null
      error "----- expected format -----"
      cat "$file.expected" 1>&2
      error "----- current format -----"
      cat "$file" 1>&2
      error "----- diff -----"
      diff "$file.expected" "$file" 1>&2
      error "===== /end $file ====="$'\n'
      rm "$file.expected"
    done
    popd
    return 1
  fi
}

# Extract snippets, analyze and check formatting
# Null safety flag set
EXAMPLE_ROOT="examples"
echo "=> ANALYZING and testing apps in $EXAMPLE_ROOT/*"

for sample in $EXAMPLE_ROOT/*/*{,/*}; do

  # Does it have a pubspec?
  if [[ -d "$sample" && -e "$sample/pubspec.yaml" ]]; then

    # Does it match our filter?
    if [[ -n "$FILTER" && ! $sample =~ $FILTER ]]; then
      echo "=> Example: $sample - skipped because of filter"
      continue
    
    # Skip submodules
    elif [[ "$(cd $sample; git rev-parse --show-superproject-working-tree)" ]]; then
      echo "=> Example: $sample - skipped because it's in a submodule."
      continue
    
    else
      echo "=> Example: $sample"
    fi

    # Only hydrate the sample if we're going to test it.
    if [[ -n $TEST && -d "$sample/test" ]]; then
      (
        set -x
        cd $ROOT
        flutter create --no-overwrite $sample
        rm -rf $sample/integration_test # Remove unneeded integration test stubs.
      )
    fi

    (
      set -x
      cd $sample
      flutter pub get
      flutter analyze .
    )

    if [[ -n $TEST && -d "$sample/test" ]]; then
      (
        cd $sample
        set -x
        echo "=> Running tests..."
        flutter test
      )
    elif [[ -n $TEST ]]; then
      echo "=> Sample has no tests"
    fi
    echo ""
  fi
done<|MERGE_RESOLUTION|>--- conflicted
+++ resolved
@@ -42,23 +42,15 @@
 if [[ $REFRESH ]]; then
   echo "=> Refreshing code excerpts..."
   (
-<<<<<<< HEAD
     commitHash=`git reflog -n1 --format='%h'`
     git add .
     git commit -m "Temporary add /doc"
-    set -x;
-=======
     set -x
->>>>>>> 7ccd2f04
     tool/refresh-code-excerpts.sh --keep-dart-tool
     git reset --soft $commitHash
   ) || (
-<<<<<<< HEAD
     git --no-pager diff
-    echo "=> ERROR: some code excerpts were not refreshed!";
-=======
     echo "=> ERROR: some code excerpts were not refreshed!"
->>>>>>> 7ccd2f04
     exit 1
   )
 fi
