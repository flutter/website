import 'dart:io';

import 'package:path/path.dart' as p;

/// Extract Dart snippets from the markdown documentation.
void main(List<String> args) {
  // Validate our cwd.
  if (!new File('pubspec.yaml').existsSync()) {
    print('This tool must be run from the project root.');
    exit(1);
  }

  // Remove any previously generated files.
  clean();

  // Traverse all markdown files in the repository.
  int extractCount = 0;
<<<<<<< HEAD
  Iterable<FileSystemEntity> files = Directory.current.listSync().where(
      (FileSystemEntity entity) =>
          entity is File && entity.path.endsWith('.md'));
=======
  Iterable<FileSystemEntity> files = Directory.current
      .listSync(recursive: true)
      .where((FileSystemEntity entity) => entity is File && entity.path.endsWith('.md') && !entity.path.contains('README.md'));
>>>>>>> 128bf055
  files.forEach((FileSystemEntity file) => extractCount += _processFile(file));
  print('\n$extractCount code snippets extracted.');
}

int _processFile(File file) {
  String name = p.basename(file.path);
  print(name);

  // Look for ```dart sections.
  String source = file.readAsStringSync();
  List<String> lines =
      source.split('\n').map((String line) => line.trimRight()).toList();

  int index = 1;
  int count = 0;

  String lastComment;

  while (index < lines.length) {
    // Look for ```dart sections.
    if (lines[index].trim().startsWith('```dart') && lastComment?.trim() != 'skip') {
      int startIndex = index + 1;
      index++;
      while (index < lines.length && !lines[index].trim().startsWith('```')) {
        index++;
      }
      _extractSnippet(
          name, ++count, startIndex, lines.sublist(startIndex, index),
          includeSource: lastComment);
    } else if (lines[index].trim().startsWith('<!--')) {
      // Look for <!-- comment sections.
      int startIndex = index;
      while (!lines[index].trim().endsWith('-->')) {
        index++;
      }

      lastComment = lines.sublist(startIndex, index + 1).join('\n');
      lastComment = lastComment.substring(4);
      if (lines[startIndex].trim() == '<!--') {
        // remove the first \n
        lastComment = lastComment.substring(1);
      }
      lastComment = lastComment.substring(0, lastComment.length - 3);
    } else {
      lastComment = null;
    }

    index++;
  }

  return count;
}

void _extractSnippet(
    String filename, int snippet, int startLine, List<String> lines,
    {String includeSource}) {
  bool hasImport = lines.any((String line) => line.trim().startsWith('import '));
  String path = 'example/${filename.replaceAll('-', '_').replaceAll('.', '_')}_'
      '$snippet.dart';

  String source = '// Extracted from $filename, line $startLine.\n';

  if (!hasImport) {
    source += "import 'package:flutter/material.dart';\n\n";
  }

  if (includeSource != null) {
    source += "$includeSource\n";
  }

  source += '${lines.join('\n')}\n';

  source = _removeMarkup(source);

  new File(path).writeAsStringSync(source);
  print('  ${lines.length} line snippet ==> $path');
}

String _removeMarkup(String source) {
  List<String> tags = ['strike', 'highlight', 'note', 'red'];

  tags.forEach((String tag) {
    source = source.replaceAll('\[\[$tag\]\]', '');
    source = source.replaceAll('\[\[/$tag\]\]', '');
  });
  return source;
}

void clean() {
  var exampleDir = new Directory('example');
  if (!exampleDir.existsSync()) {
    exampleDir.createSync();
  }
  Iterable<File> files = exampleDir.listSync().where(
      (FileSystemEntity entity) =>
          entity is File && entity.path.endsWith('.dart'));
  files.forEach((File file) => file.deleteSync());
}<|MERGE_RESOLUTION|>--- conflicted
+++ resolved
@@ -15,15 +15,12 @@
 
   // Traverse all markdown files in the repository.
   int extractCount = 0;
-<<<<<<< HEAD
-  Iterable<FileSystemEntity> files = Directory.current.listSync().where(
-      (FileSystemEntity entity) =>
-          entity is File && entity.path.endsWith('.md'));
-=======
   Iterable<FileSystemEntity> files = Directory.current
       .listSync(recursive: true)
-      .where((FileSystemEntity entity) => entity is File && entity.path.endsWith('.md') && !entity.path.contains('README.md'));
->>>>>>> 128bf055
+      .where((FileSystemEntity entity) =>
+          entity is File &&
+          entity.path.endsWith('.md') &&
+          !entity.path.contains('README.md'));
   files.forEach((FileSystemEntity file) => extractCount += _processFile(file));
   print('\n$extractCount code snippets extracted.');
 }
@@ -34,8 +31,7 @@
 
   // Look for ```dart sections.
   String source = file.readAsStringSync();
-  List<String> lines =
-      source.split('\n').map((String line) => line.trimRight()).toList();
+  List<String> lines = source.split('\n');
 
   int index = 1;
   int count = 0;
@@ -44,7 +40,8 @@
 
   while (index < lines.length) {
     // Look for ```dart sections.
-    if (lines[index].trim().startsWith('```dart') && lastComment?.trim() != 'skip') {
+    if (lines[index].trim().startsWith('```dart') &&
+        lastComment?.trim() != 'skip') {
       int startIndex = index + 1;
       index++;
       while (index < lines.length && !lines[index].trim().startsWith('```')) {
@@ -80,7 +77,8 @@
 void _extractSnippet(
     String filename, int snippet, int startLine, List<String> lines,
     {String includeSource}) {
-  bool hasImport = lines.any((String line) => line.trim().startsWith('import '));
+  bool hasImport =
+      lines.any((String line) => line.trim().startsWith('import '));
   String path = 'example/${filename.replaceAll('-', '_').replaceAll('.', '_')}_'
       '$snippet.dart';
 
