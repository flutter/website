---
layout: page
title: Debugging Flutter Apps

permalink: /debugging/
---

There are a wide variety of tools and features to help debug Flutter
applications.

* TOC Placeholder
{:toc}

## The Dart Analyzer

Before running your applications, test your code with `flutter analyze`. This
tool (which is a wrapper around the `dartanalyzer` tool) will analyze your code
and help you find possible mistakes. If you're using the
[Flutter plugin for IntelliJ](/intellij-ide/), this is already happening for you.

The Dart analyzer makes heavy use of type annotations that you put in
your code to help track problems down. You are encouraged to use them
everywhere (avoiding `var`, untyped arguments, untyped list literals,
etc) as this is the quickest and least paintful way of tracking down
problems.

## Dart Observatory (statement-level single-stepping debugger and profiler)

If you started your application using `flutter run`, then,
while it is running, you can open the Web page at the Observatory URL printed
to the console (e.g., `Observatory listening on http://127.0.0.1:8100/`), to
connect to your application directly with a statement-level single-stepping
debugger. If you're using IntelliJ, you can also debug your application using
its built-in debugger.

Observatory also supports profiling, examining the heap, etc. For more
information on Observatory, see
[Observatory's documentation](https://dart-lang.github.io/observatory/).

If you use Observatory for profiling, make sure to run your
application in profile mode, by passing `--profile` to the `flutter
run` command. Otherwise, the main thing that will appear on your
profile will be the debug asserts verifying the framework's various
invariants (see "Debug mode assertions" below).

### `debugger()` statement

When using the Dart Observatory (or another Dart debugger, such as the
debugger in the IntelliJ IDE), you can insert programmatic breakpoints
using the `debugger()` statement. To use this, you have to put `import
'dart:developer';` at the top of the relevant file.

The `debugger()` statement takes an optional `when` argument which you
can specify to only break when a certain condition is true, as in:

<!-- import 'dart:developer'; -->
<!-- skip -->
```dart
void someFunction(double offset) {
  debugger(when: offset > 30.0);
  // ...
}
```

## `print` and `debugPrint` with `flutter logs`

The Dart `print()` function will output to the system console, which
you can view using `flutter logs` (which is basically a wrapper around
`adb logcat`).

If you output too much at once, then Android sometimes discards some
log lines. To avoid this, you can use `debugPrint()`, from Flutter's
`services` library. This is a wrapper around `print` which throttles
the output to a level that avoids being dropped by Android's kernel.

Many classes in the Flutter framework have useful `toString`
implementations. By convention, these output a single line usually
including the `runtimeType` of the object, typically in the form
`ClassName(more information about this instance...)`. Some classes
that are used in trees also have `toStringDeep`, which returns a
multiline description of the entire subtree from that point. Some
classes that have particularly ~~verbose~~ helpful `toString`
implementations have a corresponding `toStringShort` which returns
only the type or some other very brief (one or two word) description
of the object.

## Debug mode assertions

During development, you are highly encouraged to use Flutter's "debug"
mode, sometimes referred to as "checked" mode. This is the default if
you use `flutter run`. In this mode, the Dart `assert` statement is
enabled, and the Flutter framework uses this to perform many runtime
checks verifying that invariants aren't being violated.

When an invariant is violated, it is reported to the console, with
some context information to help with tracking down the source of the
problem.

To turn off debug mode, and use release mode, run your application
using `flutter run --release`. This also turns off the Observatory
debugger. An in-between mode that turns off all the debugging aids
_except_ the Observatory, known as "profile mode", is available also,
using `--profile` instead of `--release`.

## Dumping the application state

Each layer of the Flutter framework provides a function to dump its
current state to the console (using `debugPrint`).

### Widget layer

To dump the state of the Widgets library, call
[`debugDumpApp()`](https://docs.flutter.io/flutter/widgets/debugDumpApp.html).
You can call this more or less any time that the application is not in
the middle of running a build phase (i.e. anywhere not inside a
`build()` method), so long as the application has built at least once
(i.e. any time after calling `runApp()`).

For example, this application:

```dart
import 'package:flutter/material.dart';

void main() {
  runApp(
    new MaterialApp(
      home: new AppHome(),
    ),
  );
}

class AppHome extends StatelessWidget {
  @override
  Widget build(BuildContext context) {
    return new Material(
      child: new Center(
        child: new FlatButton(
          onPressed: () {
            debugDumpApp();
          },
          child: new Text('Dump App'),
        ),
      ),
    );
  }
}
```

...will output something like this (the precise details will vary on
the version of the framework, the size of the device, and so forth):

```
I/flutter ( 6559): WidgetsFlutterBinding - CHECKED MODE
I/flutter ( 6559): RenderObjectToWidgetAdapter<RenderBox>([GlobalObjectKey RenderView(497039273)]; renderObject: RenderView)
I/flutter ( 6559): └MaterialApp(state: _MaterialAppState(1009803148))
I/flutter ( 6559):  └ScrollConfiguration()
I/flutter ( 6559):   └AnimatedTheme(duration: 200ms; state: _AnimatedThemeState(543295893; ticker inactive; ThemeDataTween(ThemeData(Brightness.light Color(0xff2196f3) etc...) → null)))
I/flutter ( 6559):    └Theme(ThemeData(Brightness.light Color(0xff2196f3) etc...))
I/flutter ( 6559):     └WidgetsApp([GlobalObjectKey _MaterialAppState(1009803148)]; state: _WidgetsAppState(552902158))
I/flutter ( 6559):      └CheckedModeBanner()
I/flutter ( 6559):       └Banner()
I/flutter ( 6559):        └CustomPaint(renderObject: RenderCustomPaint)
I/flutter ( 6559):         └DefaultTextStyle(inherit: true; color: Color(0xd0ff0000); family: "monospace"; size: 48.0; weight: 900; decoration: double Color(0xffffff00) TextDecoration.underline)
I/flutter ( 6559):          └MediaQuery(MediaQueryData(size: Size(411.4, 683.4), devicePixelRatio: 2.625, textScaleFactor: 1.0, padding: EdgeInsets(0.0, 24.0, 0.0, 0.0)))
I/flutter ( 6559):           └LocaleQuery(null)
I/flutter ( 6559):            └Title(color: Color(0xff2196f3))
I/flutter ( 6559):             └Navigator([GlobalObjectKey<NavigatorState> _WidgetsAppState(552902158)]; state: NavigatorState(240327618; tracking 1 ticker))
I/flutter ( 6559):              └Listener(listeners: down, up, cancel; behavior: defer-to-child; renderObject: RenderPointerListener)
I/flutter ( 6559):               └AbsorbPointer(renderObject: RenderAbsorbPointer)
I/flutter ( 6559):                └Focus([GlobalKey 489139594]; state: _FocusState(739584448))
I/flutter ( 6559):                 └Semantics(container: true; renderObject: RenderSemanticsAnnotations)
I/flutter ( 6559):                  └_FocusScope(this scope has focus; focused subscope: [GlobalObjectKey MaterialPageRoute<Null>(875520219)])
I/flutter ( 6559):                   └Overlay([GlobalKey 199833992]; state: OverlayState(619367313; entries: [OverlayEntry@248818791(opaque: false; maintainState: false), OverlayEntry@837336156(opaque: false; maintainState: true)]))
I/flutter ( 6559):                    └_Theatre(renderObject: _RenderTheatre)
I/flutter ( 6559):                     └Stack(renderObject: RenderStack)
I/flutter ( 6559):                      ├_OverlayEntry([GlobalKey 612888877]; state: _OverlayEntryState(739137453))
I/flutter ( 6559):                      │└IgnorePointer(ignoring: false; renderObject: RenderIgnorePointer)
I/flutter ( 6559):                      │ └ModalBarrier()
I/flutter ( 6559):                      │  └Semantics(container: true; renderObject: RenderSemanticsAnnotations)
I/flutter ( 6559):                      │   └GestureDetector()
I/flutter ( 6559):                      │    └RawGestureDetector(state: RawGestureDetectorState(39068508; gestures: tap; behavior: opaque))
I/flutter ( 6559):                      │     └_GestureSemantics(renderObject: RenderSemanticsGestureHandler)
I/flutter ( 6559):                      │      └Listener(listeners: down; behavior: opaque; renderObject: RenderPointerListener)
I/flutter ( 6559):                      │       └ConstrainedBox(BoxConstraints(biggest); renderObject: RenderConstrainedBox)
I/flutter ( 6559):                      └_OverlayEntry([GlobalKey 727622716]; state: _OverlayEntryState(279971240))
I/flutter ( 6559):                       └_ModalScope([GlobalKey 816151164]; state: _ModalScopeState(875510645))
I/flutter ( 6559):                        └Focus([GlobalObjectKey MaterialPageRoute<Null>(875520219)]; state: _FocusState(331487674))
I/flutter ( 6559):                         └Semantics(container: true; renderObject: RenderSemanticsAnnotations)
I/flutter ( 6559):                          └_FocusScope(this scope has focus)
I/flutter ( 6559):                           └Offstage(offstage: false; renderObject: RenderOffstage)
I/flutter ( 6559):                            └IgnorePointer(ignoring: false; renderObject: RenderIgnorePointer)
I/flutter ( 6559):                             └_MountainViewPageTransition(animation: AnimationController(⏭ 1.000; paused; for MaterialPageRoute<Null>(/))➩ProxyAnimation➩Cubic(0.40, 0.00, 0.20, 1.00)➩FractionalOffsetTween(FractionalOffset(0.0, 1.0) → FractionalOffset(0.0, 0.0))➩FractionalOffset(0.0, 0.0); state: _AnimatedState(552160732))
I/flutter ( 6559):                              └SlideTransition(animation: AnimationController(⏭ 1.000; paused; for MaterialPageRoute<Null>(/))➩ProxyAnimation➩Cubic(0.40, 0.00, 0.20, 1.00)➩FractionalOffsetTween(FractionalOffset(0.0, 1.0) → FractionalOffset(0.0, 0.0))➩FractionalOffset(0.0, 0.0); state: _AnimatedState(714726495))
I/flutter ( 6559):                               └FractionalTranslation(renderObject: RenderFractionalTranslation)
I/flutter ( 6559):                                └RepaintBoundary(renderObject: RenderRepaintBoundary)
I/flutter ( 6559):                                 └PageStorage([GlobalKey 619728754])
I/flutter ( 6559):                                  └_ModalScopeStatus(active)
I/flutter ( 6559):                                   └AppHome()
I/flutter ( 6559):                                    └Material(MaterialType.canvas; elevation: 0; state: _MaterialState(780114997))
I/flutter ( 6559):                                     └AnimatedContainer(duration: 200ms; has background; state: _AnimatedContainerState(616063822; ticker inactive; has background))
I/flutter ( 6559):                                      └Container(bg: BoxDecoration())
I/flutter ( 6559):                                       └DecoratedBox(renderObject: RenderDecoratedBox)
I/flutter ( 6559):                                        └Container(bg: BoxDecoration(backgroundColor: Color(0xfffafafa)))
I/flutter ( 6559):                                         └DecoratedBox(renderObject: RenderDecoratedBox)
I/flutter ( 6559):                                          └NotificationListener<LayoutChangedNotification>()
I/flutter ( 6559):                                           └_InkFeature([GlobalKey ink renderer]; renderObject: _RenderInkFeatures)
I/flutter ( 6559):                                            └AnimatedDefaultTextStyle(duration: 200ms; inherit: false; color: Color(0xdd000000); family: "Roboto"; size: 14.0; weight: 400; baseline: alphabetic; state: _AnimatedDefaultTextStyleState(427742350; ticker inactive))
I/flutter ( 6559):                                             └DefaultTextStyle(inherit: false; color: Color(0xdd000000); family: "Roboto"; size: 14.0; weight: 400; baseline: alphabetic)
I/flutter ( 6559):                                              └Center(alignment: FractionalOffset(0.5, 0.5); renderObject: RenderPositionedBox)
I/flutter ( 6559):                                               └FlatButton()
I/flutter ( 6559):                                                └MaterialButton(state: _MaterialButtonState(398724090))
I/flutter ( 6559):                                                 └ConstrainedBox(BoxConstraints(88.0<=w<=Infinity, h=36.0); renderObject: RenderConstrainedBox relayoutBoundary=up1)
I/flutter ( 6559):                                                  └AnimatedDefaultTextStyle(duration: 200ms; inherit: false; color: Color(0xdd000000); family: "Roboto"; size: 14.0; weight: 500; baseline: alphabetic; state: _AnimatedDefaultTextStyleState(315134664; ticker inactive))
I/flutter ( 6559):                                                   └DefaultTextStyle(inherit: false; color: Color(0xdd000000); family: "Roboto"; size: 14.0; weight: 500; baseline: alphabetic)
I/flutter ( 6559):                                                    └IconTheme(color: Color(0xdd000000))
I/flutter ( 6559):                                                     └InkWell(state: _InkResponseState<InkResponse>(369160267))
I/flutter ( 6559):                                                      └GestureDetector()
I/flutter ( 6559):                                                       └RawGestureDetector(state: RawGestureDetectorState(175370983; gestures: tap; behavior: opaque))
I/flutter ( 6559):                                                        └_GestureSemantics(renderObject: RenderSemanticsGestureHandler relayoutBoundary=up2)
I/flutter ( 6559):                                                         └Listener(listeners: down; behavior: opaque; renderObject: RenderPointerListener relayoutBoundary=up3)
I/flutter ( 6559):                                                          └Container(padding: EdgeInsets(16.0, 0.0, 16.0, 0.0))
I/flutter ( 6559):                                                           └Padding(renderObject: RenderPadding relayoutBoundary=up4)
I/flutter ( 6559):                                                            └Center(alignment: FractionalOffset(0.5, 0.5); widthFactor: 1.0; renderObject: RenderPositionedBox relayoutBoundary=up5)
I/flutter ( 6559):                                                             └Text("Dump App")
I/flutter ( 6559):                                                              └RichText(renderObject: RenderParagraph relayoutBoundary=up6)
```

This is the "flattened" tree, showing all the widgets projected
through their various build functions. (This is the tree you obtain if
you call `toStringDeep` on the root of the widget tree.) You'll see a
lot of widgets in there that don't appear in your application's
source, because they are inserted by the framework's widgets' build
functions. For example,
[`InkFeature`](https://docs.flutter.io/flutter/material/InkFeature-class.html)
is an implementation detail of the
[`Material`](https://docs.flutter.io/flutter/material/Material-class.html)
widget.

Since the `debugDumpApp()` call is invoked when the button changes
from being pressed to being released, it coincides with the
[`FlatButton`](https://docs.flutter.io/flutter/material/FlatButton-class.html)
object calling
[`setState()`](https://docs.flutter.io/flutter/widgets/State/setState.html)
and thus marking itself dirty. That is why if you look at the dump you
will see that specific object marked "dirty". You can also see what
gesture listeners have been registered; in this case, a single
GestureDetector is listed, and it is listening only to a "tap" gesture
("tap" is the output of a `TapGestureDetector`'s `toStringShort`
function).

If you write your own widgets, you can add information by overriding
<<<<<<< HEAD
`debugFillDescription()`.
Add strings to the method's argument, and call the superclass method.
=======
[`debugFillProperties()`](https://docs.flutter.io/flutter/widgets/Widget/debugFillProperties.html).
Add [DiagnosticsProperty](https://docs.flutter.io/flutter/foundation/DiagnosticsProperty-class.html)
objects to the method's argument, and call the superclass method.
>>>>>>> a1ad5906
This function is what the `toString` method uses to fill in the
widget's description.

### Rendering layer

If you are trying to debug a layout issue, then the Widgets layer's
tree may be insufficiently detailed. In that case, you can dump the
rendering tree by calling
[`debugDumpRenderTree()`](https://docs.flutter.io/flutter/rendering/debugDumpRenderTree.html).
As with `debugDumpApp()`, you can call this more or less any time
except during a layout or paint phase. As a general rule, calling it
from a [frame
callback](https://docs.flutter.io/flutter/scheduler/SchedulerBinding/addPersistentFrameCallback.html)
or an event handler is the best solution.

To call `debugDumpRenderTree()`, you need to add `import
'package:flutter/rendering.dart';` to your source file.

The output for the tiny example above would look something like this:

```
I/flutter ( 6559): RenderView
I/flutter ( 6559):  │ debug mode enabled - android
I/flutter ( 6559):  │ window size: Size(1080.0, 1794.0) (in physical pixels)
I/flutter ( 6559):  │ device pixel ratio: 2.625 (physical pixels per logical pixel)
I/flutter ( 6559):  │ configuration: Size(411.4, 683.4) at 2.625x (in logical pixels)
I/flutter ( 6559):  │
I/flutter ( 6559):  └─child: RenderCustomPaint
I/flutter ( 6559):    │ creator: CustomPaint ← Banner ← CheckedModeBanner ←
I/flutter ( 6559):    │   WidgetsApp-[GlobalObjectKey _MaterialAppState(1009803148)] ←
I/flutter ( 6559):    │   Theme ← AnimatedTheme ← ScrollConfiguration ← MaterialApp ←
I/flutter ( 6559):    │   [root]
I/flutter ( 6559):    │ parentData: <none>
I/flutter ( 6559):    │ constraints: BoxConstraints(w=411.4, h=683.4)
I/flutter ( 6559):    │ size: Size(411.4, 683.4)
I/flutter ( 6559):    │
I/flutter ( 6559):    └─child: RenderPointerListener
I/flutter ( 6559):      │ creator: Listener ← Navigator-[GlobalObjectKey<NavigatorState>
I/flutter ( 6559):      │   _WidgetsAppState(552902158)] ← Title ← LocaleQuery ← MediaQuery
I/flutter ( 6559):      │   ← DefaultTextStyle ← CustomPaint ← Banner ← CheckedModeBanner ←
I/flutter ( 6559):      │   WidgetsApp-[GlobalObjectKey _MaterialAppState(1009803148)] ←
I/flutter ( 6559):      │   Theme ← AnimatedTheme ← ⋯
I/flutter ( 6559):      │ parentData: <none>
I/flutter ( 6559):      │ constraints: BoxConstraints(w=411.4, h=683.4)
I/flutter ( 6559):      │ size: Size(411.4, 683.4)
I/flutter ( 6559):      │ behavior: defer-to-child
I/flutter ( 6559):      │ listeners: down, up, cancel
I/flutter ( 6559):      │
I/flutter ( 6559):      └─child: RenderAbsorbPointer
I/flutter ( 6559):        │ creator: AbsorbPointer ← Listener ←
I/flutter ( 6559):        │   Navigator-[GlobalObjectKey<NavigatorState>
I/flutter ( 6559):        │   _WidgetsAppState(552902158)] ← Title ← LocaleQuery ← MediaQuery
I/flutter ( 6559):        │   ← DefaultTextStyle ← CustomPaint ← Banner ← CheckedModeBanner ←
I/flutter ( 6559):        │   WidgetsApp-[GlobalObjectKey _MaterialAppState(1009803148)] ←
I/flutter ( 6559):        │   Theme ← ⋯
I/flutter ( 6559):        │ parentData: <none>
I/flutter ( 6559):        │ constraints: BoxConstraints(w=411.4, h=683.4)
I/flutter ( 6559):        │ size: Size(411.4, 683.4)
I/flutter ( 6559):        │ absorbing: false
I/flutter ( 6559):        │
I/flutter ( 6559):        └─child: RenderSemanticsAnnotations
I/flutter ( 6559):          │ creator: Semantics ← Focus-[GlobalKey 489139594] ← AbsorbPointer
I/flutter ( 6559):          │   ← Listener ← Navigator-[GlobalObjectKey<NavigatorState>
I/flutter ( 6559):          │   _WidgetsAppState(552902158)] ← Title ← LocaleQuery ← MediaQuery
I/flutter ( 6559):          │   ← DefaultTextStyle ← CustomPaint ← Banner ← CheckedModeBanner ←
I/flutter ( 6559):          │   ⋯
I/flutter ( 6559):          │ parentData: <none>
I/flutter ( 6559):          │ constraints: BoxConstraints(w=411.4, h=683.4)
I/flutter ( 6559):          │ size: Size(411.4, 683.4)
I/flutter ( 6559):          │
I/flutter ( 6559):          └─child: _RenderTheatre
I/flutter ( 6559):            │ creator: _Theatre ← Overlay-[GlobalKey 199833992] ← _FocusScope ←
I/flutter ( 6559):            │   Semantics ← Focus-[GlobalKey 489139594] ← AbsorbPointer ←
I/flutter ( 6559):            │   Listener ← Navigator-[GlobalObjectKey<NavigatorState>
I/flutter ( 6559):            │   _WidgetsAppState(552902158)] ← Title ← LocaleQuery ← MediaQuery
I/flutter ( 6559):            │   ← DefaultTextStyle ← ⋯
I/flutter ( 6559):            │ parentData: <none>
I/flutter ( 6559):            │ constraints: BoxConstraints(w=411.4, h=683.4)
I/flutter ( 6559):            │ size: Size(411.4, 683.4)
I/flutter ( 6559):            │
I/flutter ( 6559):            ├─onstage: RenderStack
I/flutter ( 6559):            ╎ │ creator: Stack ← _Theatre ← Overlay-[GlobalKey 199833992] ←
I/flutter ( 6559):            ╎ │   _FocusScope ← Semantics ← Focus-[GlobalKey 489139594] ←
I/flutter ( 6559):            ╎ │   AbsorbPointer ← Listener ←
I/flutter ( 6559):            ╎ │   Navigator-[GlobalObjectKey<NavigatorState>
I/flutter ( 6559):            ╎ │   _WidgetsAppState(552902158)] ← Title ← LocaleQuery ← MediaQuery
I/flutter ( 6559):            ╎ │   ← ⋯
I/flutter ( 6559):            ╎ │ parentData: not positioned; offset=Offset(0.0, 0.0)
I/flutter ( 6559):            ╎ │ constraints: BoxConstraints(w=411.4, h=683.4)
I/flutter ( 6559):            ╎ │ size: Size(411.4, 683.4)
I/flutter ( 6559):            ╎ │
I/flutter ( 6559):            ╎ ├─child 1: RenderIgnorePointer
I/flutter ( 6559):            ╎ │ │ creator: IgnorePointer ← _OverlayEntry-[GlobalKey 612888877] ←
I/flutter ( 6559):            ╎ │ │   Stack ← _Theatre ← Overlay-[GlobalKey 199833992] ← _FocusScope
I/flutter ( 6559):            ╎ │ │   ← Semantics ← Focus-[GlobalKey 489139594] ← AbsorbPointer ←
I/flutter ( 6559):            ╎ │ │   Listener ← Navigator-[GlobalObjectKey<NavigatorState>
I/flutter ( 6559):            ╎ │ │   _WidgetsAppState(552902158)] ← Title ← ⋯
I/flutter ( 6559):            ╎ │ │ parentData: not positioned; offset=Offset(0.0, 0.0)
I/flutter ( 6559):            ╎ │ │ constraints: BoxConstraints(w=411.4, h=683.4)
I/flutter ( 6559):            ╎ │ │ size: Size(411.4, 683.4)
I/flutter ( 6559):            ╎ │ │ ignoring: false
I/flutter ( 6559):            ╎ │ │ ignoringSemantics: implicitly false
I/flutter ( 6559):            ╎ │ │
I/flutter ( 6559):            ╎ │ └─child: RenderSemanticsAnnotations
I/flutter ( 6559):            ╎ │   │ creator: Semantics ← ModalBarrier ← IgnorePointer ←
I/flutter ( 6559):            ╎ │   │   _OverlayEntry-[GlobalKey 612888877] ← Stack ← _Theatre ←
I/flutter ( 6559):            ╎ │   │   Overlay-[GlobalKey 199833992] ← _FocusScope ← Semantics ←
I/flutter ( 6559):            ╎ │   │   Focus-[GlobalKey 489139594] ← AbsorbPointer ← Listener ← ⋯
I/flutter ( 6559):            ╎ │   │ parentData: <none>
I/flutter ( 6559):            ╎ │   │ constraints: BoxConstraints(w=411.4, h=683.4)
I/flutter ( 6559):            ╎ │   │ size: Size(411.4, 683.4)
I/flutter ( 6559):            ╎ │   │
I/flutter ( 6559):            ╎ │   └─child: RenderSemanticsGestureHandler
I/flutter ( 6559):            ╎ │     │ creator: _GestureSemantics ← RawGestureDetector ← GestureDetector
I/flutter ( 6559):            ╎ │     │   ← Semantics ← ModalBarrier ← IgnorePointer ←
I/flutter ( 6559):            ╎ │     │   _OverlayEntry-[GlobalKey 612888877] ← Stack ← _Theatre ←
I/flutter ( 6559):            ╎ │     │   Overlay-[GlobalKey 199833992] ← _FocusScope ← Semantics ← ⋯
I/flutter ( 6559):            ╎ │     │ parentData: <none>
I/flutter ( 6559):            ╎ │     │ constraints: BoxConstraints(w=411.4, h=683.4)
I/flutter ( 6559):            ╎ │     │ size: Size(411.4, 683.4)
I/flutter ( 6559):            ╎ │     │
I/flutter ( 6559):            ╎ │     └─child: RenderPointerListener
I/flutter ( 6559):            ╎ │       │ creator: Listener ← _GestureSemantics ← RawGestureDetector ←
I/flutter ( 6559):            ╎ │       │   GestureDetector ← Semantics ← ModalBarrier ← IgnorePointer ←
I/flutter ( 6559):            ╎ │       │   _OverlayEntry-[GlobalKey 612888877] ← Stack ← _Theatre ←
I/flutter ( 6559):            ╎ │       │   Overlay-[GlobalKey 199833992] ← _FocusScope ← ⋯
I/flutter ( 6559):            ╎ │       │ parentData: <none>
I/flutter ( 6559):            ╎ │       │ constraints: BoxConstraints(w=411.4, h=683.4)
I/flutter ( 6559):            ╎ │       │ size: Size(411.4, 683.4)
I/flutter ( 6559):            ╎ │       │ behavior: opaque
I/flutter ( 6559):            ╎ │       │ listeners: down
I/flutter ( 6559):            ╎ │       │
I/flutter ( 6559):            ╎ │       └─child: RenderConstrainedBox
I/flutter ( 6559):            ╎ │           creator: ConstrainedBox ← Listener ← _GestureSemantics ←
I/flutter ( 6559):            ╎ │             RawGestureDetector ← GestureDetector ← Semantics ← ModalBarrier
I/flutter ( 6559):            ╎ │             ← IgnorePointer ← _OverlayEntry-[GlobalKey 612888877] ← Stack ←
I/flutter ( 6559):            ╎ │             _Theatre ← Overlay-[GlobalKey 199833992] ← ⋯
I/flutter ( 6559):            ╎ │           parentData: <none>
I/flutter ( 6559):            ╎ │           constraints: BoxConstraints(w=411.4, h=683.4)
I/flutter ( 6559):            ╎ │           size: Size(411.4, 683.4)
I/flutter ( 6559):            ╎ │           additionalConstraints: BoxConstraints(biggest)
I/flutter ( 6559):            ╎ │
I/flutter ( 6559):            ╎ └─child 2: RenderSemanticsAnnotations
I/flutter ( 6559):            ╎   │ creator: Semantics ← Focus-[GlobalObjectKey
I/flutter ( 6559):            ╎   │   MaterialPageRoute<Null>(875520219)] ← _ModalScope-[GlobalKey
I/flutter ( 6559):            ╎   │   816151164] ← _OverlayEntry-[GlobalKey 727622716] ← Stack ←
I/flutter ( 6559):            ╎   │   _Theatre ← Overlay-[GlobalKey 199833992] ← _FocusScope ←
I/flutter ( 6559):            ╎   │   Semantics ← Focus-[GlobalKey 489139594] ← AbsorbPointer ←
I/flutter ( 6559):            ╎   │   Listener ← ⋯
I/flutter ( 6559):            ╎   │ parentData: not positioned; offset=Offset(0.0, 0.0)
I/flutter ( 6559):            ╎   │ constraints: BoxConstraints(w=411.4, h=683.4)
I/flutter ( 6559):            ╎   │ size: Size(411.4, 683.4)
I/flutter ( 6559):            ╎   │
I/flutter ( 6559):            ╎   └─child: RenderOffstage
I/flutter ( 6559):            ╎     │ creator: Offstage ← _FocusScope ← Semantics ←
I/flutter ( 6559):            ╎     │   Focus-[GlobalObjectKey MaterialPageRoute<Null>(875520219)] ←
I/flutter ( 6559):            ╎     │   _ModalScope-[GlobalKey 816151164] ← _OverlayEntry-[GlobalKey
I/flutter ( 6559):            ╎     │   727622716] ← Stack ← _Theatre ← Overlay-[GlobalKey 199833992] ←
I/flutter ( 6559):            ╎     │   _FocusScope ← Semantics ← Focus-[GlobalKey 489139594] ← ⋯
I/flutter ( 6559):            ╎     │ parentData: <none>
I/flutter ( 6559):            ╎     │ constraints: BoxConstraints(w=411.4, h=683.4)
I/flutter ( 6559):            ╎     │ size: Size(411.4, 683.4)
I/flutter ( 6559):            ╎     │ offstage: false
I/flutter ( 6559):            ╎     │
I/flutter ( 6559):            ╎     └─child: RenderIgnorePointer
I/flutter ( 6559):            ╎       │ creator: IgnorePointer ← Offstage ← _FocusScope ← Semantics ←
I/flutter ( 6559):            ╎       │   Focus-[GlobalObjectKey MaterialPageRoute<Null>(875520219)] ←
I/flutter ( 6559):            ╎       │   _ModalScope-[GlobalKey 816151164] ← _OverlayEntry-[GlobalKey
I/flutter ( 6559):            ╎       │   727622716] ← Stack ← _Theatre ← Overlay-[GlobalKey 199833992] ←
I/flutter ( 6559):            ╎       │   _FocusScope ← Semantics ← ⋯
I/flutter ( 6559):            ╎       │ parentData: <none>
I/flutter ( 6559):            ╎       │ constraints: BoxConstraints(w=411.4, h=683.4)
I/flutter ( 6559):            ╎       │ size: Size(411.4, 683.4)
I/flutter ( 6559):            ╎       │ ignoring: false
I/flutter ( 6559):            ╎       │ ignoringSemantics: implicitly false
I/flutter ( 6559):            ╎       │
I/flutter ( 6559):            ╎       └─child: RenderFractionalTranslation
I/flutter ( 6559):            ╎         │ creator: FractionalTranslation ← SlideTransition ←
I/flutter ( 6559):            ╎         │   _MountainViewPageTransition ← IgnorePointer ← Offstage ←
I/flutter ( 6559):            ╎         │   _FocusScope ← Semantics ← Focus-[GlobalObjectKey
I/flutter ( 6559):            ╎         │   MaterialPageRoute<Null>(875520219)] ← _ModalScope-[GlobalKey
I/flutter ( 6559):            ╎         │   816151164] ← _OverlayEntry-[GlobalKey 727622716] ← Stack ←
I/flutter ( 6559):            ╎         │   _Theatre ← ⋯
I/flutter ( 6559):            ╎         │ parentData: <none>
I/flutter ( 6559):            ╎         │ constraints: BoxConstraints(w=411.4, h=683.4)
I/flutter ( 6559):            ╎         │ size: Size(411.4, 683.4)
I/flutter ( 6559):            ╎         │ translation: FractionalOffset(0.0, 0.0)
I/flutter ( 6559):            ╎         │ transformHitTests: true
I/flutter ( 6559):            ╎         │
I/flutter ( 6559):            ╎         └─child: RenderRepaintBoundary
I/flutter ( 6559):            ╎           │ creator: RepaintBoundary ← FractionalTranslation ←
I/flutter ( 6559):            ╎           │   SlideTransition ← _MountainViewPageTransition ← IgnorePointer ←
I/flutter ( 6559):            ╎           │   Offstage ← _FocusScope ← Semantics ← Focus-[GlobalObjectKey
I/flutter ( 6559):            ╎           │   MaterialPageRoute<Null>(875520219)] ← _ModalScope-[GlobalKey
I/flutter ( 6559):            ╎           │   816151164] ← _OverlayEntry-[GlobalKey 727622716] ← Stack ← ⋯
I/flutter ( 6559):            ╎           │ parentData: <none>
I/flutter ( 6559):            ╎           │ constraints: BoxConstraints(w=411.4, h=683.4)
I/flutter ( 6559):            ╎           │ size: Size(411.4, 683.4)
I/flutter ( 6559):            ╎           │ metrics: 83.3% useful (1 bad vs 5 good)
I/flutter ( 6559):            ╎           │ diagnosis: this is a useful repaint boundary and should be kept
I/flutter ( 6559):            ╎           │
I/flutter ( 6559):            ╎           └─child: RenderDecoratedBox
I/flutter ( 6559):            ╎             │ creator: DecoratedBox ← Container ← AnimatedContainer ← Material
I/flutter ( 6559):            ╎             │   ← AppHome ← _ModalScopeStatus ← PageStorage-[GlobalKey
I/flutter ( 6559):            ╎             │   619728754] ← RepaintBoundary ← FractionalTranslation ←
I/flutter ( 6559):            ╎             │   SlideTransition ← _MountainViewPageTransition ← IgnorePointer ←
I/flutter ( 6559):            ╎             │   ⋯
I/flutter ( 6559):            ╎             │ parentData: <none>
I/flutter ( 6559):            ╎             │ constraints: BoxConstraints(w=411.4, h=683.4)
I/flutter ( 6559):            ╎             │ size: Size(411.4, 683.4)
I/flutter ( 6559):            ╎             │ decoration:
I/flutter ( 6559):            ╎             │   <no decorations specified>
I/flutter ( 6559):            ╎             │ configuration: ImageConfiguration(bundle:
I/flutter ( 6559):            ╎             │   PlatformAssetBundle@367106502(), devicePixelRatio: 2.625,
I/flutter ( 6559):            ╎             │   platform: android)
I/flutter ( 6559):            ╎             │
I/flutter ( 6559):            ╎             └─child: RenderDecoratedBox
I/flutter ( 6559):            ╎               │ creator: DecoratedBox ← Container ← DecoratedBox ← Container ←
I/flutter ( 6559):            ╎               │   AnimatedContainer ← Material ← AppHome ← _ModalScopeStatus ←
I/flutter ( 6559):            ╎               │   PageStorage-[GlobalKey 619728754] ← RepaintBoundary ←
I/flutter ( 6559):            ╎               │   FractionalTranslation ← SlideTransition ← ⋯
I/flutter ( 6559):            ╎               │ parentData: <none>
I/flutter ( 6559):            ╎               │ constraints: BoxConstraints(w=411.4, h=683.4)
I/flutter ( 6559):            ╎               │ size: Size(411.4, 683.4)
I/flutter ( 6559):            ╎               │ decoration:
I/flutter ( 6559):            ╎               │   backgroundColor: Color(0xfffafafa)
I/flutter ( 6559):            ╎               │ configuration: ImageConfiguration(bundle:
I/flutter ( 6559):            ╎               │   PlatformAssetBundle@367106502(), devicePixelRatio: 2.625,
I/flutter ( 6559):            ╎               │   platform: android)
I/flutter ( 6559):            ╎               │
I/flutter ( 6559):            ╎               └─child: _RenderInkFeatures
I/flutter ( 6559):            ╎                 │ creator: _InkFeature-[GlobalKey ink renderer] ←
I/flutter ( 6559):            ╎                 │   NotificationListener<LayoutChangedNotification> ← DecoratedBox
I/flutter ( 6559):            ╎                 │   ← Container ← DecoratedBox ← Container ← AnimatedContainer ←
I/flutter ( 6559):            ╎                 │   Material ← AppHome ← _ModalScopeStatus ← PageStorage-[GlobalKey
I/flutter ( 6559):            ╎                 │   619728754] ← RepaintBoundary ← ⋯
I/flutter ( 6559):            ╎                 │ parentData: <none>
I/flutter ( 6559):            ╎                 │ constraints: BoxConstraints(w=411.4, h=683.4)
I/flutter ( 6559):            ╎                 │ size: Size(411.4, 683.4)
I/flutter ( 6559):            ╎                 │
I/flutter ( 6559):            ╎                 └─child: RenderPositionedBox
I/flutter ( 6559):            ╎                   │ creator: Center ← DefaultTextStyle ← AnimatedDefaultTextStyle ←
I/flutter ( 6559):            ╎                   │   _InkFeature-[GlobalKey ink renderer] ←
I/flutter ( 6559):            ╎                   │   NotificationListener<LayoutChangedNotification> ← DecoratedBox
I/flutter ( 6559):            ╎                   │   ← Container ← DecoratedBox ← Container ← AnimatedContainer ←
I/flutter ( 6559):            ╎                   │   Material ← AppHome ← ⋯
I/flutter ( 6559):            ╎                   │ parentData: <none>
I/flutter ( 6559):            ╎                   │ constraints: BoxConstraints(w=411.4, h=683.4)
I/flutter ( 6559):            ╎                   │ size: Size(411.4, 683.4)
I/flutter ( 6559):            ╎                   │ alignment: FractionalOffset(0.5, 0.5)
I/flutter ( 6559):            ╎                   │ widthFactor: expand
I/flutter ( 6559):            ╎                   │ heightFactor: expand
I/flutter ( 6559):            ╎                   │
I/flutter ( 6559):            ╎                   └─child: RenderConstrainedBox relayoutBoundary=up1
I/flutter ( 6559):            ╎                     │ creator: ConstrainedBox ← MaterialButton ← FlatButton ← Center ←
I/flutter ( 6559):            ╎                     │   DefaultTextStyle ← AnimatedDefaultTextStyle ←
I/flutter ( 6559):            ╎                     │   _InkFeature-[GlobalKey ink renderer] ←
I/flutter ( 6559):            ╎                     │   NotificationListener<LayoutChangedNotification> ← DecoratedBox
I/flutter ( 6559):            ╎                     │   ← Container ← DecoratedBox ← Container ← ⋯
I/flutter ( 6559):            ╎                     │ parentData: offset=Offset(156.7, 323.7)
I/flutter ( 6559):            ╎                     │ constraints: BoxConstraints(0.0<=w<=411.4, 0.0<=h<=683.4)
I/flutter ( 6559):            ╎                     │ size: Size(98.0, 36.0)
I/flutter ( 6559):            ╎                     │ additionalConstraints: BoxConstraints(88.0<=w<=Infinity, h=36.0)
I/flutter ( 6559):            ╎                     │
I/flutter ( 6559):            ╎                     └─child: RenderSemanticsGestureHandler relayoutBoundary=up2
I/flutter ( 6559):            ╎                       │ creator: _GestureSemantics ← RawGestureDetector ← GestureDetector
I/flutter ( 6559):            ╎                       │   ← InkWell ← IconTheme ← DefaultTextStyle ←
I/flutter ( 6559):            ╎                       │   AnimatedDefaultTextStyle ← ConstrainedBox ← MaterialButton ←
I/flutter ( 6559):            ╎                       │   FlatButton ← Center ← DefaultTextStyle ← ⋯
I/flutter ( 6559):            ╎                       │ parentData: <none>
I/flutter ( 6559):            ╎                       │ constraints: BoxConstraints(88.0<=w<=411.4, h=36.0)
I/flutter ( 6559):            ╎                       │ size: Size(98.0, 36.0)
I/flutter ( 6559):            ╎                       │
I/flutter ( 6559):            ╎                       └─child: RenderPointerListener relayoutBoundary=up3
I/flutter ( 6559):            ╎                         │ creator: Listener ← _GestureSemantics ← RawGestureDetector ←
I/flutter ( 6559):            ╎                         │   GestureDetector ← InkWell ← IconTheme ← DefaultTextStyle ←
I/flutter ( 6559):            ╎                         │   AnimatedDefaultTextStyle ← ConstrainedBox ← MaterialButton ←
I/flutter ( 6559):            ╎                         │   FlatButton ← Center ← ⋯
I/flutter ( 6559):            ╎                         │ parentData: <none>
I/flutter ( 6559):            ╎                         │ constraints: BoxConstraints(88.0<=w<=411.4, h=36.0)
I/flutter ( 6559):            ╎                         │ size: Size(98.0, 36.0)
I/flutter ( 6559):            ╎                         │ behavior: opaque
I/flutter ( 6559):            ╎                         │ listeners: down
I/flutter ( 6559):            ╎                         │
I/flutter ( 6559):            ╎                         └─child: RenderPadding relayoutBoundary=up4
I/flutter ( 6559):            ╎                           │ creator: Padding ← Container ← Listener ← _GestureSemantics ←
I/flutter ( 6559):            ╎                           │   RawGestureDetector ← GestureDetector ← InkWell ← IconTheme ←
I/flutter ( 6559):            ╎                           │   DefaultTextStyle ← AnimatedDefaultTextStyle ← ConstrainedBox ←
I/flutter ( 6559):            ╎                           │   MaterialButton ← ⋯
I/flutter ( 6559):            ╎                           │ parentData: <none>
I/flutter ( 6559):            ╎                           │ constraints: BoxConstraints(88.0<=w<=411.4, h=36.0)
I/flutter ( 6559):            ╎                           │ size: Size(98.0, 36.0)
I/flutter ( 6559):            ╎                           │ padding: EdgeInsets(16.0, 0.0, 16.0, 0.0)
I/flutter ( 6559):            ╎                           │
I/flutter ( 6559):            ╎                           └─child: RenderPositionedBox relayoutBoundary=up5
I/flutter ( 6559):            ╎                             │ creator: Center ← Padding ← Container ← Listener ←
I/flutter ( 6559):            ╎                             │   _GestureSemantics ← RawGestureDetector ← GestureDetector ←
I/flutter ( 6559):            ╎                             │   InkWell ← IconTheme ← DefaultTextStyle ←
I/flutter ( 6559):            ╎                             │   AnimatedDefaultTextStyle ← ConstrainedBox ← ⋯
I/flutter ( 6559):            ╎                             │ parentData: offset=Offset(16.0, 0.0)
I/flutter ( 6559):            ╎                             │ constraints: BoxConstraints(56.0<=w<=379.4, h=36.0)
I/flutter ( 6559):            ╎                             │ size: Size(66.0, 36.0)
I/flutter ( 6559):            ╎                             │ alignment: FractionalOffset(0.5, 0.5)
I/flutter ( 6559):            ╎                             │ widthFactor: 1.0
I/flutter ( 6559):            ╎                             │ heightFactor: expand
I/flutter ( 6559):            ╎                             │
I/flutter ( 6559):            ╎                             └─child: RenderParagraph relayoutBoundary=up6
I/flutter ( 6559):            ╎                               │ creator: RichText ← Text ← Center ← Padding ← Container ←
I/flutter ( 6559):            ╎                               │   Listener ← _GestureSemantics ← RawGestureDetector ←
I/flutter ( 6559):            ╎                               │   GestureDetector ← InkWell ← IconTheme ← DefaultTextStyle ← ⋯
I/flutter ( 6559):            ╎                               │ parentData: offset=Offset(0.0, 10.0)
I/flutter ( 6559):            ╎                               │ constraints: BoxConstraints(0.0<=w<=379.4, 0.0<=h<=36.0)
I/flutter ( 6559):            ╎                               │ size: Size(66.0, 16.0)
I/flutter ( 6559):            ╎                               ╘═╦══ text ═══
I/flutter ( 6559):            ╎                                 ║ TextSpan:
I/flutter ( 6559):            ╎                                 ║   inherit: false
I/flutter ( 6559):            ╎                                 ║   color: Color(0xdd000000)
I/flutter ( 6559):            ╎                                 ║   family: "Roboto"
I/flutter ( 6559):            ╎                                 ║   size: 14.0
I/flutter ( 6559):            ╎                                 ║   weight: 500
I/flutter ( 6559):            ╎                                 ║   baseline: alphabetic
I/flutter ( 6559):            ╎                                 ║   "Dump App"
I/flutter ( 6559):            ╎                                 ╚═══════════
I/flutter ( 6559):            ╎
I/flutter ( 6559):            └╌no offstage children

```

This is the output of the root `RenderObject` object's `toStringDeep`
function.

When debugging layout issues, the key fields to look at are the `size`
and `constraints` fields. The constraints flow down the tree, and the
sizes flow back up.

For example, in the dump above you can see that the window size,
`Size(411.4, 683.4)`, is used to force all the boxes down to the
[`RenderPositionedBox`](https://docs.flutter.io/flutter/rendering/RenderPositionedBox-class.html)
to be the size of the screen, with constraints of
`BoxConstraints(w=411.4, h=683.4)`. The `RenderPositionedBox`, which
the dump says was created by a
[`Center`](https://docs.flutter.io/flutter/widgets/Center-class.html)
widget (as described by the `creator` field), sets its child's
constraints to a loose version of this: `BoxConstraints(0.0<=w<=411.4,
0.0<=h<=683.4)`. The child, a
[`RenderPadding`](https://docs.flutter.io/flutter/rendering/RenderPadding-class.html),
further inserts these constraints to ensure there is room for the
padding, and thus the
[`RenderConstrainedBox`](https://docs.flutter.io/flutter/rendering/RenderConstrainedBox-class.html)
has a loose constraint of `BoxConstraints(0.0<=w<=395.4,
0.0<=h<=667.4)`. This object, which the `creator` field tells us is
probably part of the
[`FlatButton`](https://docs.flutter.io/flutter/material/FlatButton-class.html)'s
definition, sets a minimum width of 88 pixels on its contents and a
specific height of 36.0. (This is the `FlatButton` class implementing
the Material Design rules regarding button dimensions.)

The inner-most `RenderPositionedBox` loosens the constraints again,
this time to center the text within the button. The
[`RenderParagraph`](https://docs.flutter.io/flutter/rendering/RenderParagraph-class.html)
picks its size based on its contents. If you now follow the sizes back
up the chain, you'll see how the text's size is what influences the
width of all the boxes that form the button, as they all take their
child's dimensions to size themselves.

Another way to notice this is by looking at the "relayoutSubtreeRoot"
part of the descriptions of each box, which essentially tells you how
many ancestors depend on this element's size in some way. Thus the
`RenderParagraph` has a `relayoutSubtreeRoot=up8`, meaning that when
the `RenderParagraph` is dirtied, eight ancestors also have to be
dirtied because they might be affected by the new dimensions.

If you write your own render objects, you can add information to the
dump by overriding
<<<<<<< HEAD
`debugFillDescription()`.
Add strings to the method's argument, and call the superclass method.
=======
[`debugFillProperties()`](https://docs.flutter.io/flutter/rendering/Layer/debugFillProperties.html).
Add [DiagnosticsProperty](https://docs.flutter.io/flutter/foundation/DiagnosticsProperty-class.html)
objects to the method's argument, and call the superclass method.
>>>>>>> a1ad5906

### Layers

If you are trying to debug a compositing issue, you can use
[`debugDumpLayerTree()`](https://docs.flutter.io/flutter/rendering/debugDumpLayerTree.html).
For the example above, it would output:

```
I/flutter : TransformLayer
I/flutter :  │ creator: [root]
I/flutter :  │ offset: Offset(0.0, 0.0)
I/flutter :  │ transform:
I/flutter :  │   [0] 3.5,0.0,0.0,0.0
I/flutter :  │   [1] 0.0,3.5,0.0,0.0
I/flutter :  │   [2] 0.0,0.0,1.0,0.0
I/flutter :  │   [3] 0.0,0.0,0.0,1.0
I/flutter :  │
I/flutter :  ├─child 1: OffsetLayer
I/flutter :  │ │ creator: RepaintBoundary ← _FocusScope ← Semantics ← Focus-[GlobalObjectKey MaterialPageRoute(560156430)] ← _ModalScope-[GlobalKey 328026813] ← _OverlayEntry-[GlobalKey 388965355] ← Stack ← Overlay-[GlobalKey 625702218] ← Navigator-[GlobalObjectKey _MaterialAppState(859106034)] ← Title ← ⋯
I/flutter :  │ │ offset: Offset(0.0, 0.0)
I/flutter :  │ │
I/flutter :  │ └─child 1: PictureLayer
I/flutter :  │
I/flutter :  └─child 2: PictureLayer
```

This is the output of calling `toStringDeep` on the root `Layer` object.

The transform at the root is the transform that applies the device
pixel ratio; in this case, a ratio of 3.5 device pixels for every
logical pixel.

The `RepaintBoundary` widget, which creates a `RenderRepaintBoundary`
in the render tree, creates a new layer in the layer tree. This is
used to reduce how much needs to be repainted.

### Semantics

You can also obtain a dump of the Semantics tree (the tree presented
to the system accessibility APIs) using
[`debugDumpSemanticsTree()`](https://docs.flutter.io/flutter/rendering/debugDumpSemanticsTree.html).
To use this, you have to have first enable accessibility, e.g. by
enabling a system accessibility tool or the `SemanticsDebugger`
(discussed below).

For the example above, it would output:

```
I/flutter : SemanticsNode(0; Rect.fromLTRB(0.0, 0.0, 411.4, 683.4))
I/flutter :  ├SemanticsNode(1; Rect.fromLTRB(0.0, 0.0, 411.4, 683.4))
I/flutter :  │ └SemanticsNode(2; Rect.fromLTRB(0.0, 0.0, 411.4, 683.4); canBeTapped)
I/flutter :  └SemanticsNode(3; Rect.fromLTRB(0.0, 0.0, 411.4, 683.4))
I/flutter :    └SemanticsNode(4; Rect.fromLTRB(0.0, 0.0, 82.0, 36.0); canBeTapped; "Dump App")
```

<!-- this tree is bad, see https://github.com/flutter/flutter/issues/2476 -->

## Visual debugging

You can also debug a layout problem visually, by setting
[`debugPaintSizeEnabled`](https://docs.flutter.io/flutter/rendering/debugPaintSizeEnabled.html)
to `true`. This is a boolean from the `rendering` library. It can be
enabled at any time and affects all painting while it is true. The
easiest way to set it is at the top of your `void main()` entry point.

When it is enabled, all boxes get a bright teal border, padding (from
widgets like `Padding`) is shown in faded blue with a darker blue box
around the child, alignment (from widgets like `Center` and `Align`)
is shown with yellow arrows, and spacers (from widgets like
`Container` when they have no child) are shown in gray.

The
[`debugPaintBaselinesEnabled`](https://docs.flutter.io/flutter/rendering/debugPaintBaselinesEnabled.html)
does something similar but for objects with baselines. The alphabetic
baseline is shown in bright green and the ideographic baseline in
orange.

The
[`debugPaintPointersEnabled`](https://docs.flutter.io/flutter/rendering/debugPaintPointersEnabled.html)
flag turns on a special mode whereby any objects that are being tapped
get highlighted in teal. This can help you determine whether an object
is somehow failing to correctly hit test (which might happen if, for
instance, it is actually outside the bounds of its parent and thus not
being considered for hit testing in the first place).

If you're trying to debug compositor layers, for example to determine
whether and where to add `RepaintBoundary` widgets, you can use the
[`debugPaintLayerBordersEnabled`](https://docs.flutter.io/flutter/rendering/debugPaintLayerBordersEnabled.html)
flag, which outlines each layer's bounds in orange, or the
[`debugRepaintRainbowEnabled`](https://docs.flutter.io/flutter/rendering/debugRepaintRainbowEnabled.html)
flag, which causes layers to be overlayed with a rotating set of
colors whenever they are repainted.

All of these flags only work in debug mode. In general, anything in
the Flutter framework that starts with "`debug...`" will only work in
debug mode.

## Debugging animations

The easiest way to debug animations is to slow them way down. To do
that, set the
[`timeDilation`](https://docs.flutter.io/flutter/scheduler/timeDilation.html)
variable (from the `scheduler` library) to a number greater than 1.0,
for instance, 50.0. It's best to only set this once on app startup. If
you change it on the fly, especially if you reduce it while animations
are running, it's possible that the framework will observe time going
backwards, which will probably result in asserts and generally will
interfere with your efforts.

## Debugging performance problems

To see why your application is causing relayouts or repaints, you can
set the
[`debugPrintMarkNeedsLayoutStacks`](https://docs.flutter.io/flutter/rendering/debugPrintMarkNeedsLayoutStacks.html)
and
[`debugPrintMarkNeedsPaintStacks`](https://docs.flutter.io/flutter/rendering/debugPrintMarkNeedsPaintStacks.html)
flags respectively. These will log a stack trace to the console any
time a render box is asked to relayout and repaint. You can use the
`debugPrintStack()` method from the `services` library to print your
own stack traces on demand, if this kind of approach is useful to you.

### Measuring app startup time

To gather detailed information about the time it takes for your Flutter app to start, you can run
the `flutter run` command with the `trace-startup` and `profile` options.

```
$ flutter run --trace-startup --profile
```
The trace output is saved as a JSON file called `start_up_info.json` under the `build` directory
of your Flutter project. The output lists the elapsed time from app startup to these trace
events (captured in microseconds):

+ Time to enter the Flutter engine code.
+ Time to render the first frame of the app.
+ Time to initialize the Flutter framework.
+ Time to complete the Flutter framework initialization.

For example:

```
{
  "engineEnterTimestampMicros": 96025565262,
  "timeToFirstFrameMicros": 2171978,
  "timeToFrameworkInitMicros": 514585,
  "timeAfterFrameworkInitMicros": 1657393
}
```

### Tracing any Dart code performance

To perform custom performance traces and measure wall/CPU time of
arbitrary segments of Dart code similar to what would be done on Android
with [systrace](https://developer.android.com/studio/profile/systrace.html), use
`dart:developer`'s [Timeline](https://api.dartlang.org/stable/dart-developer/Timeline-class.html)
utilities to wrap the code you want to measure such as:

<!-- import 'dart:developer'; -->
<!-- skip -->
```dart
Timeline.startSync('interesting function');
// iWonderHowLongThisTakes();
Timeline.finishSync();
```

Then open your app's Observatory's timeline page, check the 'Dart'
recording option and perform the function you want to measure.

Refreshing the page will display the chronological timeline records
of your app in Chrome's [tracing tool](https://www.chromium.org/developers/how-tos/trace-event-profiling-tool).

Be sure to `flutter run` your app with the `--profile` flag to ensure
that the runtime performance characteristics closely matches that of your
final product.

## PerformanceOverlay

To get a graphical view of the performance of your application, set
the `showPerformanceOverlay` argument of the
[`MaterialApp`](https://docs.flutter.io/flutter/material/MaterialApp/MaterialApp.html)
constructor to true. The
[`WidgetsApp`](https://docs.flutter.io/flutter/widgets/WidgetsApp-class.html)
constructor has a similar argument. (If you're not using `MaterialApp`
or `WidgetsApp`, you can get the same effect by wrapping your
application in a stack and putting a widget on your stack that was
created by calling
[`new PerformanceOverlay.allEnabled()`](https://docs.flutter.io/flutter/widgets/PerformanceOverlay/PerformanceOverlay.allEnabled.html).)

This will show two graphs. The top one is the time spent by the GPU
thread, the bottom one is the time spent by the CPU thread. The white
lines across the graphs show 16ms increments along the vertical axis;
if the graph ever goes over one of these lines then you are running at
less than 60Hz. The horizontal axis represents frames. The graph is
only updated when your application paints, so if it is idle the graph
will stop moving.

This should always be done in release mode, since in debug mode
performance is intentionally sacrificed in exchange for expensive
asserts that are intended to aid development, and thus the results
will be misleading.

## Material grid

When developing applications that implement [Material
design](https://www.google.com/design/spec/material-design/introduction.html),
it can be helpful to overlay a [Material Design baseline
grid](https://www.google.com/design/spec/layout/metrics-keylines.html)
over the application to help verify alignments. To that end, the
[`MaterialApp`
constructor](https://docs.flutter.io/flutter/material/MaterialApp/MaterialApp.html)
has a `debugShowGrid` argument which, when set to `true` in debug
mode, will overlay such a grid.

You can also overlay such a grid on non-Material applications by using
the
[`GridPaper`](https://docs.flutter.io/flutter/widgets/GridPaper-class.html)
widget directly.<|MERGE_RESOLUTION|>--- conflicted
+++ resolved
@@ -249,14 +249,9 @@
 function).
 
 If you write your own widgets, you can add information by overriding
-<<<<<<< HEAD
-`debugFillDescription()`.
-Add strings to the method's argument, and call the superclass method.
-=======
 [`debugFillProperties()`](https://docs.flutter.io/flutter/widgets/Widget/debugFillProperties.html).
 Add [DiagnosticsProperty](https://docs.flutter.io/flutter/foundation/DiagnosticsProperty-class.html)
 objects to the method's argument, and call the superclass method.
->>>>>>> a1ad5906
 This function is what the `toString` method uses to fill in the
 widget's description.
 
@@ -631,14 +626,9 @@
 
 If you write your own render objects, you can add information to the
 dump by overriding
-<<<<<<< HEAD
-`debugFillDescription()`.
-Add strings to the method's argument, and call the superclass method.
-=======
 [`debugFillProperties()`](https://docs.flutter.io/flutter/rendering/Layer/debugFillProperties.html).
 Add [DiagnosticsProperty](https://docs.flutter.io/flutter/foundation/DiagnosticsProperty-class.html)
 objects to the method's argument, and call the superclass method.
->>>>>>> a1ad5906
 
 ### Layers
 
