--- conflicted
+++ resolved
@@ -152,11 +152,7 @@
             <h2 class="subheading">
                 Submission Requirements
             </h2>
-<<<<<<< HEAD
             <p class="paragraph">
-=======
-            <p>
->>>>>>> ea9831c2
                 Here are the requirements, including some guidelines, for contest submissions. See the contest’s
                 <a href="https://docs.google.com/document/d/1ybyQCK8Sy7vrD9wuc6pbgwVkyrVZ7Rd_41r5NXGqlt8/edit">
                 Official Rules</a> for full details.
@@ -188,7 +184,7 @@
 
 <section class="clock__contest">
     <div class="row justify-content-center">
-        <div class="col-10">
+        <div class="col-lg-10">
             <h2 class="subheading">
                 Contest Rules
             </h2>
