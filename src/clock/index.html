--- conflicted
+++ resolved
@@ -11,7 +11,13 @@
         <div class="col-12 col-md-10">
             <h1 class="heading">Take the Flutter Clock challenge</h1>
             <p>
-                <a class="twitter-link" href="https://twitter.com/intent/tweet?text=Clock%20Contest&amp;hashtags=Clock%20Contest" target="_blank">
+                <a
+                    class="twitter-link"
+                    href="https://twitter.com/intent/tweet?hashtags=FlutterClock&amp;url=https%3A%2F%2Fflutter.dev/clock"
+                    title="Share to Twitter"
+                    target="_blank"
+                    rel="noopener noreferrer"
+                    onclick="javascript:window.open(this.href, '', 'menubar=no,toolbar=no,resizable=yes,scrollbars=yes,height=600,width=600');">
                     <i class="fab fa-twitter"></i> Share #FlutterClock with friends
                 </a>
             </p>
@@ -28,7 +34,7 @@
     <div class="clock__texture clock__wtm__texture"></div>
     <div class="clock__wtm_container row justify-content-center">
         <div class="col-6">
-            {% asset homepage/news-1.jpg alt='A news item image' class="card-img-top" %}
+            {% asset clock/Lenovo-WTM.png alt='Lenovo Clock' class="card-img-top" %}
         </div>
         <div class="col-6 clock__wtm-copy">
             <h2 class="subheading">
@@ -47,20 +53,12 @@
             <h3 class="heading">Entries will be judged by a panel of Google experts against the following criteria:</h3>
             <div class="row clock__wtm-entries_container">
                 {% for entry in site.data.clock.entries %}
-<<<<<<< HEAD
-                    <div class="col-3">
-                        <div class="card entries__card">
+                    <div class="col-3 entries__card">
+                        <div class="card">
                             <div class="card-body entries__card-body">
                                 <p class="paragraph">{{entry.title}}</p>
                                 <i class="fas {{entry.logo}}"></i>
                             </div>
-=======
-                <div class="col-3 entries__card">
-                    <div class="card">
-                        <div class="card-body entries__card-body">
-                            <p class="paragraph">{{entry.title}}</p>
-                            <i class="fas {{entry.logo}}"></i>
->>>>>>> 42e374ef
                         </div>
                     </div>
                 {% endfor %}
@@ -106,51 +104,6 @@
 <section class="clock__getting">
     <div class="clock__getting_container row justify-content-center">
         <div class="col-10">
-<<<<<<< HEAD
-            <h2 class="subheading">Getting started.</h2>
-            <p class="paragraph">
-                Make sure to familiarize yourself with the
-                <a href="">submission guidelines</a>
-                and
-                <a href="">contest rules</a>.
-            </p>
-            <ul>
-                {% for item in site.data.clock.getting_started_items %}
-                    <li>
-                        {% if item.is_dropdown %}
-                            <div>
-                                <div id="getting-started-heading{{forloop.index}}">
-                                    <button class="dropdown__button btn" data-toggle="collapse" data-target="#getting-started-collapse{{forloop.index}}" aria-expanded="true" aria-controls="getting-started-collapse{{forloop.index}}">
-                                        <span class="tales">{{ item.title }}</span>
-                                        <i class="fas fa-chevron-down fa-xs"></i>
-                                    </button>
-                                </div>
-                                <div id="getting-started-collapse{{forloop.index}}" class="collapse" aria-labelledby="getting-started-heading{{forloop.index}}" data-parent="#accordion">
-                                    <div class="card-body">
-                                        {{ item.content }}
-                                    </div>
-                                </div>
-                            </div>
-                        {% else %}
-                            {{item.title}}
-                            {% if item.link %}
-                                <a href="{{item.link}}">{{item.link_text}}</a>
-                            {% endif %}
-                            {% if item.subItems %}
-                                <ol type="a">
-                                    {% for subItem in item.subItems %}
-                                        <li>
-                                            {{subItem.text}}
-                                            {% if subItem.link %}
-                                                <a href="{{subItem.link}}">{{subItem.link_text}}</a>
-                                            {% endif %}
-                                        </li>
-                                    {% endfor %}
-                                </ol>
-                            {% endif %}
-                        {% endif %}
-                    </li>
-=======
             <h2 class="subheading">Getting started</h2>
             <p class="paragraph">Make sure to familiarize yourself with the <a href="">submission guidelines</a> and <a
                     href="">contest rules</a>.</p>
@@ -175,7 +128,6 @@
                         </ol>
                     {% endif %}
                 </li>
->>>>>>> 42e374ef
                 {% endfor %}
             </ol>
         </div>
@@ -202,19 +154,6 @@
             <h2 class="subheading">FAQ</h2>
             <div id="accordion">
                 {% for faq in site.data.clock.faqs %}
-<<<<<<< HEAD
-                    <div class="faqs_card">
-                        <div class="faqs_card-header" id="faq-heading{{forloop.index}}">
-                            <button class="faqs_button dropdown__button btn btn-link" data-toggle="collapse" data-target="#faq-collapse{{forloop.index}}" aria-expanded="true" aria-controls="faq-collapse{{forloop.index}}">
-                                {{ faq.title }}
-                                <i class="fas fa-chevron-down fa-xs"></i>
-                            </button>
-                        </div>
-                        <div id="faq-collapse{{forloop.index}}" class="collapse" aria-labelledby="faq-heading{{forloop.index}}" data-parent="#accordion">
-                            <div class="card-body">
-                                {{ faq.content }}
-                            </div>
-=======
                 <div class="faqs_card">
                     <div class="faqs_card-header" id="faq-heading{{forloop.index}}">
                         <button class="faqs_button dropdown__button btn btn-link" data-toggle="collapse" data-target="#faq-collapse{{forloop.index}}" aria-expanded="false" aria-controls="faq-collapse{{forloop.index}}">
@@ -225,71 +164,10 @@
                     <div id="faq-collapse{{forloop.index}}" class="collapse" aria-labelledby="faq-heading{{forloop.index}}" data-parent="#accordion">
                         <div class="card-body faq__card-body">
                             {{ faq.content }}
->>>>>>> 42e374ef
                         </div>
                     </div>
                 {% endfor %}
             </div>
         </div>
     </div>
-</section>
-
-<!-- <div class="center">
-    <h1 class="heading">Timing is everything. Stay tuned.</h1>
-    <div class="time-number">
-        <span class="digits_container days-digits_container">00</span>
-        <span>:</span>
-        <span class="digits_container hours-digits_container">00</span>
-        <span>:</span>
-        <span class="digits_container minutes-digits_container">00</span>
-        <span>:</span>
-        <span class="digits_container seconds-digits_container">00</span>
-    </div>
-    <p class="share-twitter__paragraph">
-        While you wait, <a href="https://g.co/FlutterInteract" target="_blank">click here</a> to learn about our worldwide event: Flutter&nbsp;Interact.
-    </p>
-</div>
-<div class="animations">
-    <div class="vertical-line vertical-line--first"></div>
-    <div class="vertical-line vertical-line--second"></div>
-    <div class="vertical-line vertical-line--thrid"></div>
-    <div class="vertical-line vertical-line--fourth"></div>
-</div>
-
-                <li>
-                    {% if item.is_dropdown %}
-                    <div>
-                        <div id="getting-started-heading{{forloop.index}}">
-                            <button class="dropdown__button btn" data-toggle="collapse" data-target="#getting-started-collapse{{forloop.index}}" aria-expanded="false" aria-controls="getting-started-collapse{{forloop.index}}">
-                                <span class="tales">{{ item.title }}</span>
-                                <i class="fas fa-chevron-down fa-xs"></i>
-                            </button>
-                        </div>
-                        <div id="getting-started-collapse{{forloop.index}}" class="collapse" aria-labelledby="getting-started-heading{{forloop.index}}" data-parent="#accordion">
-                            <div class="card-body">
-                                {{ item.content }}
-                            </div>
-                        </div>
-                    </div>
-                    {% else %}
-                    {{item.title}}
-                    {% if item.link %}
-                    <a href="{{item.link}}">{{item.link_text}}</a>
-                    {% endif %}
-                    {% if item.subItems %}
-                    <ol type="a">
-                        {% for subItem in item.subItems %}
-                        <li>
-                            {{subItem.text}}
-                            {% if subItem.link %}
-                            <a href="{{subItem.link}}">{{subItem.link_text}}</a>
-                            {% endif %}
-                        </li>
-                        {% endfor %}
-                    </ol>
-                    {% endif %}
-                    {% endif %}
-                </li>
-
-
-{% asset countdown %} -->+</section>