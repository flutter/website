--- conflicted
+++ resolved
@@ -112,11 +112,7 @@
   a descendant where you want to focus.
 - Do use `focusNode.requestFocus()`. It is not necessary to call
   `FocusScope.of(context).requestFocus(focusNode)`. The
-<<<<<<< HEAD
-  `focusNode.requestFocus()` method is  equivalent and more performant.
-=======
   `focusNode.requestFocus()` method is equivalent and more performant.
->>>>>>> 21853ac9
 
 ### Unfocusing
 
