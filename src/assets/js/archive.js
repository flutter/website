// Number of releases to show by default (rest will be behind a "show all" link).
const releasesToShow = 99999;

// The Flutter SDK archive filename prefix.
const FILE_NAME_PREFIX = 'flutter_';

// Fetches Flutter release JSON for the given OS and calls the callback once the data is available.
function fetchFlutterReleases(os, callback, errorCallback) {
  // OS: windows, macos, linux
  const url = `https://storage.googleapis.com/flutter_infra_release/releases/releases_${os}.json`;
  fetch(url, { method: 'GET' })
    .then(response => response.json())
    .then(data => callback(data, os))
    .catch(_ => {
      if (errorCallback) {
        errorCallback(os);
      }
    });
}

function updateTable(releases, os) {
  const releaseData = releases.releases;

  for (const channel in releases.current_release) {
    const table = document.getElementById(`downloads-${os}-${channel}`);

    // Table is not present when the channel is `dev`.
    if (!table) {
      continue;
    }

    table.classList.add('collapsed');
    const loadingElements = table.querySelectorAll('.loading');
    loadingElements.forEach(function (element) {
      element.remove();
    });

    const releasesForChannel = releaseData.filter(function (release) {
      return release.channel === channel;
    });

    releasesForChannel.forEach(function (release, index) {
      // If this is the first row after the cut-off, insert the "Show more..." link.
      if (index === releasesToShow) {
        const showAll = document.createElement('a');
        showAll.textContent = 'Show all...';
        showAll.href = '#';
        showAll.addEventListener('click', function (event) {
          this.closest('table').classList.remove('collapsed');
          this.closest('tr').remove();
          event.preventDefault();
        });

        const row = document.createElement('tr');
        const cell = document.createElement('td');
        cell.colSpan = 6;
        cell.appendChild(showAll);
        row.appendChild(cell);
        table.appendChild(row);
      }

      const row = document.createElement('tr');
      if (index >= releasesToShow) {
        row.classList.add('overflow');
      }
      table.appendChild(row);

      const hashLabel = document.createElement('span');
      hashLabel.textContent = release.hash.substr(0, 7);
      hashLabel.classList.add('git-hash');

      const url = releases.base_url + '/' + release.archive;
      const downloadLink = document.createElement('a');
      downloadLink.href = url;
      downloadLink.textContent = release.version;

      const dartSdkVersion = document.createElement('span');
      dartSdkVersion.textContent = release.dart_sdk_version ? release.dart_sdk_version.split(' ')[0] : '-';

      const dartSdkArch = document.createElement('span');
      dartSdkArch.textContent = release.dart_sdk_arch ? release.dart_sdk_arch : 'x64';

      const date = new Date(Date.parse(release.release_date));

      const provenance = getProvenanceLink(os, release, date, channel);


      const cells = [
        createTableCell(downloadLink),
        createTableCell(dartSdkArch),
        createTableCell(hashLabel),
        createTableCell(date.toLocaleDateString(), 'date'),
        createTableCell(dartSdkVersion),
        createTableCell(provenance)
      ];

      cells.forEach(function (cell) {
        row.appendChild(cell);
      });
    });
  }
}

/**
 * Create a new individual cell for HTML table.
 * @constructor
 * @param {string | Node} content - The content to be set in the cell.
 * @param {string | null | undefined} dataClass - The class to be set in the cell.
 * @returns {HTMLElement} The created table cell element.
 */
function createTableCell(content, dataClass) {
  const cell = document.createElement('td');

  if (dataClass) {
    cell.classList.add(dataClass);
  }

  if (typeof content === 'string') {
    cell.textContent = content;
  } else {
    cell.appendChild(content);
  }

  return cell;
}

function updateTableFailed(os) {
  const tab = document.getElementById(`tab-os-${os}`);
  const loadingElements = tab.querySelectorAll('.loading');
  loadingElements.forEach(function (element) {
    element.textContent = 'Failed to load releases. Refresh page to try again.';
  });
}

let macOSArm64ArchiveFilename = '';

// Listen for the macOS arm64 download link to be clicked and update
// the example unzip command with correct arm64 filename
(() => {
  document.querySelector('.download-latest-link-macos-arm64')
    .addEventListener('click', function () {
      // Update inlined filenames in <code> element text nodes with arm64 filename:
      const filteredElements = filterCodeElements();

      filteredElements.forEach(function (node) {
        node.textContent = `unzip ~/Downloads/${macOSArm64ArchiveFilename}`;
      });
    });
})();

/**
 * Filters code elements that contain a specific prefix.
 *
 * @returns {Array<HTMLElement>} An array of filtered code elements.
 */
function filterCodeElements() {
  const codeElements = document.querySelectorAll('code');
  const filteredElements = Array.from(codeElements).filter(function (element) {
    return Array.from(element.childNodes).some(function (node) {
      return node.nodeType === Node.TEXT_NODE && node.textContent.includes(FILE_NAME_PREFIX);
    });
  });
  return filteredElements;
}

<<<<<<< HEAD
/**
 * Update the download button for the latest release.
 * @constructor
 * @param {Array} releases - A list of Flutter releases 
 * @param {string} base_url - link for sdk download link such as storage.googleapis.com...
 * @param {string} os - macos, windows, or linux
 * @param {string} [arch=''] - Only specify if there's additional architecture, such as arm64
 */
=======
/*
releases: A list of Flutter releases
base_url: link for sdk download link such as storage.googleapis.com...
os: macos, windows, or linux
[optional] arch: Only specify if there's additional architecture, such as arm64
*/
>>>>>>> de1f4953
function updateReleaseDownloadButton(releases, base_url, os, arch = '') {
  const archString = !arch.length ? '' : `-${arch}`;

  const release = releases[0];
  const linkSegments = release.archive.split('/');
  const archiveFilename = linkSegments[linkSegments.length - 1]; // Just the filename part of url

  if (os === 'macos' && arch === 'arm64') {
    macOSArm64ArchiveFilename = archiveFilename;
  }

  const downloadLink = document.querySelectorAll(`.download-latest-link-${os}${archString}`);
  downloadLink.forEach((link) => {
    link.textContent = archiveFilename;
    link.setAttribute('href', `${base_url}/${release.archive}`);
  })

  //Update download-filename placeholders:
  const downloadLinkOs = document.querySelectorAll(`.download-latest-link-filename-${os}${archString}`);
  downloadLinkOs.forEach(function(element) {
    element.textContent = archiveFilename;
  });
  
  const genericDownloadLink = document.querySelectorAll('.download-latest-link-filename');
  genericDownloadLink.forEach(function(element) {
    element.textContent = archiveFilename;
  });

  // Update inlined filenames in <code> element text nodes:
  const filteredElements = filterCodeElements();
  filteredElements.forEach(function (node) {
    const newText = node.textContent.replace(new RegExp(`^(.*?)\\b${FILE_NAME_PREFIX}\\w+_v.*`), `$1${archiveFilename}`);
    node.textContent = newText;
  });
}

function updateDownloadLink(releases, os, arch) {
  const channel = 'stable';
  const releasesOrDefault = releases?.releases ?? [];
  const releasesForChannel = Array.from(releasesOrDefault).filter(function (release) {
    return release.channel === channel;
  });
  if (!releasesForChannel.length)
    return;

  // On macOS, update the download buttons for both architectures, x64 and arm64
  if (os === 'macos') {
    // Filter releases by x64 architecture
    const releasesForX64 = releasesForChannel.filter(function (release) {
      return release.dart_sdk_arch === 'x64';
    });

    updateReleaseDownloadButton(releasesForX64, releases.base_url, os);

    // Filter releases by arm64 architecture
    const releasesForArm64 = releasesForChannel.filter(function (release) {
      return release.dart_sdk_arch === 'arm64';
    });

    // If no arm64 releases available, delete all apple silicon elements
    if (!releasesForArm64.length) {
      const appleSilicons = document.querySelectorAll('.apple-silicon');
      appleSilicons.forEach(function (element) {
        element.remove();
      });

      return;
    }

    updateReleaseDownloadButton(releasesForArm64, releases.base_url, os, 'arm64');
  } else {
    updateReleaseDownloadButton(releasesForChannel, releases.base_url, os);
  }
}

function updateDownloadLinkFailed(os) {
  const allDownloadLinks = document.querySelectorAll(`.download-latest-link-${os}`);
  allDownloadLinks.forEach(function (link) {
    link.textContent = '(failed)';
  });
}

function getProvenanceLink(os, release, date, channel) {
  const baseUrl = 'https://storage.googleapis.com/flutter_infra_release/releases/';
  if (os === 'windows' && date < new Date(Date.parse('4/3/2023'))) {
    // provenance not available before 4/3/2023 for Windows
    const spanElement = document.createElement('span');
    spanElement.textContent = '-';
    return spanElement;
  } else if (date < new Date(Date.parse('12/15/2022'))) {
    // provenance not available before 12/15/2022 for macOS and Linux
    const spanElement = document.createElement('span');
    spanElement.textContent = '-';
    return spanElement;
  }

  const extension = os === 'linux' ? 'tar.xz' : 'zip';
  const provenanceAnchor = document.createElement('a');
  provenanceAnchor.href = `${baseUrl}${channel}/${os}/flutter_${os}_${release.version}-${channel}.${extension}.intoto.jsonl`;
  provenanceAnchor.textContent = `${release.version} file`;
  provenanceAnchor.target = '_blank';
  return provenanceAnchor;
}


// Send requests to render the tables.
(() => {

  const foundSdkArchivesElement = document.getElementById('sdk-archives') !== null;
  if (foundSdkArchivesElement) {
    fetchFlutterReleases('windows', updateTable, updateTableFailed);
    fetchFlutterReleases('macos', updateTable, updateTableFailed);
    fetchFlutterReleases('linux', updateTable, updateTableFailed);
  }

  // The checks below come from getting started page. see https://github.com/flutter/website/issues/8889#issuecomment-1639033078
  const foundLatestWindows = document.getElementsByClassName('download-latest-link-windows').length > 0;
  if (foundLatestWindows) {
    fetchFlutterReleases('windows', updateDownloadLink, updateDownloadLinkFailed);
  }

  const foundLatestMacOS = document.getElementsByClassName('download-latest-link-macos').length > 0;
  if (foundLatestMacOS) {
    fetchFlutterReleases('macos', updateDownloadLink, updateDownloadLinkFailed);
  }

  const foundLatestLinux = document.getElementsByClassName('download-latest-link-linux').length > 0;
  if (foundLatestLinux) {
    fetchFlutterReleases('linux', updateDownloadLink, updateDownloadLinkFailed);
  }
})();<|MERGE_RESOLUTION|>--- conflicted
+++ resolved
@@ -163,7 +163,7 @@
   return filteredElements;
 }
 
-<<<<<<< HEAD
+
 /**
  * Update the download button for the latest release.
  * @constructor
@@ -172,14 +172,6 @@
  * @param {string} os - macos, windows, or linux
  * @param {string} [arch=''] - Only specify if there's additional architecture, such as arm64
  */
-=======
-/*
-releases: A list of Flutter releases
-base_url: link for sdk download link such as storage.googleapis.com...
-os: macos, windows, or linux
-[optional] arch: Only specify if there's additional architecture, such as arm64
-*/
->>>>>>> de1f4953
 function updateReleaseDownloadButton(releases, base_url, os, arch = '') {
   const archString = !arch.length ? '' : `-${arch}`;
 
