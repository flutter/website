--- conflicted
+++ resolved
@@ -390,13 +390,8 @@
 
   ```dart
 class RandomWords extends StatefulWidget {
-<<<<<<< HEAD
-  const RandomWords();
-  
-=======
   const RandomWords({ Key? key }) : super(key: key);
 
->>>>>>> bb4ed001
   @override
   _RandomWordsState createState() => _RandomWordsState();
 }
