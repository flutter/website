--- conflicted
+++ resolved
@@ -397,17 +397,10 @@
   the list by toggling the heart icon.<br><br>
   Both classes now look as follows:
 
-<<<<<<< HEAD
-<?code-excerpt "lib/main.dart (RandomWordsWidget)" replace="/final wordPair = WordPair.random\(\);\n *return Text\(wordPair.asPascalCase\);/return Container();/g"?>
-  ```dart
-class RandomWords extends StatefulWidget {
-  const RandomWords({super.key});
-=======
 <?code-excerpt "lib/main.dart (RandomWordsWidget)" replace="/final wordPair = WordPair.random\(\);\n *return Text\(wordPair.asPascalCase\);/return Container();/g" indent-by="2"?>
   ```dart
   class RandomWords extends StatefulWidget {
     const RandomWords({super.key});
->>>>>>> 3071438a
 
     @override
     State<RandomWords> createState() => _RandomWordsState();
