---
title: Choose your first type of app
description: Configure your system to develop Flutter on macOS.
short-title: macOS
target-list: [Desktop, iOS, Android, Web]
js: [{url: '/assets/js/temp/macos-install-redirector.js'}]
---

{% assign os = 'macos' -%}
{% assign recommend = 'iOS' %}
{% capture rec-target -%}
<<<<<<< HEAD
[{{recommend | strip}}]({{site.url}}/get-started/install/{{os | downcase}}/{{recommend | downcase}})
=======
[{{recommend | strip}}]({{site.url}}/get-started/install/{{os | downcase}}/mobile-{{recommend | downcase}})
>>>>>>> 690bfdfc
{%- endcapture %}

<div class="card-deck mb-8">
{% for target in page.target-list %}
{% case target %}
{% when "iOS", "Android" %}
{% assign targetlink = target | downcase | prepend: 'mobile-' %}
{% else %}
{% assign targetlink = target | downcase %}
{% endcase %}
  <a class="card card-app-type"
     id="install-{{os | downcase}}"
     href="{{site.url}}/get-started/install/{{os | downcase}}/{{targetlink}}">
    <div class="card-body">
      <header class="card-title text-center m-0">
        <span class="d-block h1">
          {% assign icon = target | downcase -%}
          {% case icon %}
          {% when 'desktop' -%}
            <span class="material-symbols">laptop_mac</span>
          {% when 'ios' -%}
            <span class="material-symbols">phone_iphone</span>
          {% when 'android' -%}
            <span class="material-symbols">phone_android</span>
          {% when 'web' -%}
            <span class="material-symbols">open_in_browser</span>
          {% endcase -%}
        </span>
        <span class="text-muted text-nowrap">
        {{ target }}
        </span>
        {% if icon == 'ios' -%}
          <div class="card-subtitle">Recommended</div>
        {% endif %}
      </header>
    </div>
  </a>
{% endfor %}
</div>

Your choice informs which parts of Flutter tooling you configure
to run your first Flutter app.
You can set up additional platforms later.
_If you don't have a preference, choose **{{rec-target}}**._

{% include docs/china-notice.md %}<|MERGE_RESOLUTION|>--- conflicted
+++ resolved
@@ -9,11 +9,7 @@
 {% assign os = 'macos' -%}
 {% assign recommend = 'iOS' %}
 {% capture rec-target -%}
-<<<<<<< HEAD
-[{{recommend | strip}}]({{site.url}}/get-started/install/{{os | downcase}}/{{recommend | downcase}})
-=======
 [{{recommend | strip}}]({{site.url}}/get-started/install/{{os | downcase}}/mobile-{{recommend | downcase}})
->>>>>>> 690bfdfc
 {%- endcapture %}
 
 <div class="card-deck mb-8">
