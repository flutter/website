## Linux Setup

### Additional Linux Requirements
In addition to the Flutter SDK, these additional tools are required for desktop development on Linux:

- [Clang](https://clang.llvm.org/)
- [CMake](https://cmake.org/)
- [GTK development headers](https://developer.gnome.org/gtk3/3.2/gtk-getting-started.html)
- [Ninja build](https://ninja-build.org/)
- [pkg-config](https://www.freedesktop.org/wiki/Software/pkg-config/)
- [liblzma-dev](https://packages.debian.org/sid/liblzma-dev) (This might be necessary in some cases)

<<<<<<< HEAD
These can be installed by executing the following command:

```terminal
sudo apt-get install clang cmake ninja-build pkg-config libgtk-3-dev liblzma-dev
```

### Understanding Linux Commands

Understanding the commands used can help avoid potential issues and allow for a smoother installation process. Here's a brief overview of what each term in the above command means:

| Term/command | Definition/Usage |
| ------------ | ---------------- |
| `sudo` | Gives the command administrative permissions. |
| `apt`, `apt-get` | Call the APT package manager. |
| `install` | Tells the package manager to install a package. |
| `clang` | Refers to the Clang compiler. |
| `cmake` | Refers to the CMake build system. |
| `ninja-build` | Refers to the Ninja build system. |
| `pkg-config` | Refers to the pkg-config helper tool. |
| `libgtk-3-dev` | Refers to the GTK development headers. |
| `liblzma-dev` | Refers to the liblzma development headers. |
| `update` | Tells APT to refresh the package lists. |
| `snap` | Calls the snap package manager. |
| `--classic` | Is a confinement level for snap that gives the package access to system resources. |
| `cd` | Changes the current directory. |
| `tar` | Calls the program that handles tar files. |
| `x` | Tells tar to extract a file. |
| `f` | Tells tar to use the filename that follows. |
| `echo` | Prints to the console. |
| `PATH` | Is a variable holding the system path. |
| `export` | Sets environment variables. |
| `pwd` | Prints the working directory. |
| `wget` | Is a command line utility for downloading files from the internet. |
| `dpkg` | Calls the Debian package manager. |
| `-i` | Tells dpkg to install a package. |
| `-f` | Stands for --fix-broken in APT. It attempts to correct a system with broken dependencies in place. |
=======
{% include docs/linux-requirements-list.md %}

Run the following command

{% include docs/linux-requirements-command.md %}
>>>>>>> 45f95784
<|MERGE_RESOLUTION|>--- conflicted
+++ resolved
@@ -10,47 +10,8 @@
 - [pkg-config](https://www.freedesktop.org/wiki/Software/pkg-config/)
 - [liblzma-dev](https://packages.debian.org/sid/liblzma-dev) (This might be necessary in some cases)
 
-<<<<<<< HEAD
-These can be installed by executing the following command:
-
-```terminal
-sudo apt-get install clang cmake ninja-build pkg-config libgtk-3-dev liblzma-dev
-```
-
-### Understanding Linux Commands
-
-Understanding the commands used can help avoid potential issues and allow for a smoother installation process. Here's a brief overview of what each term in the above command means:
-
-| Term/command | Definition/Usage |
-| ------------ | ---------------- |
-| `sudo` | Gives the command administrative permissions. |
-| `apt`, `apt-get` | Call the APT package manager. |
-| `install` | Tells the package manager to install a package. |
-| `clang` | Refers to the Clang compiler. |
-| `cmake` | Refers to the CMake build system. |
-| `ninja-build` | Refers to the Ninja build system. |
-| `pkg-config` | Refers to the pkg-config helper tool. |
-| `libgtk-3-dev` | Refers to the GTK development headers. |
-| `liblzma-dev` | Refers to the liblzma development headers. |
-| `update` | Tells APT to refresh the package lists. |
-| `snap` | Calls the snap package manager. |
-| `--classic` | Is a confinement level for snap that gives the package access to system resources. |
-| `cd` | Changes the current directory. |
-| `tar` | Calls the program that handles tar files. |
-| `x` | Tells tar to extract a file. |
-| `f` | Tells tar to use the filename that follows. |
-| `echo` | Prints to the console. |
-| `PATH` | Is a variable holding the system path. |
-| `export` | Sets environment variables. |
-| `pwd` | Prints the working directory. |
-| `wget` | Is a command line utility for downloading files from the internet. |
-| `dpkg` | Calls the Debian package manager. |
-| `-i` | Tells dpkg to install a package. |
-| `-f` | Stands for --fix-broken in APT. It attempts to correct a system with broken dependencies in place. |
-=======
 {% include docs/linux-requirements-list.md %}
 
 Run the following command
 
 {% include docs/linux-requirements-command.md %}
->>>>>>> 45f95784
