--- conflicted
+++ resolved
@@ -32,24 +32,15 @@
 [Flutter for Xamarin.Forms Devs](/get-started/flutter-for/xamarin-forms-devs)
 : Review these tips if you have Xamarin Forms experience.
 
-<<<<<<< HEAD
 * [Building Layouts in Flutter](/development/ui/layout)<br>
   Learn how to create layouts in Flutter, where everything is
   a widget.
 
 * [Adding Interactivity to Your Flutter App](/development/ui/interactive)<br>
   Learn how to add a stateful widget to your app.
-=======
-[Building Layouts in Flutter](/tutorials/layout)
-: Learn how to create layouts in Flutter, where everything is a widget.
-
-[Adding Interactivity to Your Flutter App](/tutorials/interactive)
-: Learn how to add a stateful widget to your app.
->>>>>>> 54b62405
 
 [A Tour of the Flutter Widget Framework](/widgets-intro)
 : Learn more about Flutter's react-style framework.
-
 
 ## Want to skill up?
 
@@ -61,19 +52,11 @@
 [Sample App Catalog](/catalog/samples)
 : Simple apps that demonstrate how to implement features and widgets.
 
-<<<<<<< HEAD
 * [Adding Assets and Images in Flutter](/development/ui/assets-and-images)<br>
   How to add resources to a Flutter app.
 
 * [Animations in Flutter](/development/ui/animations)<br>
   How to create standard, hero, or staggered animations, to
-=======
-[Adding Assets and Images in Flutter](/assets-and-images)
-: How to add resources to a Flutter app.
-
-[Animations in Flutter](/animations)
-: How to create standard, hero, or staggered animations, to
->>>>>>> 54b62405
   name a few animations styles that Flutter supports.
 
 [Routing and Navigation](/cookbook/navigation/navigation-basics)
@@ -89,13 +72,8 @@
 
 Dive deeper into topics that interest you.
 
-<<<<<<< HEAD
 * [Flutter Widget Inspector](/development/tools/inspector)<br>
   How to use the widget inspector, a powerful tool that allows
-=======
-[Flutter Widget Inspector](/tools/inspector)
-: How to use the widget inspector, a powerful tool that allows
->>>>>>> 54b62405
   you to explore widget trees, disable the "DEBUG"
   banner, display the performance overlay, and much more.
 
