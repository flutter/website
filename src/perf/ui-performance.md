--- conflicted
+++ resolved
@@ -200,7 +200,6 @@
 your actions on the UI thread have performance consequences
 on other threads.
 
-<<<<<<< HEAD
 **Platform thread**
 : The platform's main thread. Plugin code runs here.
   For more information, see the [UIKit][] documentation for iOS,
@@ -217,7 +216,7 @@
   be rendered on the device. _Don't block this thread!_
   Shown in the bottom row of the performance overlay.
 
-**Raster thread** _(previously known as the GPU thread)_
+**Raster thread**
 : The raster thread takes the layer tree and displays
   it by talking to the GPU (graphic processing unit).
   You cannot directly access the raster thread or its data but,
@@ -225,52 +224,13 @@
   in the Dart code. Skia and Impeller, the graphics libraries,
   run on this thread.
   Shown in the top row of the performance overlay.
-  This thread was previously known as the "GPU thread" because it
-  rasterizes for the GPU. But it is running on the CPU.
-  We renamed it to "raster thread" because many developers wrongly
-  (but understandably)
-  assumed the thread runs on the GPU unit.  
+  Note that while the raster thread rasterizes for the GPU,
+  the thread itself runs on the CPU.
 
 **I/O thread**
 : Performs expensive tasks (mostly I/O) that would
   otherwise block either the UI or raster threads.
   This thread is not shown in the performance overlay.
-=======
-<dl markdown="1">
-<dt markdown="1">**Platform thread**</dt>
-<dd markdown="1">The platform's main thread. Plugin code runs here.
-    For more information, see the [UIKit][] documentation for iOS,
-    or the [MainThread][] documentation for Android.
-    This thread is not shown in the performance overlay.
-</dd>
-<dt markdown="1">**UI thread**</dt>
-<dd markdown="1">The UI thread executes Dart code in the Dart VM.
-    This thread includes code that you wrote, and code executed by
-    Flutter's framework on your app's behalf.
-    When your app creates and displays a scene, the UI thread creates
-    a _layer tree_, a lightweight object containing device-agnostic
-    painting commands, and sends the layer tree to the raster thread to
-    be rendered on the device. _Don't block this thread!_
-    Shown in the bottom row of the performance overlay.
-</dd>
-<dt markdown="1">**Raster thread**</dt>
-<dd markdown="1">The raster thread takes the layer tree and displays
-    it by talking to the GPU (graphic processing unit).
-    You cannot directly access the raster thread or its data but,
-    if this thread is slow, it's a result of something you've done
-    in the Dart code. Skia and Impeller, the graphics libraries,
-    run on this thread.
-    Shown in the top row of the performance overlay.
-    Note that while the raster thread rasterizes for the GPU,
-    the thread itself runs on the CPU.
-</dd>
-<dt markdown="1">**I/O thread**</dt>
-<dd markdown="1">Performs expensive tasks (mostly I/O) that would
-    otherwise block either the UI or raster threads.
-    This thread is not shown in the performance overlay.
-</dd>
-</dl>
->>>>>>> 22f8135d
     
 For links to more information and videos,
 see [The Framework architecture][] on the
