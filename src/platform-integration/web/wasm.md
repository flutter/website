---
title: Support for WebAssembly (Wasm)
description: >-
  Current status of Flutter's experimental support for WebAssembly (Wasm).
short-title: Wasm
last-update: March 13, 2024
---

Today, we are excited to celebrate a new form of Dart/JS interop and the future it will enable.
Knowing our past, we are certain this is not the end of the journey, but just an exciting point in our history.
Dart will continue to evolve 

**_Last updated {{page.last-update}}_**

The Flutter and Dart teams are excited to add
[WebAssembly](https://webassembly.org/) as a compilation target when building
applications for the web.

Development of WebAssembly support for Dart and Flutter remains ongoing,
which will potentially result in frequent changes. 
Revisit this page for the latest updates.

{{site.alert.note}}
  **Support for Wasm is now in beta!**
  : Wasm and WebAssembly garbage collection (WasmGC) are now 
    available on the Flutter [`beta` channel][] and [`main` channel][].

  **Dart's next-gen Web interop is now stable!**
  : Migrate your packages to [`package:web`][] and [`dart:js_interop`][]
    to make them compatible with Wasm. Read the
    [Requires JS-interop](#js-interop-wasm)
    section to learn more. 
{{site.alert.end}}

[`beta` channel]: {{site.github}}/flutter/flutter/wiki/flutter-build-release-channels#beta
[`main` channel]: {{site.github}}/flutter/flutter/wiki/flutter-build-release-channels#master-aka-main
[`package:web`]: {{site.pub-pkg}}/web
[`dart:js_interop`]: {{site.dart.api}}/{{site.dart.sdk.channel}}/dart-js_interop 

### Background

To run a Flutter app that has been compiled to Wasm,
you need a browser that supports [WasmGC][].
The Wasm standard plans to add WasmGC to help garbage-collected languages
like Dart execute code in an efficient manner.

[Chromium and V8][] released stable support for WasmGC in Chromium 119.
Note that Chrome on iOS uses WebKit, which doesn't yet [support WasmGC][].
Firefox announced stable support for Wasm in Firefox 120,
but currently does not work due to a [known limitation](#known-limitations). 

[WasmGC]: https://github.com/WebAssembly/gc/tree/main/proposals/gc
[Chromium and V8]: https://chromestatus.com/feature/6062715726462976
[support WasmGC]: https://bugs.webkit.org/show_bug.cgi?id=247394
[issue]: https://bugzilla.mozilla.org/show_bug.cgi?id=1788206

### Try it out

To try a pre-built Flutter web app using Wasm, check out the
[Material 3 WasmGC preview demo](https://flutterweb-wasm.web.app/).

To experiment with Wasm in your own apps, follow the steps below.

#### Switch to the Flutter `beta` channel and upgrade

Wasm compilation is available on the latest builds of
the `beta` channel (preferred) or `main`.

To learn more about Flutter build release channels and how to switch to
the `beta` channel, check out the
[Flutter wiki](https://github.com/flutter/flutter/wiki/Flutter-build-release-channels).

To then ensure you are running the latest version,
run `flutter upgrade`.

To verify if your Flutter install supports Wasm,
run `flutter build web --help`, 
and check if the `--wasm` option is listed under `Experimental options`.

#### Create a simple Flutter web application

Create a new Flutter sample app:

```console
<<<<<<< HEAD
flutter create myapp
=======
Experimental options
    --wasm                                                   Compile to WebAssembly rather than JavaScript.
                                                             See https://flutter.dev/wasm for more information.
    --[no-]strip-wasm                                        Whether to strip the resulting wasm file of static symbol names.
                                                             (defaults to on)
>>>>>>> 40e0d1c8
```


<<<<<<< HEAD
If you with to use an existing Flutter web application,
note that only those without platform-specific packages or
JavaScript interop code are [supported currently](#known-limitations).
=======
Try the default template [sample app][], or choose any Flutter application
that has been migrated to be
[compatible with Wasm](#js-interop-wasm).

[sample app]: /get-started/test-drive

#### Modify `index.html`

Before building with Wasm, you'll need to modify the bootstrap logic in your
`web/index.html` file.

```html
<!DOCTYPE HTML>
<html>
<head>
  <meta charset="UTF-8">
  <title>Web Benchmarks</title>
  <script src="flutter.js"></script>
</head>
<body>
  <script>
    {% raw %}{{flutter_build_config}}{% endraw %}
    _flutter.loader.load();
  </script>
</body>
</html>
```

This feature is under development. The current syntax
(`flutter.js`, `{% raw %}{{flutter_build_config}}{% endraw %}`,
`_flutter.loader.load()`) is a temporary solution in the `beta` and `main`
channels now, but will be replaced by the actual syntax in an upcoming stable
release. Stay tuned!
>>>>>>> 40e0d1c8

#### Run `flutter build web --wasm`

To build a web application with Wasm, add a `--wasm` flag to the existing
`flutter build web` command.

```console
cd myapp
flutter build web --wasm
```

The command sends its output to the `build/web` directory relative to
<<<<<<< HEAD
package root. You should see both 
`main.dart.js` (the app compiled to JavaScript) and
`main.dart.wasm` (the app compiled to Wasm) in this direcctory.
=======
package root.
>>>>>>> 40e0d1c8

#### Serve the output locally with an HTTP server

If you don't have a local HTTP server installed, you can use the
[`dhttpd` package]({{site.pub-pkg}}/dhttpd):

```terminal
flutter pub global activate dhttpd
```

Then change to the `build/web` directory
<<<<<<< HEAD
and run the server:

```terminal
> cd build/web
> dhttpd
=======
and run the server with special headers:

```terminal
> cd build/web
> dhttpd '--headers=Cross-Origin-Embedder-Policy=credentialless;Cross-Origin-Opener-Policy=same-origin'
>>>>>>> 40e0d1c8
Server started on port 8080
```

#### Load it in a browser

The build command above builds the app to both JavaScript and Wasm.
When the app is loaded, it will detect if the browser supports Wasm,
and fall back to the JavaScript version if it doesn't.

As of {{page.last-update}},
<<<<<<< HEAD
two browser families should be able to run
Flutter/Wasm content:

- Google Chrome / Chromium-based browsers
  - Version 119 or later.
- Firefox
  - Version 120 or later.

{{site.alert.note}}
  This does not include versions of these browsers on iOS.
{{site.alert.end}}
=======
[only **Chromium-based browsers**](#chrome-119-or-later)
(Version 119 or later) are able to run Flutter/Wasm content. 
>>>>>>> 40e0d1c8

Open [`localhost:8080`](http://localhost:8080) 
in the browser to view the app.

If the application doesn't load:

1. Check the developer console for errors.
1. Validate a successful build with the typical JavaScript output.

### Known limitations

Wasm support has some limitations.
The following list covers some common issues.

#### Chrome 119 or later
As mentioned in [Load it in a browser](#load-it-in-a-browser), 
to run Flutter web apps compiled to Wasm, 
use _Chrome 119 or later_.

Some earlier versions supported WasmGC with specific flags enabled,
but WasmGC encodings changed once the feature was stabilized.
To ensure compatibility, run the latest version of the Flutter `main` channel
and the latest version of Chrome.

- **Why not Firefox?**
  Firefox versions 120 and later were previously able to run Flutter/Wasm, but
  they're [currently experiencing a bug][] that is blocking compatibility with Wasm.
- **Why not Safari?**
  Safari does not support WasmGC yet; [this bug][] tracks their
  implementation efforts.
  
{{site.alert.warning}}
  Flutter compiled to Wasm can't run on the iOS version of any browser.
  All browsers on iOS are required to use the WebKit,
  and can't use their own browser engine.
{{site.alert.end}}

[currently experiencing a bug]: https://bugzilla.mozilla.org/show_bug.cgi?id=1788206
[this bug]: https://bugs.webkit.org/show_bug.cgi?id=247394

#### Requires JS-interop to access browser and JS APIs {#js-interop-wasm}

To support compilation to Wasm, [Dart has shifted][JS interop]
how it enables interop with browser and JavaScript APIs.
This shift prevents Dart code that uses `dart:html` or `package:js`
from compiling to Wasm.

Instead, Dart now provides new, lightweight interop solutions built around
static JS interop:

- [`package:web`][], which replaces `dart:html` (and other web libraries)
- [`dart:js_interop`][], which replaces `package:js`

Most packages owned by the Dart and Flutter teams have been migrated
to be compatible with Wasm support in Flutter, such as [`package:url_launcher`][].
To learn how to migrate your packages and applications to the new solutions,
check out the [JS interop][] documentation and [`package:web` migration guide][].

To check if a Wasm build failed due to incompatible APIs, review the error output.
These often return soon after a build invocation.
An API-related error should resemble the following:

```console
Target dart2wasm failed: Exception: ../../../../.pub-cache/hosted/pub.dev/url_launcher_web-2.0.16/lib/url_launcher_web.dart:6:8: Error: Dart library 'dart:html' is not available on this platform.
import 'dart:html' as html;
       ^
Context: The unavailable library 'dart:html' is imported through these packages:

    web_plugin_registrant.dart => package:url_launcher_web => dart:html
    web_plugin_registrant.dart => package:url_launcher_web => package:flutter_web_plugins => dart:html
    web_plugin_registrant.dart => package:flutter_web_plugins => dart:html
```

[`package:url_launcher`]: {{site.pub-pkg}}/url_launcher
[`package:web` migration guide]: {{site.dart-site}}/interop/js-interop/package-web
[JS interop]: {{site.dart-site}}/interop/js-interop

#### Only build support

Neither `flutter run` nor [DevTools](/tools/devtools) support
Wasm at the moment.

### Learn more

Check out Flutter's
[existing web support]({{site.main-url}}/multi-platform/web).
Flutter to Wasm work continues.
Once finished, we believe your existing Flutter web apps
shouldn't need much work to support Wasm.

If you want to learn more, watch this talk from our team at Wasm I/O 2023:
[Flutter, Dart, and WasmGC: A new model for web applications](https://youtu.be/Nkjc9r0WDNo).

To check out the latest details on the Flutter and Dart WebAssembly effort,
visit at [flutter.dev/wasm]({{site.main-url}}/wasm).<|MERGE_RESOLUTION|>--- conflicted
+++ resolved
@@ -79,60 +79,14 @@
 
 #### Create a simple Flutter web application
 
-Create a new Flutter sample app:
+Choose any Flutter application that has been 
+[migrated](#migration) to be
+[compatible with Wasm](#js-interop-wasm),
+or create a new Flutter sample app:
 
 ```console
-<<<<<<< HEAD
 flutter create myapp
-=======
-Experimental options
-    --wasm                                                   Compile to WebAssembly rather than JavaScript.
-                                                             See https://flutter.dev/wasm for more information.
-    --[no-]strip-wasm                                        Whether to strip the resulting wasm file of static symbol names.
-                                                             (defaults to on)
->>>>>>> 40e0d1c8
-```
-
-
-<<<<<<< HEAD
-If you with to use an existing Flutter web application,
-note that only those without platform-specific packages or
-JavaScript interop code are [supported currently](#known-limitations).
-=======
-Try the default template [sample app][], or choose any Flutter application
-that has been migrated to be
-[compatible with Wasm](#js-interop-wasm).
-
-[sample app]: /get-started/test-drive
-
-#### Modify `index.html`
-
-Before building with Wasm, you'll need to modify the bootstrap logic in your
-`web/index.html` file.
-
-```html
-<!DOCTYPE HTML>
-<html>
-<head>
-  <meta charset="UTF-8">
-  <title>Web Benchmarks</title>
-  <script src="flutter.js"></script>
-</head>
-<body>
-  <script>
-    {% raw %}{{flutter_build_config}}{% endraw %}
-    _flutter.loader.load();
-  </script>
-</body>
-</html>
-```
-
-This feature is under development. The current syntax
-(`flutter.js`, `{% raw %}{{flutter_build_config}}{% endraw %}`,
-`_flutter.loader.load()`) is a temporary solution in the `beta` and `main`
-channels now, but will be replaced by the actual syntax in an upcoming stable
-release. Stay tuned!
->>>>>>> 40e0d1c8
+```
 
 #### Run `flutter build web --wasm`
 
@@ -145,13 +99,9 @@
 ```
 
 The command sends its output to the `build/web` directory relative to
-<<<<<<< HEAD
 package root. You should see both 
 `main.dart.js` (the app compiled to JavaScript) and
-`main.dart.wasm` (the app compiled to Wasm) in this direcctory.
-=======
-package root.
->>>>>>> 40e0d1c8
+`main.dart.wasm` (the app compiled to Wasm) in this directory.
 
 #### Serve the output locally with an HTTP server
 
@@ -163,19 +113,11 @@
 ```
 
 Then change to the `build/web` directory
-<<<<<<< HEAD
-and run the server:
-
-```terminal
-> cd build/web
-> dhttpd
-=======
 and run the server with special headers:
 
 ```terminal
 > cd build/web
 > dhttpd '--headers=Cross-Origin-Embedder-Policy=credentialless;Cross-Origin-Opener-Policy=same-origin'
->>>>>>> 40e0d1c8
 Server started on port 8080
 ```
 
@@ -186,22 +128,8 @@
 and fall back to the JavaScript version if it doesn't.
 
 As of {{page.last-update}},
-<<<<<<< HEAD
-two browser families should be able to run
-Flutter/Wasm content:
-
-- Google Chrome / Chromium-based browsers
-  - Version 119 or later.
-- Firefox
-  - Version 120 or later.
-
-{{site.alert.note}}
-  This does not include versions of these browsers on iOS.
-{{site.alert.end}}
-=======
 [only **Chromium-based browsers**](#chrome-119-or-later)
 (Version 119 or later) are able to run Flutter/Wasm content. 
->>>>>>> 40e0d1c8
 
 Open [`localhost:8080`](http://localhost:8080) 
 in the browser to view the app.
@@ -242,6 +170,21 @@
 [currently experiencing a bug]: https://bugzilla.mozilla.org/show_bug.cgi?id=1788206
 [this bug]: https://bugs.webkit.org/show_bug.cgi?id=247394
 
+#### Existing apps need migration {#migration}
+
+Flutter web apps created earlier need a small edit to the `index.html` file:
+
+1. Remove any Flutter scripts from the `<head>` section
+2. Add this to the `<body` section:
+
+```html
+<body>
+  <!-- Add this Flutter bootstrap script >
+  <script src="flutter_bootstrap.js" async></script>
+</body>
+</html>
+```
+
 #### Requires JS-interop to access browser and JS APIs {#js-interop-wasm}
 
 To support compilation to Wasm, [Dart has shifted][JS interop]
