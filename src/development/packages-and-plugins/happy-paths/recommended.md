---
title: Happy paths recommendations
description: Recommended packages and plugins for adding functionality to your app.
---


## Ads ![Ads happy path image](/assets/images/docs/happy-paths/HappyPaths_Icon_Ad_3d_001.png){:width="20%"}  

Are you looking to monetize your mobile app?
You can do that by adding in-app ads using the
`google_mobile_ads` package. You’ll need to register a free 
account with [AdMob][] and you can then leverage
one or more AdMob features, including the following:  

* Several ad formats: Banner, full-screen, native, and rewarded.
* Control over when ads display. For example,
  in between levels of a game, after completing a task,
  or before starting a new game 
* Monetization reports to help you make decisions about your app. 

[AdMob]: https://developers.google.com/admob/flutter/quick-start 

#### Useful links
{:.no_toc}

* [Get started with the AdMob][AdMob] guide
* [Create an AdMob account][] tutorial
* [`google_mobile_ads`][] package on pub.dev

[Create an AdMob account]: https://admob.google.com/home/get-started/
[`google_mobile_ads`]: {{site.pub-pkg}}/google_mobile_ads/install

## Background processing ![Background processing happy path image](/assets/images/docs/happy-paths/HappyPaths_Icon_Processing_3d_001.png){:width="20%"}

The background processing path shows you how to
run a Dart function in the background on mobile devices.
With background processing, 
you can perform tasks like making an HTTP request,
running an expensive calculation,
or displaying a notification in another isolate
(similar to a lightweight thread).  

There are a of couple ways to incorporate background processing 
into your mobile app. One way is through a Dart isolate. 
With a Dart isolate, you can create a separate thread to 
run tasks concurrently in the background. 

Another way to incorporate background processing is through the 
[WorkManager][] plugin. 
With this plugin, you can enable [persistent][] headless execution of Dart code.
Your tasks remain scheduled through app restarts and system reboots.

{{site.alert.secondary}}
  **Is there a difference between a package and a plugin?**
  Yes, there is! Both are packages,
  but a plugin is a type of package that contains 
  platform-specific code (such as Kotlin, Java, Swift, Objective C)
  that communicates with the underlying platform.
  For more information, see [Using packages][].
{{site.alert.end}}  
  
Some features of WorkManager include:

<<<<<<< HEAD
* Control over how many times a job should run: once or periodically
* Ability to apply constraints on jobs like checking for a
  network connection, only running when the device is charging,
  or only running when a device is idle (Android only)  
 
=======
* Persistent work handling 
* Flexible scheduling
* Ability to apply constraints on jobs like checking for a network connection, 
  only running when the device is charging, or only running when a device is 
  idle (Android only)  

[persistent]: {{site.android-dev}}/topic/libraries/architecture/workmanager
>>>>>>> f4865112
[WorkManager]: {{site.pub-pkg}}/workmanager

#### Useful links
{:.no_toc}

* [Android setup][]
* [iOS setup][]
* [Dart concurrency][]

[Android setup]: {{site.github}}/fluttercommunity/flutter_workmanager/blob/main/ANDROID_SETUP.md
[Dart concurrency]: {{site.dart-site}}/guides/language/concurrency 
[iOS setup]: {{site.github}}/fluttercommunity/flutter_workmanager/blob/main/IOS_SETUP.md
[Using packages]: {{site.url}}/development/packages-and-plugins/using-packages

## Geolocation ![Geolocation happy path image](/assets/images/docs/happy-paths/HappyPaths_Icon_Geolocation_3d_001.png){:width="20%"}

Geolocation, the ability to determine where in
the world a user is located, is critical functionality
for many applications; for example, shopping apps need 
to calculate shipping, fitness apps need to track
distance traveled, and so on. 
The plugins in Flutter's ecosystem offer a number
of features to help build these experiences.  

A plugin that provides this functionality is the 
[`geolocator`][] plugin, rated as a [Flutter favorite][]. 
With this plugin, you can check and request permission,
fetch a one-time location, and even provide a stream
of constantly updated values as a user moves about.  

Features include:

* Ability to get a device's current location
* Receive location updates
* Ability to determine whether a devices's
  location services are enabled  

[Flutter favorite]: {{site.url}}/development/packages-and-plugins/favorites
[`geolocator`]: {{site.pub-pkg}}/geolocator

#### Useful links
{:.no_toc}

* [How to get a user's location with the
  geolocator plugin][geolocation-tutorial] tutorial
* [`geolocator`][] plugin

[geolocation-tutorial]: https://www.digitalocean.com/community/tutorials/flutter-geolocator-plugin
[`geolocator`]: {{site.pub-pkg}}/geolocator

## Immutable data  ![Immutable data happy path image](/assets/images/docs/happy-paths/HappyPaths_Icon_ImmutableData_3d_001.png){:width="20%"}

For an easy way to represent immutable application data, 
check out two plugins that provide ways to handle and manipulate 
immutable data: [`freezed`][] and [`json_serializable`][],
both rated as [Flutter favorites][]. 

These plugins can be used independently, 
but are also great when used together. 
The `freezed` package handles in-memory objects 
and `json_serializable` maps those immutable 
objects to and from the JSON format.   

[Flutter favorites]: {{site.url}}/development/packages-and-plugins/favorites
[`freezed`]: {{site.pub-pkg}}/freezed
[`json_serializable`]: {{site.pub-pkg}}/json_serializable

#### Useful links
{:.no_toc}

* Freezed
  * [`freezed` package][] video
  * [`freezed`][] package  
* json_serializable
  * [Serializing JSON using json_serializable][]
  * [`json_serializable`][json-example] example on GitHub
  * [`json_serializable`][] package

[`freezed` package]: {{site.pub-pkg}}/freezed#how-to-use
[`freezed`]: {{site.pub-pkg}}/freezed#how-to-use
[`json_serializable`]: {{site.pub-api}}/json_serializable/latest/
[json-example]: {{site.github}}/google/json_serializable.dart/tree/master/example
[Serializing JSON using json_serializable]: {{site.url}}/development/data-and-backend/json#serializing-json-using-code-generation-libraries

## Structured local storage ![Structured local storage happy path image](/assets/images/docs/happy-paths/HappyPaths_Icon_Storage_3d_001.png){:width="20%"}

Structured local storage increases app performance and
improves the user experience by selectively saving expensive
or slow data on a user’s device. 
This path suggests two plugins for local persistence:
`drift` and `hive`. 
Which plugin you choose depends on your needs.  

Drift, rated a [Flutter favorite][],
offers a fully-typed object relational mapping (ORM)
around SQLite, with support on all Flutter platforms.
Developers who require a fully relational database on
their users' device will benefit most from this package.

Hive offers a fully-typed object document mapping (ODM)
around a custom storage solution, with support on all
Flutter platforms. Developers who do not require a fully
relational database, especially if they use document-based
storage on their server (like Cloud Firestore)
will benefit most from this package.

#### Useful links
{:.no_toc}

* Drift:
  * [The boring flutter development show using Drift][] video
  * [Fluent sqlite database][] video that references Drift’s
    previous name, Moor
  * [`drift`][] package
* Hive:
  * [Hive NoSQL Database IN 16 Minutes][] video
  * [`hive`][] package  

[`drift`]: {{site.pub-pkg}}/drift
[Fluent sqlite database]: {{site.youtube-site}}/watch?v=zpWsedYMczM&t=9s
[`hive`]: {{site.pub-pkg}}/hive
[Hive NoSQL Database IN 16 Minutes]: {{site.youtube-site}}/watch?v=w8cZKm9s228
[The boring flutter development show using Drift]: {{site.youtube-site}}/watch?v=9o_M-LjO4no
  
## Web sockets ![Web Sockets Happy path image](/assets/images/docs/happy-paths/HappyPaths_Icon_WebSockets_3d_001.png){:width="20%"}

Web sockets enable communication between Flutter clients and servers. 
This path suggests two packages to use when installing
and using web sockets.

Use the [`web_socket_channel`][] package for client-side
web socket connections,
and the [`web_socket_connections`][] package 
for server-side Dart web sockets.  

[`web_socket_channel`]: {{site.pub-pkg}}/web_socket_channel
[`web_socket_connections`]: {{site.pub-pkg}}/shelf_web_socket

#### Useful links
{:.no_toc}

* web_socket_channel:
  * [Work with WebSockets][] cookbook recipe
  * [`web_socket_channel`][] package

* shelf_web_socket
  * [`shelf_web_socket`][shelf-web-example] example
  * [`shelf_web_socket`][] package


[`shelf_web_socket`]: {{site.pub-pkg}}/shelf_web_socket
[shelf-web-example]: {{site.github}}/dart-lang/web_socket_channel/blob/master/example/example.dart
[Work with WebSockets]: {{site.url}}/cookbook/networking/web-sockets<|MERGE_RESOLUTION|>--- conflicted
+++ resolved
@@ -61,13 +61,6 @@
   
 Some features of WorkManager include:
 
-<<<<<<< HEAD
-* Control over how many times a job should run: once or periodically
-* Ability to apply constraints on jobs like checking for a
-  network connection, only running when the device is charging,
-  or only running when a device is idle (Android only)  
- 
-=======
 * Persistent work handling 
 * Flexible scheduling
 * Ability to apply constraints on jobs like checking for a network connection, 
@@ -75,7 +68,6 @@
   idle (Android only)  
 
 [persistent]: {{site.android-dev}}/topic/libraries/architecture/workmanager
->>>>>>> f4865112
 [WorkManager]: {{site.pub-pkg}}/workmanager
 
 #### Useful links
