@use '../base/variables' as *;
@use '../vendor/bootstrap';

.site-header {
  background-color: $site-color-white;
  box-shadow: 0 2px 4px rgba(0, 0, 0, .1);
  font-family: $site-font-family-alt;
  position: sticky;
  top: 0;
  z-index: bootstrap.$zindex-fixed;

  .navbar {
    font-size: 1.25rem;
    min-height: $site-header-height;

    @include bootstrap.media-breakpoint-up(md) {
      font-size: 1rem;
    }

    .navbar-toggler {
      color: $site-color-body;
      margin-right: 1rem;
      padding: 0;

      .material-symbols {
        font-size: 28px;
      }
    }

    .navbar-brand {
      margin-right: auto;

      img {
        width: 129px;
        height: 37px;
      }
    }

    .nav-link {
      color: $site-color-body-light;
      padding: 1.25rem 0;
      position: relative;

      @include bootstrap.media-breakpoint-up(md) {
        padding: 0 1rem;
      }

      &.active {
        color: $site-color-body;
        font-weight: 500;

        @include bootstrap.media-breakpoint-up(md) {
          &:after {
            $nav-active-marker-thickness: 3px;
            background-color: $site-color-primary;
            content: '';
            display: block;
            height: $nav-active-marker-thickness;
            left: 0;
            position: absolute;
            top: calc(50% + (#{$site-header-height} / 2) - #{$nav-active-marker-thickness});
            width: 100%;
          }
        }
      }
    }
  }

  .navbar-collapse {
    bottom: 0;
    height: auto !important; // override bootstrap's height calculation
    left: 0;
    position: fixed;
    right: 0;
    top: 0;
    transition-duration: 0s;
    z-index: bootstrap.$zindex-fixed;

    @include bootstrap.media-breakpoint-down(sm) {
      pointer-events: none;

      &:not(.show) {
        display: block;
      }

      &.show {
        pointer-events: auto;
        transition-duration: 0.35s;

        .site-header__sheet {
          transform: translateX(0);
        }
        .site-header__sheet-bg {
          opacity: 1;
        }
      }

      .navbar-nav {
        margin-bottom: 1.25rem;
        overflow-y: auto;
        overscroll-behavior: contain;
      }
    }

    @include bootstrap.media-breakpoint-up(md) {
      position: static;
    }
  }

  &__sheet {
    display: flex;
    z-index: bootstrap.$zindex-modal;

    @include bootstrap.media-breakpoint-down(sm) {
      background: $site-color-white;
      bottom: 0;
      flex-direction: column;
      left: 0;
      position: absolute;
      right: 60px;
      top: 0;
      transform: translateX(-100%);
      transition: transform 0.35s ease-in-out;

      > * {
        margin: 0 $site-nav-mobile-side-padding;
      }
    }

    @include bootstrap.media-breakpoint-up(md) {
      align-items: center;
      flex-direction: row;
    }
  }

  &__sheet-bg {
    cursor: pointer; // needed for iOS to recognize the div as clickable
    z-index: bootstrap.$zindex-modal-backdrop;

    @include bootstrap.media-breakpoint-down(sm) {
      background: rgba(0, 0, 0, .4);
      bottom: 0;
      left: 0;
      opacity: 0;
      position: absolute;
      right: 0;
      top: 0;
      transition: opacity 0.35s ease-in-out;
    }
  }

  &__cta {
    margin-left: 0.5rem;
    padding: 0.5rem 1rem !important;

    @include bootstrap.media-breakpoint-down(sm) { display: none; }
  }

  &__search {
    position: relative;

    &::before {
      content: 'search';
      content: 'search' / '';
      font: $site-font-icon;
      pointer-events: none;
      position: absolute;
      left: 0.25rem;
    }

    @include bootstrap.media-breakpoint-down(sm) {
      border-bottom: 1px solid $site-color-light-grey;
      flex-shrink: 0;
      margin: 0;
      order: -1;
      padding: 0 $site-nav-mobile-side-padding;

      &::before {
        left: $site-nav-mobile-side-padding;
      }
    }

    @include bootstrap.media-breakpoint-up(md) {
      margin-left: 1rem;
    }
  }

  &__searchfield {
    border: 0;
    font-size: .875rem;
    padding-left: 2rem;

    @include bootstrap.media-breakpoint-down(sm) {
      height: 66px;
    }

    @include bootstrap.media-breakpoint-down(md) {
<<<<<<< HEAD
      font-size: 1.25rem;
      height: 66px;
=======
      font-size: bootstrap.$font-size-lg;
>>>>>>> fec88002
      width: 100% !important;
    }

    @include bootstrap.media-breakpoint-up(md) {
      transition: width .35s ease-in-out;
      width: 24px !important;

      &:focus {
        width: 220px !important;
      }
    }
  }
<<<<<<< HEAD

  &__social {
    .nav-item.nav-link {
      padding: 0 0.5rem;

      @include bootstrap.media-breakpoint-down(sm) {
        padding: 0 0.25rem;
        font-size: smaller;
      }

      &.nav-icon {
        color: $site-color-nav-links;

        &:hover {
          color: $site-color-body-light;
        }

        svg {
          height: 24px;
          width: 24px;
        }
      }
    }
  }
=======
>>>>>>> fec88002
}


header.site-header {

  .dropdown-menu {
    top: 32px;
    box-shadow: 0 2px 4px rgba(0, 0, 0, .1);
    border-radius: 4px;
    padding: 0.75rem;
    border: 1px solid #eee;
  }

  .dropdown-item {
    padding: 0.55rem 1.2rem;
    font-size: 14px;
    color: #444;
    border-radius: 4px;

    &:hover,
    &.active {
      color: #000;
      background-color: #f6f6f6;
      transition: background-color 300ms ease;
    }

    &.active {
      font-weight: 500;
    }
  }

  .dropdown-toggle::after {
    position: relative;
    top: 1px;
  }

  @include bootstrap.media-breakpoint-down(sm) {
    .navbar-collapse {
      .navbar-nav {
        margin-top: 1.5rem;
        margin-bottom: 1.5rem;
      }
    }

    .site-header__sheet > * {
      margin: 0;
    }
  }

  @include bootstrap.media-breakpoint-down(md) {
    .site-header__sheet .navbar-nav > .nav-item {
      display: none;
    }
  }

  @include bootstrap.media-breakpoint-down(lg) {
    .site-header__sheet .navbar-nav .nav-item.docs-item {
      display: none;
    }
  }
}<|MERGE_RESOLUTION|>--- conflicted
+++ resolved
@@ -195,12 +195,7 @@
     }
 
     @include bootstrap.media-breakpoint-down(md) {
-<<<<<<< HEAD
       font-size: 1.25rem;
-      height: 66px;
-=======
-      font-size: bootstrap.$font-size-lg;
->>>>>>> fec88002
       width: 100% !important;
     }
 
@@ -213,38 +208,10 @@
       }
     }
   }
-<<<<<<< HEAD
-
-  &__social {
-    .nav-item.nav-link {
-      padding: 0 0.5rem;
-
-      @include bootstrap.media-breakpoint-down(sm) {
-        padding: 0 0.25rem;
-        font-size: smaller;
-      }
-
-      &.nav-icon {
-        color: $site-color-nav-links;
-
-        &:hover {
-          color: $site-color-body-light;
-        }
-
-        svg {
-          height: 24px;
-          width: 24px;
-        }
-      }
-    }
-  }
-=======
->>>>>>> fec88002
 }
 
 
 header.site-header {
-
   .dropdown-menu {
     top: 32px;
     box-shadow: 0 2px 4px rgba(0, 0, 0, .1);
