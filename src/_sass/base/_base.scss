--- conflicted
+++ resolved
@@ -1,54 +1,3 @@
-<<<<<<< HEAD
-$dash-dartpad-border: lightgray;
-$dash-callout: #121a26;
-$dash-off-white: #f8f9fa;
-$site-color-card-link: #40C4FF;
-
-.dash-dartpad {
-  flex: 1;
-  display: flex;
-  flex-direction: column;
-  align-items: center;
-  background-color: $site-color-white;
-
-  h2 {
-    font-size: 43px;
-    margin: 1.5em 0 0.5em 0;
-    line-height: 1.2;
-    color: $site-color-black;
-  }
-
-  h3 {
-    color: $site-color-black;
-  }
-
-  select {
-    margin: 8px 0 8px 0;
-  }
-
-  a {
-    color: $site-color-primary;
-
-    &:hover {
-      color: $flutter-color-dark-blue;
-    }
-  }
-
-  #dartpad-host {
-    height: 512px;
-    width: 100%;
-    max-width: 896px;
-    display: flex;
-
-    iframe {
-      flex: 1;
-      border: 1px solid $dash-dartpad-border;
-    }
-  }
-}
-
-=======
->>>>>>> 7f73a801
 body {
   -webkit-font-smoothing: antialiased;
   -moz-osx-font-smoothing: grayscale;
