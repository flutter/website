--- conflicted
+++ resolved
@@ -1,13 +1,8 @@
 {% comment %}
-  For headings use <h3> elements.
+  For headings use h3 elements.
 {% endcomment -%}
 <div class="site-banner site-banner--default" role="alert">
-<<<<<<< HEAD
-  Dart 3.13 is released! For more information, check out the
+  Flutter 3.13 scrolls into view! For more information, check out the
   <a href="ihttps://medium.com/flutter/whats-new-in-flutter-3-13-479d9b11df4d">Flutter 3.13 blog post</a> and the
-  <a href="{{site.url}}}/release/whats-new">What's new</a> page for this website</a><br>
-=======
-  Flutter 3.13 scrolls into view!
-  <a href="https://medium.com/flutter/whats-new-in-flutter-3-13-479d9b11df4d">Learn more</a>
->>>>>>> f8cc66b0
+  <a href="{{site.url}}}/release/whats-new">What's new</a> page for this website<br>
 </div>