--- conflicted
+++ resolved
@@ -6,11 +6,7 @@
   {% endcomment %}
   <div class="site-banner site-banner--default" role="alert">
     <a href="https://flutter.dev/events/io-2022">Build apps on six different platforms from a single codebase with Flutter 3. Learn more.</a><br>
-<<<<<<< HEAD
-    See <a href="https://medium.com/flutter/whats-new-in-flutter-3-8c74a5bc32d0">What's new in Flutter 3</a> and <a href="https://docs.flutter.dev/whats-new"what's new in the docs</a><br>
-=======
     See <a href="https://medium.com/flutter/whats-new-in-flutter-3-8c74a5bc32d0">What's new in Flutter 3</a> and <a href="https://docs.flutter.dev/whats-new">what's new in the docs</a><br>
->>>>>>> b36a10ad
    The Flutter and Dart teams are hiring. <a href="https://docs.flutter.dev/jobs">Learn more</a>
   </div>
 {% endif -%}