--- conflicted
+++ resolved
@@ -121,51 +121,30 @@
       <a
         class="nav-item nav-link nav-icon"
         href="{{site.social.twitter}}"
-<<<<<<< HEAD
-        aria-label="Twitter">
+        aria-label="Open Flutter's Twitter in a new tab"
+        target="_blank" rel="noreferrer">
         <svg><use href="/assets/images/social/twitter.svg#twitter"></use></svg>
-=======
-        aria-label="Open Flutter's Twitter in a new tab"
-        target="_blank" rel="noreferrer"
-        >
-        <i class="fab fa-twitter fa-lg"></i>
->>>>>>> ba914875
       </a>
       <a
         class="nav-item nav-link nav-icon"
         href="{{site.social.youtube}}"
-<<<<<<< HEAD
-        aria-label="YouTube">
-        <svg><use href="/assets/images/social/youtube.svg#youtube"></use></svg>
-=======
         aria-label="Open Flutter's YouTube in a new tab"
         target="_blank" rel="noreferrer">
-        <i class="fab fa-youtube fa-lg"></i>
->>>>>>> ba914875
+        <svg><use href="/assets/images/social/youtube.svg#youtube"></use></svg>
       </a>
       <a
         class="nav-item nav-link nav-icon"
         href="{{site.flutter-medium}}"
-<<<<<<< HEAD
-        aria-label="Medium blog">
-        <svg><use href="/assets/images/social/medium.svg#medium"></use></svg>
-=======
         aria-label="Open Flutter's Medium blog in a new tab"
         target="_blank" rel="noreferrer">
-        <i class="fab fa-medium fa-lg"></i>
->>>>>>> ba914875
+        <svg><use href="/assets/images/social/medium.svg#medium"></use></svg>
       </a>
       <a
         class="nav-item nav-link nav-icon"
         href="{{site.repo.organization}}"
-<<<<<<< HEAD
-        aria-label="GitHub">
-        <svg><use href="/assets/images/social/github.svg#github"></use></svg>
-=======
         aria-label="Open Flutter's GitHub in a new tab"
         target="_blank" rel="noreferrer">
-        <i class="fab fa-github fa-lg"></i>
->>>>>>> ba914875
+        <svg><use href="/assets/images/social/github.svg#github"></use></svg>
       </a>
     </div>
     {% if page.show-nav-get-started-button -%}
