--- conflicted
+++ resolved
@@ -1,15 +1,6 @@
 ---
 title: Delete data on the internet
 description: How to use the http package to delete data on the internet.
-<<<<<<< HEAD
-prev:
-  title: Update data over the internet
-  path: /cookbook/networking/update-data
-next:
-  title: Communicate with WebSockets
-  path: /cookbook/networking/web-sockets
-=======
->>>>>>> e90ae9bd
 ---
 
 <?code-excerpt path-base="cookbook/networking/delete_data/"?>
