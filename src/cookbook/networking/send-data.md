--- conflicted
+++ resolved
@@ -1,15 +1,6 @@
 ---
 title: Send data to the internet
 description: How to use the http package to send data over the internet.
-<<<<<<< HEAD
-prev:
-  title: Make authenticated requests
-  path: /cookbook/networking/authenticated-requests
-next:
-  title: Update data over the internet
-  path: /cookbook/networking/update-data
-=======
->>>>>>> e90ae9bd
 ---
 
 <?code-excerpt path-base="cookbook/networking/send_data/"?>
