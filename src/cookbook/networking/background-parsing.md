---
title: Parse JSON in the background
description: How to perform a task in the background.
<<<<<<< HEAD
prev:
  title: Send data to a new screen
  path: /cookbook/navigation/passing-data
next:
  title: Persist data with SQLite
  path: /cookbook/persistence/sqlite
=======
>>>>>>> e90ae9bd
---

<?code-excerpt path-base="cookbook/networking/background_parsing/"?>

By default, Dart apps do all of their work on a single thread.
In many cases, this model simplifies coding and is fast enough
that it does not result in poor app performance or stuttering animations,
often called "jank."

However, you might need to perform an expensive computation,
such as parsing a very large JSON document.
If this work takes more than 16 milliseconds,
your users experience jank.

To avoid jank, you need to perform expensive computations
like this in the background.
On Android, this means scheduling work on a different thread.
In Flutter, you can use a separate [Isolate][].
This recipe uses the following steps:

  1. Add the `http` package.
  2. Make a network request using the `http` package.
  3. Convert the response into a list of photos.
  4. Move this work to a separate isolate.

## 1. Add the `http` package

First, add the [`http`][] package to your project.
The `http` package makes it easier to perform network
requests, such as fetching data from a JSON endpoint.

To add the `http` package as a dependency,
run `flutter pub add`:

```terminal
$ flutter pub add http
```

## 2. Make a network request

This example covers how to fetch a large JSON document
that contains a list of 5000 photo objects from the
[JSONPlaceholder REST API][],
using the [`http.get()`][] method.

<?code-excerpt "lib/main_step2.dart (fetchPhotos)"?>
```dart
Future<http.Response> fetchPhotos(http.Client client) async {
  return client.get(Uri.parse('https://jsonplaceholder.typicode.com/photos'));
}
```

{{site.alert.note}}
  You're providing an `http.Client` to the function in this example.
  This makes the function easier to test and use in different environments.
{{site.alert.end}}

## 3. Parse and convert the JSON into a list of photos

Next, following the guidance from the
[Fetch data from the internet][] recipe,
convert the `http.Response` into a list of Dart objects.
This makes the data easier to work with.

### Create a `Photo` class

First, create a `Photo` class that contains data about a photo.
Include a `fromJson()` factory method to make it easy to create a
`Photo` starting with a JSON object.

<?code-excerpt "lib/main_step3.dart (Photo)"?>
```dart
class Photo {
  final int albumId;
  final int id;
  final String title;
  final String url;
  final String thumbnailUrl;

  const Photo({
    required this.albumId,
    required this.id,
    required this.title,
    required this.url,
    required this.thumbnailUrl,
  });

  factory Photo.fromJson(Map<String, dynamic> json) {
    return Photo(
      albumId: json['albumId'] as int,
      id: json['id'] as int,
      title: json['title'] as String,
      url: json['url'] as String,
      thumbnailUrl: json['thumbnailUrl'] as String,
    );
  }
}
```

### Convert the response into a list of photos

Now, use the following instructions to update the
`fetchPhotos()` function so that it returns a
`Future<List<Photo>>`:

  1. Create a `parsePhotos()` function that converts the response
     body into a `List<Photo>`.
  2. Use the `parsePhotos()` function in the `fetchPhotos()` function.

<?code-excerpt "lib/main_step3.dart (parsePhotos)"?>
```dart
// A function that converts a response body into a List<Photo>.
List<Photo> parsePhotos(String responseBody) {
  final parsed = jsonDecode(responseBody).cast<Map<String, dynamic>>();

  return parsed.map<Photo>((json) => Photo.fromJson(json)).toList();
}

Future<List<Photo>> fetchPhotos(http.Client client) async {
  final response = await client
      .get(Uri.parse('https://jsonplaceholder.typicode.com/photos'));

  // Use the compute function to run parsePhotos in a separate isolate.
  return parsePhotos(response.body);
}
```

## 4. Move this work to a separate isolate

If you run the `fetchPhotos()` function on a slower device,
you might notice the app freezes for a brief moment as it parses and
converts the JSON. This is jank, and you want to get rid of it.

You can remove the jank by moving the parsing and conversion
to a background isolate using the [`compute()`][]
function provided by Flutter. The `compute()` function runs expensive
functions in a background isolate and returns the result. In this case,
run the `parsePhotos()` function in the background.

<?code-excerpt "lib/main.dart (fetchPhotos)"?>
```dart
Future<List<Photo>> fetchPhotos(http.Client client) async {
  final response = await client
      .get(Uri.parse('https://jsonplaceholder.typicode.com/photos'));

  // Use the compute function to run parsePhotos in a separate isolate.
  return compute(parsePhotos, response.body);
}
```

## Notes on working with isolates

Isolates communicate by passing messages back and forth. These messages can
be primitive values, such as `null`, `num`, `bool`, `double`, or `String`, or
simple objects such as the `List<Photo>` in this example.

You might experience errors if you try to pass more complex objects,
such as a `Future` or `http.Response` between isolates.

As an alternate solution, check out the [`worker_manager`][] or
[`workmanager`][] packages for background processing.

[`worker_manager`]:  {{site.pub}}/packages/worker_manager
[`workmanager`]: {{site.pub}}/packages/workmanager

## Complete example

<?code-excerpt "lib/main.dart"?>
```dart
import 'dart:async';
import 'dart:convert';

import 'package:flutter/foundation.dart';
import 'package:flutter/material.dart';
import 'package:http/http.dart' as http;

Future<List<Photo>> fetchPhotos(http.Client client) async {
  final response = await client
      .get(Uri.parse('https://jsonplaceholder.typicode.com/photos'));

  // Use the compute function to run parsePhotos in a separate isolate.
  return compute(parsePhotos, response.body);
}

// A function that converts a response body into a List<Photo>.
List<Photo> parsePhotos(String responseBody) {
  final parsed = jsonDecode(responseBody).cast<Map<String, dynamic>>();

  return parsed.map<Photo>((json) => Photo.fromJson(json)).toList();
}

class Photo {
  final int albumId;
  final int id;
  final String title;
  final String url;
  final String thumbnailUrl;

  const Photo({
    required this.albumId,
    required this.id,
    required this.title,
    required this.url,
    required this.thumbnailUrl,
  });

  factory Photo.fromJson(Map<String, dynamic> json) {
    return Photo(
      albumId: json['albumId'] as int,
      id: json['id'] as int,
      title: json['title'] as String,
      url: json['url'] as String,
      thumbnailUrl: json['thumbnailUrl'] as String,
    );
  }
}

void main() => runApp(const MyApp());

class MyApp extends StatelessWidget {
  const MyApp({super.key});

  @override
  Widget build(BuildContext context) {
    const appTitle = 'Isolate Demo';

    return const MaterialApp(
      title: appTitle,
      home: MyHomePage(title: appTitle),
    );
  }
}

class MyHomePage extends StatelessWidget {
  const MyHomePage({super.key, required this.title});

  final String title;

  @override
  Widget build(BuildContext context) {
    return Scaffold(
      appBar: AppBar(
        title: Text(title),
      ),
      body: FutureBuilder<List<Photo>>(
        future: fetchPhotos(http.Client()),
        builder: (context, snapshot) {
          if (snapshot.hasError) {
            return const Center(
              child: Text('An error has occurred!'),
            );
          } else if (snapshot.hasData) {
            return PhotosList(photos: snapshot.data!);
          } else {
            return const Center(
              child: CircularProgressIndicator(),
            );
          }
        },
      ),
    );
  }
}

class PhotosList extends StatelessWidget {
  const PhotosList({super.key, required this.photos});

  final List<Photo> photos;

  @override
  Widget build(BuildContext context) {
    return GridView.builder(
      gridDelegate: const SliverGridDelegateWithFixedCrossAxisCount(
        crossAxisCount: 2,
      ),
      itemCount: photos.length,
      itemBuilder: (context, index) {
        return Image.network(photos[index].thumbnailUrl);
      },
    );
  }
}
```

![Isolate demo]({{site.url}}/assets/images/docs/cookbook/isolate.gif){:.site-mobile-screenshot}

[`compute()`]: {{site.api}}/flutter/foundation/compute-constant.html
[Fetch data from the internet]: {{site.url}}/cookbook/networking/fetch-data
[`http`]: {{site.pub-pkg}}/http
[`http.get()`]: {{site.pub-api}}/http/latest/http/get.html
[Isolate]: {{site.api}}/flutter/dart-isolate/Isolate-class.html
[JSONPlaceholder REST API]: https://jsonplaceholder.typicode.com<|MERGE_RESOLUTION|>--- conflicted
+++ resolved
@@ -1,15 +1,6 @@
 ---
 title: Parse JSON in the background
 description: How to perform a task in the background.
-<<<<<<< HEAD
-prev:
-  title: Send data to a new screen
-  path: /cookbook/navigation/passing-data
-next:
-  title: Persist data with SQLite
-  path: /cookbook/persistence/sqlite
-=======
->>>>>>> e90ae9bd
 ---
 
 <?code-excerpt path-base="cookbook/networking/background_parsing/"?>
