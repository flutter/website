---
title: Update data over the internet
description: How to use the http package to update data over the internet.
<<<<<<< HEAD
prev:
  title: Send data to the internet
  path: /cookbook/networking/send-data
next:
  title: Delete data on the internet
  path: /cookbook/networking/delete-data
=======
>>>>>>> e90ae9bd
---

<?code-excerpt path-base="cookbook/networking/update_data/"?>

Updating data over the internet is necessary for most apps.
The `http` package has got that covered!

This recipe uses the following steps:

  1. Add the `http` package.
  2. Update data over the internet using the `http` package.
  3. Convert the response into a custom Dart object.
  4. Get the data from the internet.
  5. Update the existing `title` from user input.
  6. Update and display the response on screen.

## 1. Add the `http` package

To add the `http` package as a dependency,
run `flutter pub add`:

```terminal
$ flutter pub add http
```

Import the `http` package.

<?code-excerpt "lib/main.dart (Http)"?>
```dart
import 'package:http/http.dart' as http;
```

## 2. Updating data over the internet using the `http` package

This recipe covers how to update an album title to the
[JSONPlaceholder][] using the [`http.put()`][] method.

<?code-excerpt "lib/main_step2.dart (updateAlbum)"?>
```dart
Future<http.Response> updateAlbum(String title) {
  return http.put(
    Uri.parse('https://jsonplaceholder.typicode.com/albums/1'),
    headers: <String, String>{
      'Content-Type': 'application/json; charset=UTF-8',
    },
    body: jsonEncode(<String, String>{
      'title': title,
    }),
  );
}
```

The `http.put()` method returns a `Future` that contains a `Response`.

* [`Future`][] is a core Dart class for working with
  async operations. A `Future` object represents a potential
  value or error that will be available at some time in the future.
* The `http.Response` class contains the data received from a successful
  http call.
* The `updateAlbum()` method takes an argument, `title`,
  which is sent to the server to update the `Album`.

## 3. Convert the `http.Response` to a custom Dart object

While it's easy to make a network request,
working with a raw `Future<http.Response>`
isn't very convenient. To make your life easier,
convert the `http.Response` into a Dart object.

### Create an Album class

First, create an `Album` class that contains the data from the
network request. It includes a factory constructor that
creates an `Album` from JSON.

Converting JSON by hand is only one option.
For more information, see the full article on
[JSON and serialization][].

<?code-excerpt "lib/main.dart (Album)"?>
```dart
class Album {
  final int id;
  final String title;

  const Album({required this.id, required this.title});

  factory Album.fromJson(Map<String, dynamic> json) {
    return Album(
      id: json['id'],
      title: json['title'],
    );
  }
}
```

### Convert the `http.Response` to an `Album`

Now, use the following steps to update the `updateAlbum()`
function to return a `Future<Album>`:

  1. Convert the response body into a JSON `Map` with the
     `dart:convert` package.
  2. If the server returns an `UPDATED` response with a status
     code of 200, then convert the JSON `Map` into an `Album`
     using the `fromJson()` factory method.
  3. If the server doesn't return an `UPDATED` response with a
     status code of 200, then throw an exception.
     (Even in the case of a "404 Not Found" server response,
     throw an exception. Do not return `null`.
     This is important when examining
     the data in `snapshot`, as shown below.)

<?code-excerpt "lib/main.dart (updateAlbum)"?>
```dart
Future<Album> updateAlbum(String title) async {
  final response = await http.put(
    Uri.parse('https://jsonplaceholder.typicode.com/albums/1'),
    headers: <String, String>{
      'Content-Type': 'application/json; charset=UTF-8',
    },
    body: jsonEncode(<String, String>{
      'title': title,
    }),
  );

  if (response.statusCode == 200) {
    // If the server did return a 200 OK response,
    // then parse the JSON.
    return Album.fromJson(jsonDecode(response.body));
  } else {
    // If the server did not return a 200 OK response,
    // then throw an exception.
    throw Exception('Failed to update album.');
  }
}
```

Hooray!
Now you've got a function that updates the title of an album.

### 4. Get the data from the internet

Get the data from internet before you can update it.
For a complete example, see the [Fetch data][] recipe.

<?code-excerpt "lib/main.dart (fetchAlbum)"?>
```dart
Future<Album> fetchAlbum() async {
  final response = await http.get(
    Uri.parse('https://jsonplaceholder.typicode.com/albums/1'),
  );

  if (response.statusCode == 200) {
    // If the server did return a 200 OK response,
    // then parse the JSON.
    return Album.fromJson(jsonDecode(response.body));
  } else {
    // If the server did not return a 200 OK response,
    // then throw an exception.
    throw Exception('Failed to load album');
  }
}
```

Ideally, you will use this method to set
`_futureAlbum` during `initState` to fetch
the data from the internet.

## 5. Update the existing title from user input

Create a `TextField` to enter a title and a `ElevatedButton`
to update the data on server.
Also define a `TextEditingController` to
read the user input from a `TextField`.

When the `ElevatedButton` is pressed,
the `_futureAlbum` is set to the value returned by
`updateAlbum()` method.

<?code-excerpt "lib/main_step5.dart (Column)"?>
```dart
Column(
  mainAxisAlignment: MainAxisAlignment.center,
  children: <Widget>[
    Padding(
      padding: const EdgeInsets.all(8),
      child: TextField(
        controller: _controller,
        decoration: const InputDecoration(hintText: 'Enter Title'),
      ),
    ),
    ElevatedButton(
      onPressed: () {
        setState(() {
          _futureAlbum = updateAlbum(_controller.text);
        });
      },
      child: const Text('Update Data'),
    ),
  ],
);
```

On pressing the **Update Data** button, a network request
sends the data in the `TextField` to the server as a `POST` request.
The `_futureAlbum` variable is used in the next step.

## 5. Display the response on screen

To display the data on screen, use the
[`FutureBuilder`][] widget.
The `FutureBuilder` widget comes with Flutter and
makes it easy to work with async data sources.
You must provide two parameters:

  1. The `Future` you want to work with. In this case,
     the future returned from the `updateAlbum()` function.
  2. A `builder` function that tells Flutter what to render,
     depending on the state of the `Future`: loading,
     success, or error.

Note that `snapshot.hasData` only returns `true` when
the snapshot contains a non-null data value.
This is why the `updateAlbum` function should throw an exception
even in the case of a "404 Not Found" server response.
If `updateAlbum` returns `null` then
`CircularProgressIndicator` will display indefinitely.

<?code-excerpt "lib/main_step5.dart (FutureBuilder)"?>
```dart
FutureBuilder<Album>(
  future: _futureAlbum,
  builder: (context, snapshot) {
    if (snapshot.hasData) {
      return Text(snapshot.data!.title);
    } else if (snapshot.hasError) {
      return Text('${snapshot.error}');
    }

    return const CircularProgressIndicator();
  },
);
```

## Complete example

<?code-excerpt "lib/main.dart"?>
```dart
import 'dart:async';
import 'dart:convert';

import 'package:flutter/material.dart';
import 'package:http/http.dart' as http;

Future<Album> fetchAlbum() async {
  final response = await http.get(
    Uri.parse('https://jsonplaceholder.typicode.com/albums/1'),
  );

  if (response.statusCode == 200) {
    // If the server did return a 200 OK response,
    // then parse the JSON.
    return Album.fromJson(jsonDecode(response.body));
  } else {
    // If the server did not return a 200 OK response,
    // then throw an exception.
    throw Exception('Failed to load album');
  }
}

Future<Album> updateAlbum(String title) async {
  final response = await http.put(
    Uri.parse('https://jsonplaceholder.typicode.com/albums/1'),
    headers: <String, String>{
      'Content-Type': 'application/json; charset=UTF-8',
    },
    body: jsonEncode(<String, String>{
      'title': title,
    }),
  );

  if (response.statusCode == 200) {
    // If the server did return a 200 OK response,
    // then parse the JSON.
    return Album.fromJson(jsonDecode(response.body));
  } else {
    // If the server did not return a 200 OK response,
    // then throw an exception.
    throw Exception('Failed to update album.');
  }
}

class Album {
  final int id;
  final String title;

  const Album({required this.id, required this.title});

  factory Album.fromJson(Map<String, dynamic> json) {
    return Album(
      id: json['id'],
      title: json['title'],
    );
  }
}

void main() {
  runApp(const MyApp());
}

class MyApp extends StatefulWidget {
  const MyApp({super.key});

  @override
  State<MyApp> createState() {
    return _MyAppState();
  }
}

class _MyAppState extends State<MyApp> {
  final TextEditingController _controller = TextEditingController();
  late Future<Album> _futureAlbum;

  @override
  void initState() {
    super.initState();
    _futureAlbum = fetchAlbum();
  }

  @override
  Widget build(BuildContext context) {
    return MaterialApp(
      title: 'Update Data Example',
      theme: ThemeData(
        primarySwatch: Colors.blue,
      ),
      home: Scaffold(
        appBar: AppBar(
          title: const Text('Update Data Example'),
        ),
        body: Container(
          alignment: Alignment.center,
          padding: const EdgeInsets.all(8),
          child: FutureBuilder<Album>(
            future: _futureAlbum,
            builder: (context, snapshot) {
              if (snapshot.connectionState == ConnectionState.done) {
                if (snapshot.hasData) {
                  return Column(
                    mainAxisAlignment: MainAxisAlignment.center,
                    children: <Widget>[
                      Text(snapshot.data!.title),
                      TextField(
                        controller: _controller,
                        decoration: const InputDecoration(
                          hintText: 'Enter Title',
                        ),
                      ),
                      ElevatedButton(
                        onPressed: () {
                          setState(() {
                            _futureAlbum = updateAlbum(_controller.text);
                          });
                        },
                        child: const Text('Update Data'),
                      ),
                    ],
                  );
                } else if (snapshot.hasError) {
                  return Text('${snapshot.error}');
                }
              }

              return const CircularProgressIndicator();
            },
          ),
        ),
      ),
    );
  }
}
```

[ConnectionState]: {{site.api}}/flutter/widgets/ConnectionState-class.html
[`didChangeDependencies()`]: {{site.api}}/flutter/widgets/State/didChangeDependencies.html
[Fetch data]: {{site.url}}/cookbook/networking/fetch-data
[`Future`]: {{site.api}}/flutter/dart-async/Future-class.html
[`FutureBuilder`]: {{site.api}}/flutter/widgets/FutureBuilder-class.html
[JSONPlaceholder]: https://jsonplaceholder.typicode.com/
[`http`]: {{site.pub-pkg}}/http
[`http.put()`]: {{site.pub-api}}/http/latest/http/put.html
[`http` package]: {{site.pub}}/packages/http/install
[`InheritedWidget`]: {{site.api}}/flutter/widgets/InheritedWidget-class.html
[Introduction to unit testing]: {{site.url}}/cookbook/testing/unit/introduction
[`initState()`]: {{site.api}}/flutter/widgets/State/initState.html
[JSON and serialization]: {{site.url}}/data-and-backend/json
[Mock dependencies using Mockito]: {{site.url}}/cookbook/testing/unit/mocking
[`State`]: {{site.api}}/flutter/widgets/State-class.html<|MERGE_RESOLUTION|>--- conflicted
+++ resolved
@@ -1,15 +1,6 @@
 ---
 title: Update data over the internet
 description: How to use the http package to update data over the internet.
-<<<<<<< HEAD
-prev:
-  title: Send data to the internet
-  path: /cookbook/networking/send-data
-next:
-  title: Delete data on the internet
-  path: /cookbook/networking/delete-data
-=======
->>>>>>> e90ae9bd
 ---
 
 <?code-excerpt path-base="cookbook/networking/update_data/"?>
