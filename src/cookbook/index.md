--- conflicted
+++ resolved
@@ -47,28 +47,20 @@
 - [Handle changes to a text field]({{site.url}}/cookbook/forms/text-field-changes)
 - [Retrieve the value of a text field]({{site.url}}/cookbook/forms/retrieve-input)
 
+
 ## Games
 
 - [Add achievements and leaderboards to your mobile game]({{site.url}}/cookbook/games/achievements-leaderboard)
-<<<<<<< HEAD
 - [Add multiplayer support via Firestore]({{site.url}}/cookbook/games/firestore-multiplayer)
-=======
->>>>>>> 6b56af16
 - [Show ads]({{site.url}}/cookbook/plugins/google-mobile-ads)
 
 {{site.alert.tip}}
   Check back soon for more recipes that
   can help you build games with Flutter!
-<<<<<<< HEAD
 
   Until then, check out the [Casual Games Toolkit]({{site.main-url}}/games).
 {{site.alert.end}}
 
-=======
-  
-  You can also check out the [Casual Games Toolkit]({{site.main-url}}/games).
-{{site.alert.end}}
->>>>>>> 6b56af16
 
 ## Gestures
 - [Add Material touch ripples]({{site.url}}/cookbook/gestures/ripples)
