--- conflicted
+++ resolved
@@ -196,17 +196,12 @@
     context,
     MaterialPageRoute(builder: (context) => const SelectionScreen()),
   );
-<<<<<<< HEAD
   
   // When a BuildContext is used from a StatefulWidget, the mounted property
   // must be checked after an asynchronous gap.
   if (!mounted) return;
   
-=======
-
-  if (!mounted) return;
-
->>>>>>> 971f5656
+
   // After the Selection Screen returns a result, hide any previous snackbars
   // and show the new result.
   ScaffoldMessenger.of(context)
@@ -274,11 +269,10 @@
       MaterialPageRoute(builder: (context) => const SelectionScreen()),
     );
 
-<<<<<<< HEAD
+
     // When a BuildContext is used from a StatefulWidget, the mounted property
     // must be checked after an asynchronous gap.
-=======
->>>>>>> 971f5656
+
     if (!mounted) return;
 
     // After the Selection Screen returns a result, hide any previous snackbars
