--- conflicted
+++ resolved
@@ -185,36 +185,6 @@
 ```dart
 @immutable
 class ActionButton extends StatelessWidget {
-<<<<<<< HEAD
- const ActionButton({
-   Key? key,
-   this.onPressed,
-   required this.icon,
- }) : super(key: key);
-
- final VoidCallback? onPressed;
- final Widget icon;
-
- @override
- Widget build(BuildContext context) {
-   final theme = Theme.of(context);
-   return Material(
-     shape: const CircleBorder(),
-     clipBehavior: Clip.antiAlias,
-     color: theme.colorScheme.secondary,
-     elevation: 4.0,
-     child: IconTheme.merge(
-       data: IconThemeData(
-         color: theme.colorScheme.onSecondary,
-       ),
-       child: IconButton(
-         onPressed: onPressed,
-         icon: icon,
-       ),
-     ),
-   );
- }
-=======
   const ActionButton({
     Key? key,
     this.onPressed,
@@ -239,7 +209,6 @@
       ),
     );
   }
->>>>>>> a05ba932
 }
 ```
 
@@ -444,13 +413,8 @@
   of the 3 satellite buttons to see a dialog
   representing that button's action.
 
-<<<<<<< HEAD
-```run-dartpad:theme-light:mode-flutter:run-true:width-100%:height-600px:split-60:ga_id-interactive_example
-import 'dart:math' as math;
-=======
 
 <!-- start dartpad -->
->>>>>>> a05ba932
 
 <?code-excerpt "lib/main.dart"?>
 ```run-dartpad:theme-light:mode-flutter:run-true:width-100%:height-600px:split-60:ga_id-interactive_example
@@ -723,21 +687,10 @@
       clipBehavior: Clip.antiAlias,
       color: theme.colorScheme.secondary,
       elevation: 4.0,
-<<<<<<< HEAD
-      child: IconTheme.merge(
-        data: IconThemeData(
-          color: theme.colorScheme.onSecondary,
-        ),
-        child: IconButton(
-          onPressed: onPressed,
-          icon: icon,
-        ),
-=======
       child: IconButton(
         onPressed: onPressed,
         icon: icon,
         color: theme.colorScheme.secondary,
->>>>>>> a05ba932
       ),
     );
   }
