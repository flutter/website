--- conflicted
+++ resolved
@@ -497,8 +497,4 @@
 
 ## Timeline
 
-<<<<<<< HEAD
-In stable release: 3.13
-=======
-In stable release: 3.13.0
->>>>>>> f8cc66b0
+In stable release: 3.13.0