---
title: Breaking changes
description: A list of migration guides for breaking changes in Flutter.
---

As described in the [breaking change policy][],
on occasion we publish guides
for migrating code across a breaking change.

To be notified about future breaking changes,
join the groups [Flutter announce][] and [Dart announce][].

When facing Dart errors after upgrading Flutter,
consider using the [`dart fix`][] command
to automatically migrate your code.
Not every breaking change is supported in this way,
but many are.

To avoid being broken by future versions of Flutter,
consider submitting your tests to our [test registry].

The following guides are available. They are sorted by
release, and listed in alphabetical order:

[breaking change policy]: {{site.url}}/resources/compatibility
[Flutter announce]: {{site.groups}}/forum/#!forum/flutter-announce
[Dart announce]: https://groups.google.com/a/dartlang.org/g/announce
[`dart fix`]: {{site.url}}/tools/flutter-fix
[test registry]: https://github.com/flutter/tests

### Not yet released to stable

<<<<<<< HEAD
* [Dart 3 changes in Flutter v3.10 and later][]
=======
* [Moved ReorderableListView's localized strings][]  from material to widgets localizations
* [Removed `ignoringSemantics`][] properties
* [Deprecated `RouteInformation.location`][] and its related APIs

[Moved ReorderableListView's localized strings]: {{site.url}}/release/breaking-changes/material-localized-strings
[Removed `ignoringSemantics`]: {{site.url}}/release/breaking-changes/ignoringsemantics-migration
[Deprecated `RouteInformation.location`]: {{site.url}}/release/breaking-changes/route-information-uri

### Released in Flutter 3.10

>>>>>>> 17bd7865
* [Deprecated API removed after v3.7][]
* [Deprecated the window singleton][]
* [Require one data variant for `ClipboardData` constructor][]
* [Resolve the Android Java Gradle error][]

<<<<<<< HEAD
[Dart 3 changes in Flutter v3.10 and later]: {{site.dart-site}}/resources/dart-3-migration
[Material localized Strings migration guide]: {{site.url}}/release/breaking-changes/material-localized-strings
[Android Java Gradle migration guide]: {{site.url}}/release/breaking-changes/android-java-gradle-migration-guide
=======
>>>>>>> 17bd7865
[Deprecated API removed after v3.7]: {{site.url}}/release/breaking-changes/3-7-deprecations
[Deprecated the window singleton]: {{site.url}}/release/breaking-changes/window-singleton
[Resolve the Android Java Gradle error]: {{site.url}}/release/breaking-changes/android-java-gradle-migration-guide
[Require one data variant for `ClipboardData` constructor]: {{site.url}}/release/breaking-changes/clipboard-data-required
[Removed `ignoringSemantics`]: {{site.url}}/release/breaking-changes/ignoringsemantics-migration
[The window singleton is deprecated]: {{site.url}}/release/breaking-changes/window-singleton
[Migration guide for `RouteInformation.location`]: {{site.url}}/release/breaking-changes/route-information-uri
[Migration guide for `describeEnum`]: {{site.url}}/release/breaking-changes/describeEnum
[At least one clipboard data variant must be provided]: {{site.url}}/release/breaking-changes/clipboard-data-required

### Released in Flutter 3.7

* [Deprecated API removed after v3.3][]
* [Replaced parameters for customizing context menus with a generic widget builder][]
* [iOS FlutterViewController splashScreenView made nullable][]
* [Migrate `of` to non-nullable return values, and add `maybeOf`][]
* [Removed RouteSettings.copyWith][]
* [ThemeData's toggleableActiveColor property has been deprecated][]

[Replaced parameters for customizing context menus with a generic widget builder]: {{site.url}}/release/breaking-changes/context-menus
[Deprecated API removed after v3.3]: {{site.url}}/release/breaking-changes/3-3-deprecations
[iOS FlutterViewController splashScreenView made nullable]: {{site.url}}/release/breaking-changes/ios-flutterviewcontroller-splashscreenview-nullable
[Migrate `of` to non-nullable return values, and add `maybeOf`]: {{site.url}}/release/breaking-changes/supplemental-maybeOf-migration
[Removed RouteSettings.copyWith]: {{site.url}}/release/breaking-changes/routesettings-copywith-migration
[ThemeData's toggleableActiveColor property has been deprecated]: {{site.url}}/release/breaking-changes/toggleable-active-color

### Released in Flutter 3.3

* [Adding ImageProvider.loadBuffer][]
* [Default PrimaryScrollController on Desktop][]
* [Trackpad gestures can trigger GestureRecognizer][]

[Adding ImageProvider.loadBuffer]: {{site.url}}/release/breaking-changes/image-provider-load-buffer
[Default PrimaryScrollController on Desktop]: {{site.url}}/release/breaking-changes/primary-scroll-controller-desktop
[Trackpad gestures can trigger GestureRecognizer]: {{site.url}}/release/breaking-changes/trackpad-gestures

### Released in Flutter 3

* [Deprecated API removed after v2.10][]
* [Migrate useDeleteButtonTooltip to deleteButtonTooltipMessage of Chips][]
* [Page transitions replaced by ZoomPageTransitionsBuilder][]


[Deprecated API removed after v2.10]: {{site.url}}/release/breaking-changes/2-10-deprecations
[Page transitions replaced by ZoomPageTransitionsBuilder]: {{site.url}}/release/breaking-changes/page-transition-replaced-by-ZoomPageTransitionBuilder
[Migrate useDeleteButtonTooltip to deleteButtonTooltipMessage of Chips]: {{site.url}}/release/breaking-changes/chip-usedeletebuttontooltip-migration

### Released in Flutter 2.10

* [Deprecated API removed after v2.5][]
* [Raw images on Web uses correct origin and colors][]
* [Required Kotlin version][]
* [Scribble Text Input Client][]

[Deprecated API removed after v2.5]: {{site.url}}/release/breaking-changes/2-5-deprecations
[Raw images on Web uses correct origin and colors]: {{site.url}}/release/breaking-changes/raw-images-on-web-uses-correct-origin-and-colors
[Required Kotlin version]: {{site.url}}/release/breaking-changes/kotlin-version
[Scribble Text Input Client]: {{site.url}}/release/breaking-changes/scribble-text-input-client

### Released in Flutter 2.5

* [Default drag scrolling devices][]
* [Deprecated API removed after v2.2][]
* [Change the enterText method to move the caret to the end of the input text][]
* [GestureRecognizer cleanup][]
* [Introducing package:flutter_lints][]
* [Replace AnimationSheetBuilder.display with collate][]
* [ThemeData's accent properties have been deprecated][]
* [Transition of platform channel test interfaces to flutter_test package][]
* [Using HTML slots to render platform views in the web][]

[Change the enterText method to move the caret to the end of the input text]: {{site.url}}/release/breaking-changes/enterText-trailing-caret
[Default drag scrolling devices]: {{site.url}}/release/breaking-changes/default-scroll-behavior-drag
[Deprecated API removed after v2.2]: {{site.url}}/release/breaking-changes/2-2-deprecations
[GestureRecognizer cleanup]: {{site.url}}/release/breaking-changes/gesture-recognizer-add-allowed-pointer
[Introducing package:flutter_lints]: {{site.url}}/release/breaking-changes/flutter-lints-package
[Replace AnimationSheetBuilder.display with collate]: {{site.url}}/release/breaking-changes/animation-sheet-builder-display
[ThemeData's accent properties have been deprecated]: {{site.url}}/release/breaking-changes/theme-data-accent-properties
[Transition of platform channel test interfaces to flutter_test package]: {{site.url}}/release/breaking-changes/mock-platform-channels
[Using HTML slots to render platform views in the web]: {{site.url}}/release/breaking-changes/platform-views-using-html-slots-web

### Reverted change in 2.2

The following breaking change was reverted in release 2.2:

<b>[Network Policy on iOS and Android][]</b><br>
:  Introduced in version: 2.0.0<br>
   Reverted in version:   2.2.0 (proposed)

[Network Policy on iOS and Android]: {{site.url}}/release/breaking-changes/network-policy-ios-android

### Released in Flutter 2.2

* [Default Scrollbars on Desktop][]

[Default Scrollbars on Desktop]: {{site.url}}/release/breaking-changes/default-desktop-scrollbars

### Released in Flutter 2

* [Added BuildContext parameter to TextEditingController.buildTextSpan][]
* [Android ActivityControlSurface attachToActivity signature change][]
* [Android FlutterMain.setIsRunningInRobolectricTest testing API removed][]
* [Clip behavior][]
* [Deprecated API removed after v1.22][]
* [Dry layout support for RenderBox][]
* [Eliminating nullOk Parameters][]
* [Material Chip button semantics][]
* [SnackBars managed by the ScaffoldMessenger][]
* [TextSelectionTheme migration][]
* [Transition of platform channel test interfaces to flutter_test package][]
* [Use maxLengthEnforcement instead of maxLengthEnforced][]

[Added BuildContext parameter to TextEditingController.buildTextSpan]: {{site.url}}/release/breaking-changes/buildtextspan-buildcontext
[Android ActivityControlSurface attachToActivity signature change]: {{site.url}}/release/breaking-changes/android-activity-control-surface-attach
[Android FlutterMain.setIsRunningInRobolectricTest testing API removed]: {{site.url}}/release/breaking-changes/android-setIsRunningInRobolectricTest-removed
[Clip behavior]: {{site.url}}/release/breaking-changes/clip-behavior
[Deprecated API removed after v1.22]: {{site.url}}/release/breaking-changes/1-22-deprecations
[Dry layout support for RenderBox]: {{site.url}}/release/breaking-changes/renderbox-dry-layout
[Eliminating nullOk Parameters]: {{site.url}}/release/breaking-changes/eliminating-nullok-parameters
[Material Chip button semantics]: {{site.url}}/release/breaking-changes/material-chip-button-semantics
[SnackBars managed by the ScaffoldMessenger]: {{site.url}}/release/breaking-changes/scaffold-messenger
[TextSelectionTheme migration]: {{site.url}}/release/breaking-changes/text-selection-theme
[Use maxLengthEnforcement instead of maxLengthEnforced]: {{site.url}}/release/breaking-changes/use-maxLengthEnforcement-instead-of-maxLengthEnforced
[Transition of platform channel test interfaces to flutter_test package]: {{site.url}}/release/breaking-changes/mock-platform-channels

### Released in Flutter 1.22

* [Android v1 embedding app and plugin creation deprecation][]
* [Cupertino icons 1.0.0][]
* [The new Form, FormField auto-validation API][]


[Android v1 embedding app and plugin creation deprecation]: {{site.url}}/release/breaking-changes/android-v1-embedding-create-deprecation
[Cupertino icons 1.0.0]: {{site.url}}/release/breaking-changes/cupertino-icons-1.0.0
[The new Form, FormField auto-validation API]: {{site.url}}/release/breaking-changes/form-field-autovalidation-api

### Released in Flutter 1.20

* [Actions API revision][]
* [Adding TextInputClient.currentAutofillScope property][]
* [New Buttons and Button Themes][]
* [Dialogs' Default BorderRadius][]
* [More Strict Assertions in the Navigator and the Hero Controller Scope][]
* [The Route Transition record and Transition delegate updates][]
* [The RenderEditable needs to be laid out before hit testing][]
* [Reversing the dependency between the scheduler and services layer][]
* [Semantics Order of the Overlay Entries in Modal Routes][]
* [showAutocorrectionPromptRect method added to TextInputClient][]
* [TestWidgetsFlutterBinding.clock][]
* [TextField requires MaterialLocalizations][]

[Actions API revision]: {{site.url}}/release/breaking-changes/actions-api-revision
[Adding TextInputClient.currentAutofillScope property]: {{site.url}}/release/breaking-changes/add-currentAutofillScope-to-TextInputClient
[New Buttons and Button Themes]: {{site.url}}/release/breaking-changes/buttons
[Dialogs' Default BorderRadius]: {{site.url}}/release/breaking-changes/dialog-border-radius
[More Strict Assertions in the Navigator and the Hero Controller Scope]: {{site.url}}/release/breaking-changes/hero-controller-scope
[Reversing the dependency between the scheduler and services layer]: {{site.url}}/release/breaking-changes/services-scheduler-dependency-reversed
[The RenderEditable needs to be laid out before hit testing]: {{site.url}}/release/breaking-changes/rendereditable-layout-before-hit-test
[Semantics Order of the Overlay Entries in Modal Routes]: {{site.url}}/release/breaking-changes/modal-router-semantics-order
[showAutocorrectionPromptRect method added to TextInputClient]: {{site.url}}/release/breaking-changes/add-showAutocorrectionPromptRect
[TestWidgetsFlutterBinding.clock]: {{site.url}}/release/breaking-changes/test-widgets-flutter-binding-clock
[TextField requires MaterialLocalizations]: {{site.url}}/release/breaking-changes/text-field-material-localizations
[The Route Transition record and Transition delegate updates]: {{site.url}}/release/breaking-changes/route-transition-record-and-transition-delegate

### Released in Flutter 1.17

* [Adding 'linux' and 'windows' to TargetPlatform enum][]
* [Annotations return local position relative to object][]
* [Container color optimization][]
* [CupertinoTabBar requires Localizations parent][]
* [Generic type of ParentDataWidget changed to ParentData][]
* [ImageCache and ImageProvider changes][]
* [ImageCache large images][]
* [MouseTracker moved to rendering][]
* [MouseTracker no longer attaches annotations][]
* [Nullable CupertinoTheme.brightness][]
* [Rebuild optimization for OverlayEntries and Routes][]
* [Scrollable AlertDialog][]
* [TestTextInput state reset][]
* [TextInputClient currentTextEditingValue][]
* [The forgetChild() method must call super][]
* [The Route and Navigator refactoring][]
* [FloatingActionButton and ThemeData's accent properties][]

[Adding 'linux' and 'windows' to TargetPlatform enum]: {{site.url}}/release/breaking-changes/target-platform-linux-windows
[Annotations return local position relative to object]: {{site.url}}/release/breaking-changes/annotations-return-local-position-relative-to-object
[Container color optimization]: {{site.url}}/release/breaking-changes/container-color
[CupertinoTabBar requires Localizations parent]: {{site.url}}/release/breaking-changes/cupertino-tab-bar-localizations
[Generic type of ParentDataWidget changed to ParentData]: {{site.url}}/release/breaking-changes/parent-data-widget-generic-type
[ImageCache and ImageProvider changes]: {{site.url}}/release/breaking-changes/image-cache-and-provider
[ImageCache large images]: {{site.url}}/release/breaking-changes/imagecache-large-images
[MouseTracker moved to rendering]: {{site.url}}/release/breaking-changes/mouse-tracker-moved-to-rendering
[MouseTracker no longer attaches annotations]: {{site.url}}/release/breaking-changes/mouse-tracker-no-longer-attaches-annotations
[Nullable CupertinoTheme.brightness]: {{site.url}}/release/breaking-changes/nullable-cupertinothemedata-brightness
[Rebuild optimization for OverlayEntries and Routes]: {{site.url}}/release/breaking-changes/overlay-entry-rebuilds
[Replace AnimationSheetBuilder.display with collate]: {{site.url}}/release/breaking-changes/animation-sheet-builder-display
[Scrollable AlertDialog]: {{site.url}}/release/breaking-changes/scrollable-alert-dialog
[TestTextInput state reset]: {{site.url}}/release/breaking-changes/test-text-input
[TextInputClient currentTextEditingValue]: {{site.url}}/release/breaking-changes/text-input-client-current-value
[The forgetChild() method must call super]: {{site.url}}/release/breaking-changes/forgetchild-call-super
[The Route and Navigator refactoring]: {{site.url}}/release/breaking-changes/route-navigator-refactoring
[FloatingActionButton and ThemeData's accent properties]: {{site.url}}/release/breaking-changes/fab-theme-data-accent-properties<|MERGE_RESOLUTION|>--- conflicted
+++ resolved
@@ -30,9 +30,6 @@
 
 ### Not yet released to stable
 
-<<<<<<< HEAD
-* [Dart 3 changes in Flutter v3.10 and later][]
-=======
 * [Moved ReorderableListView's localized strings][]  from material to widgets localizations
 * [Removed `ignoringSemantics`][] properties
 * [Deprecated `RouteInformation.location`][] and its related APIs
@@ -43,18 +40,13 @@
 
 ### Released in Flutter 3.10
 
->>>>>>> 17bd7865
 * [Deprecated API removed after v3.7][]
+* [Dart 3 changes in Flutter v3.10 and later][]
 * [Deprecated the window singleton][]
 * [Require one data variant for `ClipboardData` constructor][]
 * [Resolve the Android Java Gradle error][]
 
-<<<<<<< HEAD
 [Dart 3 changes in Flutter v3.10 and later]: {{site.dart-site}}/resources/dart-3-migration
-[Material localized Strings migration guide]: {{site.url}}/release/breaking-changes/material-localized-strings
-[Android Java Gradle migration guide]: {{site.url}}/release/breaking-changes/android-java-gradle-migration-guide
-=======
->>>>>>> 17bd7865
 [Deprecated API removed after v3.7]: {{site.url}}/release/breaking-changes/3-7-deprecations
 [Deprecated the window singleton]: {{site.url}}/release/breaking-changes/window-singleton
 [Resolve the Android Java Gradle error]: {{site.url}}/release/breaking-changes/android-java-gradle-migration-guide
