---
title: Android Predictive Back
description: >
  The ability to control back navigation at the time that a back gesture is
  received has been replaced with an ahead-of-time navigation API in order to
  support Android 14's Predictive Back feature.
---

## Summary

To support Android 14's Predictive Back feature, a set of ahead-of-time APIs
have replaced just-in-time navigation APIs, like `WillPopScope` and
`Navigator.willPop`.

## Background

Android 14 introduced the
[Predictive Back feature](https://developer.android.com/guide/navigation/predictive-back-gesture),
which allows the user to peek behind the current route during a valid back
gesture and decide whether to continue back or to cancel the gesture. This was
incompatible with Flutter's navigation APIs that allow the developer to cancel a
back gesture after it is received.

With predictive back, the back animation begins immediately when the
user initiates the gesture and before it has been committed. There is no
opportunity for the Flutter app to decide whether it's allowed to happen at that
time. It must be known ahead of time.

For this reason, all APIs that allow a Flutter app developer to cancel a back
navigation at the time that a back gesture is received are now deprecated. They
have been replaced with equivalent APIs that maintain a boolean state at all
times that dictates whether or not back navigation is possible. When it is, the
predictive back animation happens as usual. Otherwise, navigation is stopped. In
both cases, the app developer is informed that a back was attempted and whether
or not it was successful.

### `PopScope`
The `PopScope` class directly replaces `WillPopScope`. Instead of deciding
whether a pop is possible at the time it occurs, this is set ahead of time with
the `canPop` boolean. You can still listen to pops by using `onPopInvoked`.

```dart
PopScope(
  canPop: _myPopDisableEnableLogic(),
  onPopInvoked: (bool didPop) {
    // Handle the pop. If `didPop` is false, it was blocked.
  },
)
```

### `Form.canPop` and `Form.onPopInvoked`
These two new parameters are based on `PopScope` and replace the deprecated
`Form.onWillPop` parameter. They are used with `PopScope` in the same way as
above.

```dart
Form(
  canPop: _myPopDisableEnableLogic(),
  onPopInvoked: (bool didPop) {
    // Handle the pop. If `didPop` is false, it was blocked.
  },
)
```

### `Route.popDisposition`
This getter synchronously returns the `RoutePopDisposition` for the route, which
describes how pops will behave.

```dart
if (myRoute.popDisposition == RoutePopDisposition.doNotPop) {
  // Back gestures are disabled.
}
```

### `ModalRoute.registerPopInterface` and `ModalRoute.unregisterPopInterface`
Use these methods to register `PopScope` widgets, to be evaluated when the route
decides whether it can pop. This functionality might be used when implementing a
custom `PopScope` widget.

```dart
@override
void didChangeDependencies() {
  super.didChangeDependencies();
  final ModalRoute<dynamic>? nextRoute = ModalRoute.of(context);
  if (nextRoute != _route) {
    _route?.unregisterPopInterface(this);
    _route = nextRoute;
    _route?.registerPopInterface(this);
  }
}
```

## Migration guide

### Migrating from `WillPopScope` to `PopScope`
The direct replacement of the `WillPopScope` widget is the `PopScope` widget.
In many cases, logic that was being run at the time of the back gesture in
`onWillPop` can be done at build time and set to `canPop`.

Code before migration:

```dart
WillPopScope(
  onWillPop: () async {
    return _myCondition;
  },
  child: ...
),
```

Code after migration:

```dart
PopScope(
  canPop: _myCondition,
  child: ...
),
```

For cases where it's necessary to be notified that a pop was attempted, the
`onPopInvoked` method can be used in a similar way to `onWillPop`. Keep in mind
that while `onWillPop` was called before the pop was handled and had the ability
to cancel it, `onPopInvoked` is called after the pop is finished being handled.

Code before migration:

```dart
WillPopScope(
  onWillPop: () async {
    _myHandleOnPopMethod();
    return true;
  },
  child: ...
),
```

Code after migration:

```dart
PopScope(
  canPop: true,
  onPopInvoked (bool didPop) {
    _myHandleOnPopMethod();
  },
  child: ...
),
```

### Migrating from `WillPopScope` to `NavigatorPopHandler` for nested `Navigator`s
A very common use case of `WillPopScope` was to properly handle back gestures
when using nested `Navigator` widgets. It's possible to do this using `PopScope`
as well, but there is now a wrapper widget that makes this even easier:
`NavigatorPopHandler`.

Code before migration:

```dart
WillPopScope(
  onWillPop: () async => !(await _nestedNavigatorKey.currentState!.maybePop()),
  child: Navigator(
    key: _nestedNavigatorKey,
    …
  ),
)
```

Code after migration:

```dart
NavigatorPopHandler(
  onPop: () => _nestedNavigatorKey.currentState!.pop(),
  child: Navigator(
    key: _nestedNavigatorKey,
    …
  ),
)
```

### Migrating from `Form.onWillPop` to `Form.canPop` and `Form.onPopInvoked`
Previously, `Form` used a `WillPopScope` instance under the hood and exposed its
`onWillPop` method. This has been replaced with a `PopScope` that exposes its
`canPop` and `onPopInvoked` methods. Migrating is identical to migrating from
`WillPopScope` to `PopScope`, detailed above.

### Migrating from `Route.willPop` to `Route.popDisposition`
`Route`'s `willPop` method returned a `Future<RoutePopDisposition>` to
accommodate the fact that pops could be canceled.  Now that that's no longer
true, this logic has been simplified to a synchronous getter.

Code before migration:

```dart
if (await myRoute.willPop() == RoutePopDisposition.doNotPop) {
  ...
}
```

Code after migration:

```dart
if (myRoute.popDisposition == RoutePopDisposition.doNotPop) {
  ...
}
```

### Migrating from `ModalRoute.add/removeScopedWillPopCallback` to `ModalRoute.(un)registerPopInterface`
Internally, `ModalRoute` kept track of the existence of `WillPopScope`s in its
widget subtree by registering them with `addScopedWillPopCallback` and
`removeScopedWillPopCallback`. Since `PopScope` replaces `WillPopScope`, these
methods have been replaced by `registerPopInterface` and
`unregisterPopInterface`, respectively.

`PopInterface` is implemented by `PopScope` in order to expose only the minimal
information necessary to `ModalRoute`. Anyone writing their own `PopScope`
should implement `PopInterface` and register and unregister their widget with
its enclosing `ModalRoute`.

Code before migration:

```dart
@override
void didChangeDependencies() {
  super.didChangeDependencies();
  if (widget.onWillPop != null) {
    _route?.removeScopedWillPopCallback(widget.onWillPop!);
  }
  _route = ModalRoute.of(context);
  if (widget.onWillPop != null) {
    _route?.addScopedWillPopCallback(widget.onWillPop!);
  }
}
```

Code after migration:

```dart
@override
void didChangeDependencies() {
  super.didChangeDependencies();
  _route?.unregisterPopInterface(this);
  _route = ModalRoute.of(context);
  _route?.registerPopInterface(this);
}
```

### Migrating from `ModalRoute.hasScopedWillPopCallback` to `ModalRoute.popDisposition`
This method was previously used for a use-case very similar to Predictive Back
but in the Cupertino library, where certain back transitions allowed canceling
the navigation. The route transition was disabled when there was even the
possibility of a `WillPopScope` widget canceling the pop.

Now that the API requires this to be decided ahead of time, this no longer needs
to be speculatively based on the existence of `PopScope` widgets. The definitive
logic of whether a `ModalRoute` is having popping blocked by a `PopScope` widget
is baked into `ModalRoute.popDisposition`.

Code before migration:

```dart
if (_route.hasScopedWillPopCallback) {
  // Disable predictive route transitions.
}
```

Code after migration:

```dart
if (_route.popDisposition == RoutePopDisposition.doNotPop) {
  // Disable predictive route transitions.
}
```

### Migrating a back confirmation dialog
`WillPopScope` was sometimes used to show a confirmation dialog when a back
gesture was received. This can still be done with `PopScope` in a similar
pattern.

Code before migration:

```dart
WillPopScope(
  onWillPop: () async {
    final bool? shouldPop = await _showBackDialog();
    return shouldPop ?? false;
  },
  child: child,
)
```

Code after migration:

```dart
return PopScope(
  canPop: false,
  onPopInvoked: (bool didPop) async {
    if (didPop) {
      return;
    }
    final NavigatorState navigator = Navigator.of(context);
    final bool? shouldPop = await _showBackDialog();
    if (shouldPop ?? false) {
      navigator.pop();
    }
  },
  child: child,
)
```

## Timeline

<<<<<<< HEAD
Landed in version: 3.14.0-7.0.pre<br>
=======
Landed in version: 3.14.0-0.0.pre<br>
>>>>>>> 34bebf82
In stable release: not yet

## References

{% include docs/master-api.md %}

API documentation:

* [`PopScope`][]
* [`NavigatorPopHandler`][]
* [`PopScope`][]
* [`NavigatorPopHandler`][]
* [`PopInterface`][]
* [`Form.canPop`][]
* [`Form.onPopInvoked`][]
* [`Route.popDisposition`][]
* [`ModalRoute.registerPopInterface`][]
* [`ModalRoute.unregisterPopInterface`][]

Relevant issues:

* [Issue 109513][]

Relevant PRs:

* [Predictive Back support for root routes][]
* [Platform channel for predictive back][]

[`PopScope`]: {{site.master-api}}/flutter/widgets/PopScope-class.html
[`NavigatorPopHandler`]: {{site.master-api}}/flutter/widgets/NavigatorPopHandler-class.html
[`PopInterface`]: {{site.master-api}}/flutter/widgets/PopInterface-class.html
[`Form.canPop`]: {{site.master-api}}/flutter/widgets/Form/canPop.html
[`Form.onPopInvoked`]: {{site.master-api}}/flutter/widgets/Form/onPopInvoked.html
[`Route.popDisposition`]: {{site.master-api}}/flutter/widgets/Route/popDisposition.html
[`ModalRoute.registerPopInterface`]: {{site.master-api}}/flutter/widgets/ModalRoute/registerPopInterface.html
[`ModalRoute.unregisterPopInterface`]: {{site.master-api}}/flutter/widgets/ModalRoute/unregisterPopInterface.html

[Issue 109513]: {{site.repo.flutter}}/issues/109513
[Predictive back support for root routes]: {{site.repo.flutter}}/pull/120385
[Platform channel for predictive back]: {{site.repo.engine}}/pull/39208<|MERGE_RESOLUTION|>--- conflicted
+++ resolved
@@ -308,11 +308,7 @@
 
 ## Timeline
 
-<<<<<<< HEAD
 Landed in version: 3.14.0-7.0.pre<br>
-=======
-Landed in version: 3.14.0-0.0.pre<br>
->>>>>>> 34bebf82
 In stable release: not yet
 
 ## References
