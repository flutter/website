# Flutter Documentation

> Flutter is Google's open-source UI software development kit used for crafting beautiful, natively compiled applications for mobile, web, and desktop from a single codebase.

This file provides a curated list of resources to help Large Language Models understand the Flutter framework. The primary language is Dart. The core principle of Flutter is "everything is a widget."

### Getting Started

- [Flutter overview](https://docs.flutter.dev/): An introduction to what Flutter is and its core concepts.
- [Installation guide](https://docs.flutter.dev/get-started/install): The first step for any developer to set up their environment for Flutter development.
- [Write Your First App Codelab](https://codelabs.developers.google.com/codelabs/flutter-codelab-first): The canonical hands-on tutorial for building a basic Flutter application.
- [Flutter Fundamentals](https://docs.flutter.dev/get-started/fundamentals): A guide for new developers learning Flutter, covering fundamental topics like Dart, widgets, layout, state
  management, user input, networking, and local data caching.
- [Dart language tour](https://dart.dev/language): A comprehensive introduction to the Dart programming language, which is required for Flutter development.
- [Flutter Widget of the Week playlist](https://www.youtube.com/playlist?list=PLjxrf2q8roU23XGwz3Km7s2pYtj3JqMCl): Short, engaging videos introducing individual widgets.

### Latest release

- [Announcing Flutter 3.35](https://medium.com/flutter/whats-new-in-flutter-3-35-c58ef72e3766): The official announcement for the 3.35 release.
- [Announcing Dart 3.9](https://medium.com/dartlang/announcing-dart-3-9-ba49e8f38298): The official announcement for the 3.9 release.

### Learning resources

- [Flutter codelabs](https://codelabs.developers.google.com/?product=flutter): Hands-on tutorials for a variety of Flutter features.
- [Flutter samples](https://github.com/flutter/samples): A repository of sample applications demonstrating Flutter best practices.

### Core concepts

- [Building user interfaces with Flutter](https://docs.flutter.dev/widgets-intro): A foundational explanation of how UIs are built with widgets.
- [Widget catalog](https://docs.flutter.dev/reference/widgets): An A-Z list of all built-in widgets.
- [Layouts in Flutter](https://docs.flutter.dev/ui/layout): A guide to arranging widgets to create a user interface.
- [App architecture recommendations](https://docs.flutter.dev/development/data-and-backend/app-arch): A guide to structuring your Flutter app.
- [State management overview](https://docs.flutter.dev/data-and-backend/state-mgmt/options): A critical guide explaining the different approaches to managing state in a Flutter app.
- [BuildContext class](https://api.flutter.dev/flutter/widgets/BuildContext-class.html): API reference docs for BuildContext 
- [Decoding Flutter video: BuildContext?!](https://www.youtube.com/watch?v=rIaaH87z1-g): What is “BuildContext” and how is it used? In this video, we discuss what  BuildContext is, and why it shows up in so many widgets and builders. 

### Building user interfaces

- [Basic widgets](https://docs.flutter.dev/ui/widgets/basics): Learn about essential widgets like `Text`, `Image`, `Icon`, and `Button`.
- [Build a Form with validation](https://docs.flutter.dev/cookbook/forms/validation): Create a form and validate user input.
- [Retrieve the value of a text field](https://docs.flutter.dev/cookbook/forms/retrieve-input): Get the text a user has entered.
- [Focus a text field](https://docs.flutter.dev/cookbook/forms/focus): Programmatically focus a text field.
- [Basic list](https://docs.flutter.dev/cookbook/lists/basic-list): Create a simple scrolling list.
- [ Grid list](https://docs.flutter.dev/cookbook/lists/grid-list): Display items in a grid.
- [Horizontal list](https://docs.flutter.dev/cookbook/lists/horizontal-list): Create a list that scrolls horizontally.

### Adding interactivity & navigation

<<<<<<< HEAD
- [Cookbook: Handle taps](https://docs.flutter.dev/cookbook/gestures/handling-taps): Respond to user taps on widgets.
- [State Management for Beginners](https://docs.flutter.dev/data-and-backend/state-mgmt/simple): A guide to the basics of state management using the recommended `provider` package.
- [Navigation and Routing](https://docs.flutter.dev/ui/navigation): An introduction to navigating between different screens in your app.
- [Cookbook: Navigate to a new screen and back](https://docs.flutter.dev/cookbook/navigation/navigation-basics): The most basic navigation pattern.
- [Cookbook: Send data to a new screen](https://docs.flutter.dev/cookbook/navigation/passing-data): Pass data to another screen.
=======
- [Handle taps](https://docs.flutter.dev/cookbook/gestures/handling-taps): Respond to user taps on widgets.
- [State management for beginners](https://docs.flutter.dev/data-and-backend/state-mgmt/simple): A guide to the basics of state management using the recommended `provider` package.
- [Navigation and routing](https://docs.flutter.dev/ui/navigation): An introduction to navigating between different screens in your app.
- [Navigation and routing with GoRouter](https://docs.flutter.dev/ui/navigation/XXX): The official guide for `go_router`, the recommended solution for complex navigation.
- [Navigate to a new screen and back](https://docs.flutter.dev/cookbook/navigation/navigation-basics): The most basic navigation pattern.
- [Send data to a new screen](https://docs.flutter.dev/cookbook/navigation/passing-data): Pass data to another screen.
>>>>>>> fb21fbfc

### Animation

- [Implicit animations](https://docs.flutter.dev/ui/animations/implicit-animations): Simple, animated widgets that animate a property change.
- [Explicit animations](https://docs.flutter.dev/ui/animations/explicit-animations): Use AnimationController for more complex animations.
- [Animate a widget using a physics simulation](https://docs.flutter.dev/cookbook/animation/physics-card-drag): Create a card that can be dragged around with a spring-like motion.

### Advanced UI

- [Creating custom scrolling effects with Slivers](https://docs.flutter.dev/ui/slivers): Go beyond ListView to create custom scrollable layouts.
- [A deep dive into CustomPaint](https://docs.flutter.dev/ui/custom-paint): Learn to draw anything you want on the screen.
- [Responsive and adaptive UIs](https://docs.flutter.dev/ui/layout/responsive-adaptive): Build UIs that work on any screen size.

### Data & Backend

- [Fetch data from the internet](https://docs.flutter.dev/cookbook/networking/fetch-data): Make a basic HTTP request.
- [Networking with Flutter](https://docs.flutter.dev/data-and-backend/networking): How to make HTTP requests and handle JSON data.
- [Firebase for Flutter](https://docs.flutter.dev/data-and-backend/firebase): A guide to using Firebase as a backend for your Flutter app.
- [Persist data with SQLite](https://docs.flutter.dev/cookbook/persistence/sqlite): Learn the basics of local database storage.
- [Store key-value data on disk](https://docs.flutter.dev/cookbook/persistence/key-value): For simple data storage using `shared_preferences`.

### Testing & debugging

- [Testing flutter apps](https://docs.flutter.dev/testing): An introduction to the different types of testing in Flutter: unit, widget, and integration.
- [An introduction to integration testing](https://docs.flutter.dev/testing/integration-testing): Test the interaction between different parts of your app.
- [Mocking dependencies for widget tests](https://docs.flutter.dev/cookbook/testing/unit/mocking): Isolate your widgets from their dependencies during testing.
- [Finding widgets](https://docs.flutter.dev/cookbook/testing/widget/finding-widgets): A guide on how to find specific widget instances in a test environment.
- [Tapping, dragging, and entering text](https://docs.flutter.dev/cookbook/testing/widget/tap-drag-enter-text): A cookbook recipe on how to perform common user interactions in a widget test.
- [Golden file testing](https://docs.flutter.dev/testing#golden-file-testing): The official documentation on how to perform screenshot testing for your widgets.
- [Visualizing code coverage](https://docs.flutter.dev/testing/coverage): A guide on how to generate and interpret code coverage reports for your Flutter project.
- [Continuous integration and testing with GitHub Actions](https://docs.flutter.dev/testing/ci): A guide on how to set up automated build and test pipelines.
- [Debugging Flutter apps](https://docs.flutter.dev/testing/debugging): Techniques and tools for finding and fixing issues in your code.
- [Flutter DevTools](https://docs.flutter.dev/tools/devtools): An overview of the suite of performance and debugging tools for Flutter and Dart.

### Tools

#### AI-assisted development
- [Create with AI](https://docs.flutter.dev/ai/create-with-ai): An overview of how to use AI to supercharge your Flutter development.
- [The Dart and Flutter MCP Server](https://dart.dev/tools/mcp-server): Technical details on the server that enables AI features in the IDE.
- [Supercharge your Dart & Flutter development experience with the Dart and Flutter MCP server](https://medium.com/flutter/supercharge-your-dart-flutter-development-experience-with-the-dart-mcp-server-2edcc8107b49): A blog post explaining the benefits of the MCP server.
- [Gemini in Android Studio now speaks fluent Flutter](https://medium.com/flutter/gemini-in-android-studio-now-speaks-fluent-flutter-915dfec98274): A blog post about Gemini's Flutter capabilities in Android Studio.

### Building AI-Powered Apps

- [Firebase AI Logic](https://firebase.google.com/docs/ai-logic): Official documentation for Firebase AI Logic.
- [Firebase AI Logic package](https://pub.dev/packages/firebase_ai): The pub.dev package for Firebase AI Logic.

### Performance & optimization

- [Performance best practices](https://docs.flutter.dev/perf): A comprehensive guide to writing performant Flutter code.
- [Performance profiling](https://docs.flutter.dev/perf/profiling): Use DevTools to diagnose performance issues.
- [Isolate background processing](https://docs.flutter.dev/perf/isolates): Run intensive tasks in the background to avoid blocking the UI.
- [Using the memory view in DevTools](https://docs.flutter.dev/tools/devtools/memory): A guide to tracking down and fixing memory leaks.
- [Measuring your app's size](https://docs.flutter.dev/perf/app-size): Learn how to reduce your app's bundle size.
- [Deferred components](https://docs.flutter.dev/perf/deferred-components): Allow parts of your app to be downloaded on demand to improve initial load time.

### Platform integration

- [Writing custom platform-specific code](https://docs.flutter.dev/platform-integration/platform-channels): Communicate with native code using platform channels.
- [Hosting native views in your Flutter app](https://docs.flutter.dev/platform-integration/platform-views): Embed native Android and iOS views in your Flutter app.

### Multiplatform development

- **Android:**
    - [Android integration](https://docs.flutter.dev/platform-integration/android): The main landing page for Android-specific information.
    - [Build and release for Android](https://docs.flutter.dev/deployment/android): A guide to packaging and deploying your Flutter app to the Google Play Store.
- **iOS:**
    - [iOS integration](https://docs.flutter.dev/platform-integration/ios): The main landing page for iOS-specific information.
    - [Build and release for iOS](https://docs.flutter.dev/deployment/ios): A guide to packaging and deploying your Flutter app to the Apple App Store.
- **Web:**
    - [Web renderers](https://docs.flutter.dev/platform-integration/web/renderers): Learn about the HTML and CanvasKit renderers.
    - [SEO for Flutter web](https://docs.flutter.dev/platform-integration/web/seo): Improve search engine visibility.
    - [JavaScript interoperability](https://docs.flutter.dev/platform-integration/web/js-interop): Call JavaScript code from Dart and vice-versa.
- **Desktop:**
    - [Build and release for Windows](https://docs.flutter.dev/deployment/windows): A guide to packaging and deploying your Flutter app to Windows.
    - [Build and release for macOS](https://docs.flutter.dev/deployment/macos): A guide to packaging and deploying your Flutter app to macOS.
    - [Build and release for Linux](https://docs.flutter.dev/deployment/linux): A guide to packaging and deploying your Flutter app to Linux.

### Practical development concerns

- [Using packages](https://docs.flutter.dev/packages-and-plugins/using-packages): How to add new functionality to your app with packages.
- [Monetization with the google_mobile_ads package](https://pub.dev/packages/google_mobile_ads): The official plugin for displaying Google Mobile Ads.
- [Security best practices](https://docs.flutter.dev/security): An overview of security considerations for Flutter apps.
- [Code obfuscation](https://docs.flutter.dev/deployment/obfuscation): Make your app harder to reverse-engineer.

### Accessibility & internationalization

- [Accessibility in Flutter](https://docs.flutter.dev/accessibility-and-localization/accessibility): A guide to making your Flutter app accessible to all users.
- [Internationalizing Flutter apps](https://docs.flutter.dev/accessibility-and-localization/internationalization): How to prepare your app for a global audience.

### Design & UX

- [Using Material 3](https://docs.flutter.dev/ui/design/material-3): How to implement Material 3, the latest design system from Google.
- [Organize a theme](https://docs.flutter.dev/cookbook/design/themes): Learn how to use `ThemeData` for a consistent design.
- [Cupertino (iOS-style) widgets](https://docs.flutter.dev/ui/widgets/cupertino): Build apps that look and feel native on iOS.
- [Material widgets](https://docs.flutter.dev/ui/widgets/material): A comprehensive list of Material Design widgets.
- [Use a custom font](https://docs.flutter.dev/cookbook/design/fonts): Implement custom typography in your app.

### Gaming with Flutter

- [Casual games development](https://docs.flutter.dev/games): The official landing page for game development resources.

### Advanced topics & internals

- [Architectural overview](https://docs.flutter.dev/resources/architectural-overview): A high-level view of Flutter's architecture.
- [Impeller rendering engine](https://docs.flutter.dev/perf/impeller): Learn about Flutter's new rendering engine.
- [Deep dive into Flutter's build modes](https://docs.flutter.dev/testing/build-modes): Understand the difference between debug, profile, and release modes.
- [Asynchronous programming in Dart](https://dart.dev/language/async): A deep dive into Futures, Streams, and the event loop.
- [Dart isolates for concurrency](https://dart.dev/language/isolates): Understand how to use isolates for parallel processing.
- [Dart FFI for C interop](https://dart.dev/interop/c-interop): Call native C code from Dart.
- [Catching framework errors with FlutterError.onError](https://api.flutter.dev/flutter/foundation/FlutterError/onError.html): A key API for building resilient applications.

### Community & contribution

- [Package development best practices](https://docs.flutter.dev/packages-and-plugins/developing-packages): Learn how to create high-quality, publishable packages.
- [Contributing to Flutter](https://github.com/flutter/flutter/blob/master/CONTRIBUTING.md): The official guide to contributing to the Flutter project.
- [Flutter blog](https://medium.com/flutter): The official blog for the Flutter project.
- [Flutter release notes](https://docs.flutter.dev/release/release-notes): Detailed notes on what's new in each release.
- [Flutter breaking changes and migration guides](https://docs.flutter.dev/release/breaking-changes): Documentation for breaking changes with each release along with guides for migrating code across a breaking change.
- [Dart blog](https://medium.com/dartlang): The official blog for the Dart language.
- [Dart breaking changes](https://dart.dev/resources/breaking-changes): A list of breaking changes for each Dart release.

### API reference

- [Full Dart API reference](https://api.dart.dev/): The complete, searchable reference for all Dart libraries, classes, and functions.
- [Full Flutter API Reference](https://api.flutter.dev/): The complete, searchable reference for all Flutter libraries, classes, and functions.<|MERGE_RESOLUTION|>--- conflicted
+++ resolved
@@ -46,20 +46,11 @@
 
 ### Adding interactivity & navigation
 
-<<<<<<< HEAD
 - [Cookbook: Handle taps](https://docs.flutter.dev/cookbook/gestures/handling-taps): Respond to user taps on widgets.
-- [State Management for Beginners](https://docs.flutter.dev/data-and-backend/state-mgmt/simple): A guide to the basics of state management using the recommended `provider` package.
+- [State management for Beginners](https://docs.flutter.dev/data-and-backend/state-mgmt/simple): A guide to the basics of state management using the recommended `provider` package.
 - [Navigation and Routing](https://docs.flutter.dev/ui/navigation): An introduction to navigating between different screens in your app.
 - [Cookbook: Navigate to a new screen and back](https://docs.flutter.dev/cookbook/navigation/navigation-basics): The most basic navigation pattern.
 - [Cookbook: Send data to a new screen](https://docs.flutter.dev/cookbook/navigation/passing-data): Pass data to another screen.
-=======
-- [Handle taps](https://docs.flutter.dev/cookbook/gestures/handling-taps): Respond to user taps on widgets.
-- [State management for beginners](https://docs.flutter.dev/data-and-backend/state-mgmt/simple): A guide to the basics of state management using the recommended `provider` package.
-- [Navigation and routing](https://docs.flutter.dev/ui/navigation): An introduction to navigating between different screens in your app.
-- [Navigation and routing with GoRouter](https://docs.flutter.dev/ui/navigation/XXX): The official guide for `go_router`, the recommended solution for complex navigation.
-- [Navigate to a new screen and back](https://docs.flutter.dev/cookbook/navigation/navigation-basics): The most basic navigation pattern.
-- [Send data to a new screen](https://docs.flutter.dev/cookbook/navigation/passing-data): Pass data to another screen.
->>>>>>> fb21fbfc
 
 ### Animation
 
