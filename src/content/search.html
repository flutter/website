--- conflicted
+++ resolved
@@ -2,13 +2,10 @@
 title: Search Flutter docs
 short-title: Search
 description: The search page for docs.flutter.dev.
-<<<<<<< HEAD
 body_class: menu-wide-toggled
-=======
-toc: false
->>>>>>> 95f5d7ba
 show_breadcrumbs: false
 show_banner: false
+toc: false
 ---
 
 <p>
