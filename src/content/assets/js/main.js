function setupSidenavInteractivity() {
  document.getElementById('menu-toggle')?.addEventListener('click', function (e) {
    e.stopPropagation();
    document.body.classList.toggle('open_menu');
  });

  window.addEventListener('resize', function() {
    if (window.innerWidth >= 1024) {
      document.body.classList.remove('open_menu');
    }
  });

  document.addEventListener('keydown', function(event) {
    if (event.key === 'Escape') {
      const activeElement = document.activeElement;
      if (activeElement && (activeElement.id === 'menu-toggle' || activeElement.closest('#sidenav'))) {
        document.body.classList.remove('open_menu');
      }
    }
  });

  // Set up collapse and expand for sidenav buttons.
  const toggles = document.querySelectorAll('.nav-link.collapsible');
  toggles.forEach(function (toggle) {
    toggle.addEventListener('click', (e) => {
      toggle.classList.toggle('collapsed');
      e.preventDefault();
    });
  });
}

/**
 * Get the user's current operating system, or
 * `null` if not of one "macos", "windows", "linux", or "chromeos".
 *
 * @returns {'macos'|'linux'|'windows'|'chromeos'|null}
 */
function getOS() {
  const userAgent = window.navigator.userAgent;
  if (userAgent.indexOf('Mac') !== -1) {
    // macOS or iPhone
    return 'macos';
  }

  if (userAgent.indexOf('Win') !== -1) {
    // Windows
    return 'windows';
  }

  if ((userAgent.indexOf('Linux') !== -1 || userAgent.indexOf("X11") !== -1)
    && userAgent.indexOf('Android') === -1) {
    // Linux, but not Android
    return 'linux';
  }

  if (userAgent.indexOf('CrOS') !== -1) {
    // ChromeOS
    return 'chromeos';
  }

  // Anything else
  return null;
}

function scrollSidenavIntoView() {
  const sidenav = document.getElementById('sidenav');
  if (!sidenav) {
    return;
  }

  const activeEntries = sidenav.querySelectorAll('.nav-link.active');
  if (activeEntries.length > 0) {
    const activeEntry = activeEntries[activeEntries.length - 1];

    sidenav.scrollTo({
      top: activeEntry.offsetTop - window.innerHeight / 3,
    });
  }
}

/**
 * Adjusts the behavior of the table of contents (TOC) on the page.
 * 
 * This function enables a "scrollspy" feature on the TOC, 
 * where the active link in the TOC is updated
 * based on the currently visible section in the page.
 *
 * Enables a "back to top" button in the TOC header.
 */
function adjustToc() {
  const tocHeader = document.querySelector('#toc-side header');

  if (tocHeader) {
    tocHeader.addEventListener('click', (_) => {
      _scrollToTop();
    });
  }

  function _scrollToTop() {
    const distanceBetweenTop = document.documentElement.scrollTop || document.body.scrollTop;
    if (distanceBetweenTop > 0) {
      window.scrollTo({ top: 0, behavior: 'smooth' });
    }
  }

  _setupTocActiveObserver();
}

function _setupTocActiveObserver() {
  const headings = document.querySelectorAll('article > .header-wrapper, #site-header-wrapper');
  const visibleAnchors = new Set();

  // No need to have toc scrollspy if there is only one non-title heading.
  if (headings.length < 2) return;

  const observer = new IntersectionObserver(
    (entries) => {
      entries.forEach(entry => {
        const headingId = entry.target.querySelector('h1, h2, h3')?.id;
        if (!headingId) return;

        if (entry.isIntersecting) {
          visibleAnchors.add(headingId);
        } else {
          visibleAnchors.delete(headingId);
        }
      });

      if (visibleAnchors.size > 0) {
        document.querySelectorAll(`.site-toc .sidenav-item a`).forEach(tocLink => {
          const headingId = tocLink.getAttribute('href')?.substring(1);
          if (!headingId) return;

          const sidenavItem = tocLink.closest('.sidenav-item');
          if (!sidenavItem) return;

          if (visibleAnchors.has(headingId)) {
            sidenavItem.classList.add('active');
          } else {
            sidenavItem.classList.remove('active');
          }
        });
      }
    },{ rootMargin: '-80px 0px -25% 0px' });

  headings.forEach(heading => observer.observe(heading));
}

function setupSearch() {
  document.addEventListener('keydown', handleSearchShortcut);
}

function handleSearchShortcut(event) {
  const activeElement = document.activeElement;
  if (activeElement instanceof HTMLInputElement ||
      activeElement instanceof HTMLTextAreaElement ||
      event.code !== 'Slash'
  ) {
    return;
  }

  // If the page has a search field in the body, focus that.
  const bodySearch = document.querySelector('input.gsc-input');
  // Otherwise, focus the search field in the navbar.
  const searchElement = bodySearch ? bodySearch : document
      .querySelector('input.search-field');

  // If we successfully found a search field, focus that.
  if (searchElement) {
    searchElement.focus();
    // Prevent the initial slash from showing up in the search field.
    event.preventDefault();
  }
}

/**
 * Activate the cookie notice footer.
 */
function initCookieNotice() {
  const cookieKey = 'cookie-consent';
  const currentDate = Date.now();
  const existingDateString = window.localStorage.getItem(cookieKey);
  if (existingDateString) {
    const existingDate = parseInt(existingDateString);
    if (Number.isInteger(existingDate)) {
      const halfYearMs = 1000 * 60 * 60 * 24 * 180;
      // If the last consent is less than 180 days old, don't show the notice.
      if (currentDate - existingDate < halfYearMs) {
        return;
      }
    }
  }

  const notice = document.getElementById('cookie-notice');
  const agreeBtn = document.getElementById('cookie-consent');
  const activeClass = 'show';

  agreeBtn.addEventListener('click', (e) => {
    e.preventDefault();
    window.localStorage.setItem(cookieKey, currentDate.toString());
    notice.classList.remove(activeClass);
  });

  notice.classList.add(activeClass);
}

// A pattern to remove terminal command markers when copying code blocks.
const terminalReplacementPattern = /^(\s*\$\s*)|(C:\\(.*)>\s*)/gm;

function setUpCodeBlockButtons() {
  const codeBlocks =
      document.querySelectorAll('.code-block-body');

  const canUseClipboard = !!navigator.clipboard;

  codeBlocks.forEach(codeBlock => {
    const preElement = codeBlock.querySelector('pre');
    if (!preElement) {
      return;
    }

    const buttonWrapper = document.createElement('div');
    buttonWrapper.classList.add('code-inner-buttons');

    const dartPadGistId = preElement.getAttribute('data-dartpad-id');
    if (dartPadGistId && dartPadGistId.length > 5) {
      const dartPadButton = document.createElement('button');
      const innerIcon = document.createElement('span');

      dartPadButton.title = 'Open in DartPad';

      innerIcon.textContent = 'open_in_new';
      innerIcon.ariaHidden = 'true';
      innerIcon.classList.add('material-symbols');

      dartPadButton.addEventListener('click',  (e) => {
        const codeBlockBody = e.currentTarget.parentElement;
        if (codeBlockBody) {
          const codePre = codeBlock.querySelector('pre');
          if (codePre) {
            window.open(`https://dartpad.dev?id=${dartPadGistId}&run=true`);
          }
        }
      });

      dartPadButton.appendChild(innerIcon);
      buttonWrapper.appendChild(dartPadButton);
    }

    if (canUseClipboard) {
      const copyButton = document.createElement('button');
      const innerIcon = document.createElement('span');

      copyButton.title = 'Copy to clipboard';

      innerIcon.textContent = 'content_copy';
      innerIcon.ariaHidden = 'true';
      innerIcon.classList.add('material-symbols');

      copyButton.addEventListener('click', async (e) => {
        const codeBlockBody = e.currentTarget.parentElement;
        if (codeBlockBody) {
          const codePre = codeBlock.querySelector('pre');
          if (codePre) {
            const contentToCopy = codePre.textContent
                .replace(terminalReplacementPattern, '');
            if (contentToCopy && contentToCopy.length !== 0) {
              await navigator.clipboard.writeText(contentToCopy);
            }
            e.preventDefault();
          }
        }
      });

      copyButton.appendChild(innerIcon);
      buttonWrapper.appendChild(copyButton);
    }

    codeBlock.appendChild(buttonWrapper);
  });
}

function setupSiteSwitcher() {
  const siteSwitcher = document.getElementById('site-switcher');

  if (!siteSwitcher) {
    return;
  }

  const siteSwitcherButton = siteSwitcher.querySelector('.dropdown-button');
  const siteSwitcherMenu = siteSwitcher.querySelector('#site-switcher-menu');
  if (!siteSwitcherButton || !siteSwitcherMenu) {
    return;
  }

  function _closeMenusAndToggle() {
    siteSwitcherMenu.classList.remove('show');
    siteSwitcherButton.ariaExpanded = 'false';
  }

  siteSwitcherButton.addEventListener('click', (_) => {
    if (siteSwitcherMenu.classList.contains('show')) {
      _closeMenusAndToggle();
    } else {
      siteSwitcherMenu.classList.add('show');
      siteSwitcherButton.ariaExpanded = 'true';
    }
  });

  document.addEventListener('keydown', (event) => {
    // If pressing the `esc` key in the menu area, close the menu.
    if (event.key === 'Escape' && event.target.closest('#site-switcher')) {
      _closeMenusAndToggle();
    }
  });

  siteSwitcher.addEventListener('focusout', (e) => {
    // If focus leaves the site-switcher, hide the menu.
    if (e.relatedTarget && !e.relatedTarget.closest('#site-switcher')) {
      _closeMenusAndToggle();
    }
  });

  document.addEventListener('click', (event) => {
    // If not clicking inside the site switcher, close the menu.
    if (!event.target.closest('#site-switcher')) {
      _closeMenusAndToggle();
    }
  });
}

function setupSite() {
  scrollSidenavIntoView();
  initCookieNotice();

  setupSidenavInteractivity();
  setUpCodeBlockButtons();

  setupSearch();
  setupSiteSwitcher();
  setupTabs();

  adjustToc();
<<<<<<< HEAD
});
=======
  setupInlineToc();
}

if (document.readyState === 'loading') {
  document.addEventListener('DOMContentLoaded', setupSite);
} else {
  setupSite();
}
>>>>>>> dc20f8eb
<|MERGE_RESOLUTION|>--- conflicted
+++ resolved
@@ -87,7 +87,7 @@
  *
  * Enables a "back to top" button in the TOC header.
  */
-function adjustToc() {
+function setupToc() {
   const tocHeader = document.querySelector('#toc-side header');
 
   if (tocHeader) {
@@ -340,16 +340,11 @@
   setupSiteSwitcher();
   setupTabs();
 
-  adjustToc();
-<<<<<<< HEAD
-});
-=======
-  setupInlineToc();
+  setupToc();
 }
 
 if (document.readyState === 'loading') {
   document.addEventListener('DOMContentLoaded', setupSite);
 } else {
   setupSite();
-}
->>>>>>> dc20f8eb
+}