---
title: Set up and test drive Flutter
<<<<<<< HEAD
short-title: Quick start
=======
shortTitle: Set up & test drive
>>>>>>> 325e1ca7
description: >-
  Set up Flutter on your device with a VS-Code-based editor and
  get started developing your first multi-platform app with Flutter!
showBanner: false
sitemap: false
---

Learn how to use any OSS-based editor, such as VS Code,
to set up your Flutter development environment and
test drive Flutter's developer experience.

If you've developed with Flutter before,
or you prefer to use a different editor or IDE,
you can follow the [custom setup instructions][] instead.

:::note What you'll achieve

- Install the software prerequisites for Flutter.
- Use VS Code to download and install Flutter.
- Create a new Flutter app from a sample template.
- Try out Flutter development features like stateful hot reload.

:::

[custom setup instructions]: /get-started/custom

## Confirm your development platform {: #dev-platform}

The instructions on this page are configured to cover
installing and trying out Flutter on a **Windows**{:.selected-os-text} device.

If you'd like to follow the instructions for a different OS,
please select one of the following.

{% osSelector %}

## Download prerequisite software {: #download-prerequisites}

For the smoothest Flutter setup,
first install the following tools.

 1. <h3>Set up Linux support</h3>

    If you haven't set up Linux support on your Chromebook before,
    [Turn on Linux support][chromeos-linux].

    If you've already turned on Linux support,
    ensure it's up to date following the
    [Fix problems with Linux][chromeos-linux-update] instructions.

 1. <h3>Download and install prerequisite packages</h3>

    Using `apt-get` or your preferred installation mechanism,
    install the latest versions of the following packages:

    - `curl`
    - `git`
    - `unzip`
    - `xz-utils`
    - `zip`
    - `libglu1-mesa`

    If you want to use `apt-get`,
    install these packages using the following commands:

    ```console
    $ sudo apt-get update -y && sudo apt-get upgrade -y
    $ sudo apt-get install -y curl git unzip xz-utils zip libglu1-mesa
    ```

 1. <h3>Download and install Visual Studio Code</h3>

    To quickly install Flutter, then edit and debug your apps,
    [install and set up Visual Studio Code][vscode-install].

    You can instead install and use any other Code OSS-based editor
    that supports VS Code extensions.
    If you choose to do so, for the rest of this article,
    assume VS Code refers to the editor of your choice.

{: .steps .chromeos-only}

 1. <h3>Install the Xcode command-line tools</h3>

    Download the Xcode command-line tools to get access to
    the command-line tools that Flutter relies on, including Git.

    To download the tools, run the following command in your preferred terminal:

    ```console
    $ xcode-select --install
    ```

    If you haven't installed the tools already,
    a dialog should open that confirms you'd like to install them.
    Click **Install**, then once the installation is complete, click **Done**.

 1. <h3>Download and install Visual Studio Code</h3>

    To quickly install Flutter, then edit and debug your apps,
    [install and set up Visual Studio Code][vscode-install].

    You can instead install and use any other Code OSS-based editor
    that supports VS Code extensions.
    If you choose to do so, for the rest of this article,
    assume VS Code refers to the editor of your choice.

{: .steps .macos-only}

 1. <h3>Install Git for Windows</h3>

    Download and install the latest version of [Git for Windows][].

    For help installing or troubleshooting Git,
    reference the [Git documentation][git-install].

 1. <h3>Download and install Visual Studio Code</h3>

    To quickly install Flutter, then edit and debug your apps,
    [install and set up Visual Studio Code][vscode-install].

    You can instead install and use any other Code OSS-based editor
    that supports VS Code extensions.
    If you choose to do so, for the rest of this article,
    assume VS Code refers to the editor of your choice.

{: .steps .windows-only}

 1. <h3>Download and install prerequisite packages</h3>

    Using your preferred package manager or mechanism,
    install the latest versions of the following packages:

    - `curl`
    - `git`
    - `unzip`
    - `xz-utils`
    - `zip`
    - `libglu1-mesa`

    On Debian-based distros with `apt-get`, such as Ubuntu,
    install these packages using the following commands:

    ```console
    $ sudo apt-get update -y && sudo apt-get upgrade -y
    $ sudo apt-get install -y curl git unzip xz-utils zip libglu1-mesa
    ```

 1. <h3>Download and install Visual Studio Code</h3>

    To quickly install Flutter, then edit and debug your apps,
    [install and set up Visual Studio Code][vscode-install].

    You can instead install and use any other Code OSS-based editor
    that supports VS Code extensions.
    If you choose to do so, for the rest of this article,
    assume VS Code refers to the editor of your choice.

{: .steps .linux-only}

[chromeos-linux]: https://support.google.com/chromebook/answer/9145439
[chromeos-linux-update]: https://support.google.com/chromebook/answer/9145439?hl=en#:~:text=Fix%20problems%20with%20Linux
[Git for Windows]: https://git-scm.com/downloads/win
[git-install]: https://git-scm.com/book/en/v2/Getting-Started-Installing-Git
[vscode-install]: https://code.visualstudio.com/docs/setup/setup-overview

## Install and set up Flutter {: #install}

Now that you've installed Git and VS Code,
follow these steps to use VS Code to install and set up Flutter.

:::note Download manually
If you prefer to manually install Flutter,
follow the instructions in [Install Flutter manually][].
:::

 1. <h3>Launch VS Code</h3>

    If not already open, open VS Code by searching for it with Spotlight
    or opening it manually from the directory where it's installed.

 1. <h3>Add the Flutter extension to VS Code</h3>

    To add the Dart and Flutter extensions to VS Code,
    visit the [Flutter extension's marketplace page][flutter-vscode],
    then click **Install**.
    If prompted by your browser, allow it to open VS Code.

 1. <h3>Install Flutter with VS Code</h3>

    1. Open the command palette in VS Code.

       Go to **View** <span aria-label="and then">></span> **Command Palette**
       or press <kbd class="special-key">Cmd/Ctrl</kbd> +
       <kbd>Shift</kbd> + <kbd>P</kbd>.

    1. In the command palette, type `flutter`.

    1. Select **Flutter: New Project**.

    1. VS Code prompts you to locate the Flutter SDK on your computer.
       Select **Download SDK**.

    1. When the **Select Folder for Flutter SDK** dialog displays,
       choose where you want to install Flutter.

    1. Click **Clone Flutter**.

       While downloading Flutter, VS Code displays this pop-up notification:

       ```console
       Downloading the Flutter SDK. This may take a few minutes.
       ```

       This download takes a few minutes.
       If you suspect that the download has hung, click **Cancel** then
       start the installation again.

    1. Click **Add SDK to PATH**.

       When successful, a notification displays:

       ```console
       The Flutter SDK was added to your PATH
       ```

    1. VS Code might display a Google Analytics notice.

       If you agree, click **OK**.

    1. To ensure that Flutter is available in all terminals:

       1. Close, then reopen all terminal windows.
       1. Restart VS Code.

       {:type="a"}

 1. <h3>Validate your setup</h3>

    To ensure you installed Flutter correctly,
    run `flutter doctor -v` in your preferred terminal.

    If the command isn't found or there's an error,
    check out [Flutter installation troubleshooting][troubleshoot].

{:.steps}

[Install Flutter manually]: /install/manual
[flutter-vscode]: https://marketplace.visualstudio.com/items?itemName=Dart-Code.flutter
[troubleshoot]: /install/troubleshoot

## Test drive Flutter {: #test-drive}

Now that you've set up VS Code and Flutter,
it's time to create an app and try out Flutter development!

 1. <h3>Create a new Flutter app</h3>

    1. Open the command palette in VS Code.

       Go to **View** <span aria-label="and then">></span> **Command Palette**
       or press <kbd class="special-key">Cmd/Ctrl</kbd> +
       <kbd>Shift</kbd> + <kbd>P</kbd>.

    1. In the command palette, start typing `flutter:`.

       VS Code should surface commands from the Flutter plugin.

    1. Select the **Flutter: New Project** command.

       Your OS or VS Code might ask for access to your documents,
       agree to continue to the next step.

    1. Choose the **Application** template.

       VS Code should prompt you with **Which Flutter template?**.
       Choose **Application** to bootstrap a simple counter app.

    1. Create or select the parent directory for your new app's folder.

       A file dialog should appear.

       1. Select or create the parent directory where
          you want the project to be created.
       1. To confirm your selection,
          click **Select a folder to create the project in**.

    1. Enter a name for your app.

       VS Code should prompt you to enter a name for your new app.
       Enter `trying_flutter` or a similar `lowercase_with_underscores` name.
       To confirm your selection, press <kbd>Enter</kbd>.

    1. Wait for project initialization to complete.

       Task progress is often surfaced as a notification in the bottom right
       and can also be accessed from the **Output** panel.

    1. Open the `lib` directory, then the `main.dart` file.

       If you're curious about what each portion of the code does,
       check out the preceding comments throughout the file.

 1. <h3>Run your app on the web</h3>

    While Flutter apps can run on many platforms,
    try running your new app on the web.

    1. Open the command palette in VS Code.

       Go to **View** <span aria-label="and then">></span> **Command Palette**
       or press <kbd class="special-key">Cmd/Ctrl</kbd> +
       <kbd>Shift</kbd> + <kbd>P</kbd>.

    1. In the command palette, start typing `flutter:`.

       VS Code should surface commands from the Flutter plugin.

    1. Select the **Flutter: Select Device** command.

    1. From the **Select Device** prompt, select **Chrome**.

    1. Run or start debugging your app.

       Go to **Run** <span aria-label="and then">></span>
       **Start Debugging** or press <kbd>F5</kbd>.

       `flutter run` is used to build and start your app,
       then a new instance of Chrome should open and
       start running your newly created app.

 1. <h3>Try hot reload</h3>

    Flutter offers a fast development cycle with **stateful hot reload**,
    the ability to reload the code of a live running app without
    restarting or losing app state.

    You can change your app's source code,
    run the hot reload command in VS Code,
    then see the change in your running app.

    1. In the running app, try adding to the counter a few times by
       clicking the ![increment (+)][increment-button]{: .text-icon} button.

    1. With your app still running, make a change in the `lib/main.dart` file.

       Change the `_counter++` line in the `_incrementCounter` method
       to instead decrement the `_counter` field.

       ```dart diff
         setState(() {
           // ...
       -   _counter++;
       +   _counter--;
         });
       ```

    1. Save your changes
       (**File** <span aria-label="and then">></span> **Save All**) or
       click the **Hot Reload** ![hot reload icon][]{: .text-icon} button.

       Flutter updates the running app without losing any existing state.
       Notice the existing value stayed the same.

    1. Try clicking the
       ![increment (+)][increment-button]{: .text-icon} button again.
       Notice the value decreases instead of increases.

 1. <h3>Explore the Flutter sidebar</h3>

    The Flutter plugin adds a dedicated sidebar to VS Code
    for managing Flutter debug sessions and devices,
    viewing an outline of your code and widgets,
    as well as accessing the Dart and Flutter DevTools.

    1. If your app isn't running, start debugging it again.

       Go to **Run** <span aria-label="and then">></span>
       **Start Debugging** or press <kbd>F5</kbd>.

    1. Open the Flutter sidebar in VS Code.

       Either open it with the Flutter ![Flutter logo][]{: .text-icon} button in
       the VS Code sidebar or open it from the command palette by
       running the **Flutter: Focus on Flutter Sidebar View** command.

    1. If your app isn't running, start debugging it again.

       Go to **Run** <span aria-label="and then">></span>
       **Start Debugging** or press <kbd>F5</kbd>.

    1. In the Flutter sidebar, under **DevTools**,
       click the **Flutter Inspector** button.

       A separate **Widget Inspector** panel should open in VS Code.

       In the widget inspector, you can view your app's widget tree,
       view the properties and layout of each widget, and more.

    1. In the widget inspector, try clicking the top-level `MyHomePage` widget.

       A view of its properties and layout should open, and
       the VS Code editor should navigate to and focus the line where
       the widget was included.

    1. Explore and try out other features in
       the widget inspector and Flutter sidebar.

{:.steps}

[increment-button]: /assets/images/docs/get-started/increment-button.png
[hot reload icon]: /assets/images/docs/get-started/hot-reload.svg
[Flutter logo]: /assets/images/branding/flutter/logo/square.svg

## Continue your Flutter journey {: #next-steps}

**Congratulations!**
Now that you've installed and tried out Flutter,
follow the codelab on [Building your first app][],
set up development for an [additional target platform][], or
explore some of these resources to continue your Flutter learning journey.

{% render docs/get-started/setup-next-steps.html, site: site %}

[Building your first app]: /get-started/codelab
[additional target platform]: /platform-integration#setup<|MERGE_RESOLUTION|>--- conflicted
+++ resolved
@@ -1,12 +1,8 @@
 ---
 title: Set up and test drive Flutter
-<<<<<<< HEAD
-short-title: Quick start
-=======
-shortTitle: Set up & test drive
->>>>>>> 325e1ca7
+shortTitle: Quick start
 description: >-
-  Set up Flutter on your device with a VS-Code-based editor and
+  Set up Flutter on your device with a OSS-based editor, such as VS Code, and
   get started developing your first multi-platform app with Flutter!
 showBanner: false
 sitemap: false
