---
title: Set up and test drive Flutter
short-title: Quick start
description: >-
  Set up Flutter on your device with a VS-Code-based editor and
  get started developing your first multi-platform app with Flutter!
<<<<<<< HEAD
=======
showToc: false
>>>>>>> 8569abdf
showBanner: false
sitemap: false
---

Learn how to use any OSS-based editor, such as VS Code,
to set up your Flutter development environment and
test drive Flutter's developer experience.

If you've developed with Flutter before,
or you prefer to use a different editor or IDE,
you can follow the [custom setup instructions][] instead.

:::note What you'll achieve

- Install the software prerequisites for Flutter.
- Use VS Code to download and install Flutter.
- Create a new Flutter app from a sample template.
- Try out Flutter development features like stateful hot reload.

:::

[custom setup instructions]: /get-started/custom

## Confirm your development platform {: #dev-platform}

The instructions on this page are configured to cover
installing and trying out Flutter on a **Windows**{:.selected-os-text} device.

If you'd like to follow the instructions for a different OS,
please select one of the following.

{% osSelector %}

## Download prerequisite software {: #download-prerequisites}

For the smoothest Flutter setup,
first install the following tools.

 1. <h3>Set up Linux support</h3>

    If you haven't set up Linux support on your Chromebook before,
    [Turn on Linux support][chromeos-linux].

    If you've already turned on Linux support,
    ensure it's up to date following the
    [Fix problems with Linux][chromeos-linux-update] instructions.

 1. <h3>Download and install prerequisite packages</h3>

    Using `apt-get` or your preferred installation mechanism,
    install the latest versions of the following packages:

    - `curl`
    - `git`
    - `unzip`
    - `xz-utils`
    - `zip`
    - `libglu1-mesa`

    If you want to use `apt-get`,
    install these packages using the following commands:

    ```console
    $ sudo apt-get update -y && sudo apt-get upgrade -y
    $ sudo apt-get install -y curl git unzip xz-utils zip libglu1-mesa
    ```

 1. <h3>Download and install Visual Studio Code</h3>

    To quickly install Flutter, then edit and debug your apps,
    [install and set up Visual Studio Code][vscode-install].

    You can instead install and use any other Code OSS-based editor
    that supports VS Code extensions.
    If you choose to do so, for the rest of this article,
    assume VS Code refers to the editor of your choice.

{: .steps .chromeos-only}

 1. <h3>Install the Xcode command-line tools</h3>

    Download the Xcode command-line tools to get access to
    the command-line tools that Flutter relies on, including Git.

    To download the tools, run the following command in your preferred terminal:

    ```console
    $ xcode-select --install
    ```

    If you haven't installed the tools already,
    a dialog should open that confirms you'd like to install them.
    Click **Install**, then once the installation is complete, click **Done**.

 1. <h3>Download and install Visual Studio Code</h3>

    To quickly install Flutter, then edit and debug your apps,
    [install and set up Visual Studio Code][vscode-install].

    You can instead install and use any other Code OSS-based editor
    that supports VS Code extensions.
    If you choose to do so, for the rest of this article,
    assume VS Code refers to the editor of your choice.

{: .steps .macos-only}

 1. <h3>Install Git for Windows</h3>

    Download and install the latest version of [Git for Windows][].

    For help installing or troubleshooting Git,
    reference the [Git documentation][git-install].

 1. <h3>Download and install Visual Studio Code</h3>

    To quickly install Flutter, then edit and debug your apps,
    [install and set up Visual Studio Code][vscode-install].

    You can instead install and use any other Code OSS-based editor
    that supports VS Code extensions.
    If you choose to do so, for the rest of this article,
    assume VS Code refers to the editor of your choice.

{: .steps .windows-only}

 1. <h3>Download and install prerequisite packages</h3>

    Using your preferred package manager or mechanism,
    install the latest versions of the following packages:

    - `curl`
    - `git`
    - `unzip`
    - `xz-utils`
    - `zip`
    - `libglu1-mesa`

    On Debian-based distros with `apt-get`, such as Ubuntu,
    install these packages using the following commands:

    ```console
    $ sudo apt-get update -y && sudo apt-get upgrade -y
    $ sudo apt-get install -y curl git unzip xz-utils zip libglu1-mesa
    ```

 1. <h3>Download and install Visual Studio Code</h3>

    To quickly install Flutter, then edit and debug your apps,
    [install and set up Visual Studio Code][vscode-install].

    You can instead install and use any other Code OSS-based editor
    that supports VS Code extensions.
    If you choose to do so, for the rest of this article,
    assume VS Code refers to the editor of your choice.

{: .steps .linux-only}

[chromeos-linux]: https://support.google.com/chromebook/answer/9145439
[chromeos-linux-update]: https://support.google.com/chromebook/answer/9145439?hl=en#:~:text=Fix%20problems%20with%20Linux
[Git for Windows]: https://git-scm.com/downloads/win
[git-install]: https://git-scm.com/book/en/v2/Getting-Started-Installing-Git
[vscode-install]: https://code.visualstudio.com/docs/setup/setup-overview

## Install and set up Flutter {: #install}

Now that you've installed Git and VS Code,
follow these steps to use VS Code to install and set up Flutter.

:::note Download manually
If you prefer to manually install Flutter,
follow the instructions in [Install Flutter manually][].
:::

 1. <h3>Launch VS Code</h3>

    If not already open, open VS Code by searching for it with Spotlight
    or opening it manually from the directory where it's installed.

 1. <h3>Add the Flutter extension to VS Code</h3>

    To add the Dart and Flutter extensions to VS Code,
    visit the [Flutter extension's marketplace page][flutter-vscode],
    then click **Install**.
    If prompted by your browser, allow it to open VS Code.

 1. <h3>Install Flutter with VS Code</h3>

    1. Open the command palette in VS Code.

       Go to **View** <span aria-label="and then">></span> **Command Palette**
       or press <kbd class="special-key">Cmd/Ctrl</kbd> +
       <kbd>Shift</kbd> + <kbd>P</kbd>.

    1. In the command palette, type `flutter`.

    1. Select **Flutter: New Project**.

    1. VS Code prompts you to locate the Flutter SDK on your computer.
       Select **Download SDK**.

    1. When the **Select Folder for Flutter SDK** dialog displays,
       choose where you want to install Flutter.

    1. Click **Clone Flutter**.

       While downloading Flutter, VS Code displays this pop-up notification:

       ```console
       Downloading the Flutter SDK. This may take a few minutes.
       ```

       This download takes a few minutes.
       If you suspect that the download has hung, click **Cancel** then
       start the installation again.

    1. Click **Add SDK to PATH**.

       When successful, a notification displays:

       ```console
       The Flutter SDK was added to your PATH
       ```

    1. VS Code might display a Google Analytics notice.

       If you agree, click **OK**.

    1. To ensure that Flutter is available in all terminals:

       1. Close, then reopen all terminal windows.
       1. Restart VS Code.

       {:type="a"}

 1. <h3>Validate your setup</h3>

    To ensure you installed Flutter correctly,
    run `flutter doctor -v` in your preferred terminal.

    If the command isn't found or there's an error,
    check out [Flutter installation troubleshooting][troubleshoot].

{:.steps}

[Install Flutter manually]: /install/manual
[flutter-vscode]: https://marketplace.visualstudio.com/items?itemName=Dart-Code.flutter
[troubleshoot]: /install/troubleshoot

## Test drive Flutter {: #test-drive}

Now that you've set up VS Code and Flutter,
it's time to create an app and try out Flutter development!

 1. <h3>Create a new Flutter app</h3>

    1. Open the command palette in VS Code.

       Go to **View** <span aria-label="and then">></span> **Command Palette**
       or press <kbd class="special-key">Cmd/Ctrl</kbd> +
       <kbd>Shift</kbd> + <kbd>P</kbd>.

    1. In the command palette, start typing `flutter:`.

       VS Code should surface commands from the Flutter plugin.

    1. Select the **Flutter: New Project** command.

       Your OS or VS Code might ask for access to your documents,
       agree to continue to the next step.

    1. Choose the **Application** template.

       VS Code should prompt you with **Which Flutter template?**.
       Choose **Application** to bootstrap a simple counter app.

    1. Create or select the parent directory for your new app's folder.

       A file dialog should appear.

       1. Select or create the parent directory where
          you want the project to be created.
       1. To confirm your selection,
          click **Select a folder to create the project in**.

    1. Enter a name for your app.

       VS Code should prompt you to enter a name for your new app.
       Enter `trying_flutter` or a similar `lowercase_with_underscores` name.
       To confirm your selection, press <kbd>Enter</kbd>.

    1. Wait for project initialization to complete.

       Task progress is often surfaced as a notification in the bottom right
       and can also be accessed from the **Output** panel.

    1. Open the `lib` directory, then the `main.dart` file.

       If you're curious about what each portion of the code does,
       check out the preceding comments throughout the file.

 1. <h3>Run your app on the web</h3>

    While Flutter apps can run on many platforms,
    try running your new app on the web.

    1. Open the command palette in VS Code.

       Go to **View** <span aria-label="and then">></span> **Command Palette**
       or press <kbd class="special-key">Cmd/Ctrl</kbd> +
       <kbd>Shift</kbd> + <kbd>P</kbd>.

    1. In the command palette, start typing `flutter:`.

       VS Code should surface commands from the Flutter plugin.

    1. Select the **Flutter: Select Device** command.

    1. From the **Select Device** prompt, select **Chrome**.

    1. Run or start debugging your app.

       Go to **Run** <span aria-label="and then">></span>
       **Start Debugging** or press <kbd>F5</kbd>.

       `flutter run` is used to build and start your app,
       then a new instance of Chrome should open and
       start running your newly created app.

 1. <h3>Try hot reload</h3>

    Flutter offers a fast development cycle with **stateful hot reload**,
    the ability to reload the code of a live running app without
    restarting or losing app state.

    You can change your app's source code,
    run the hot reload command in VS Code,
    then see the change in your running app.

    1. In the running app, try adding to the counter a few times by
       clicking the ![increment (+)][increment-button]{: .text-icon} button.

    1. With your app still running, make a change in the `lib/main.dart` file.

       Change the `_counter++` line in the `_incrementCounter` method
       to instead decrement the `_counter` field.

       ```dart diff
         setState(() {
           // ...
       -   _counter++;
       +   _counter--;
         });
       ```

    1. Save your changes
       (**File** <span aria-label="and then">></span> **Save All**) or
       click the **Hot Reload** ![hot reload icon][]{: .text-icon} button.

       Flutter updates the running app without losing any existing state.
       Notice the existing value stayed the same.

    1. Try clicking the
       ![increment (+)][increment-button]{: .text-icon} button again.
       Notice the value decreases instead of increases.

 1. <h3>Explore the Flutter sidebar</h3>

    The Flutter plugin adds a dedicated sidebar to VS Code
    for managing Flutter debug sessions and devices,
    viewing an outline of your code and widgets,
    as well as accessing the Dart and Flutter DevTools.

    1. If your app isn't running, start debugging it again.

       Go to **Run** <span aria-label="and then">></span>
       **Start Debugging** or press <kbd>F5</kbd>.

    1. Open the Flutter sidebar in VS Code.

       Either open it with the Flutter ![Flutter logo][]{: .text-icon} button in
       the VS Code sidebar or open it from the command palette by
       running the **Flutter: Focus on Flutter Sidebar View** command.

    1. If your app isn't running, start debugging it again.

       Go to **Run** <span aria-label="and then">></span>
       **Start Debugging** or press <kbd>F5</kbd>.

    1. In the Flutter sidebar, under **DevTools**,
       click the **Flutter Inspector** button.

       A separate **Widget Inspector** panel should open in VS Code.

       In the widget inspector, you can view your app's widget tree,
       view the properties and layout of each widget, and more.

    1. In the widget inspector, try clicking the top-level `MyHomePage` widget.

       A view of its properties and layout should open, and
       the VS Code editor should navigate to and focus the line where
       the widget was included.

    1. Explore and try out other features in
       the widget inspector and Flutter sidebar.

{:.steps}

[increment-button]: /assets/images/docs/get-started/increment-button.png
[hot reload icon]: /assets/images/docs/get-started/hot-reload.svg
[Flutter logo]: /assets/images/branding/flutter/logo/square.svg

## Continue your Flutter journey {: #next-steps}

**Congratulations!**
Now that you've installed and tried out Flutter,
<<<<<<< HEAD
follow the codelab on [Building your first app][],
set up development for an [additional target platform][], or
explore some of these resources to continue your Flutter learning journey.

{% render docs/get-started/setup-next-steps.html, site:site %}

[Building your first app]: /get-started/codelab
[additional target platform]: /platform-integration#setup
=======
explore some of the following docs to continue your Flutter learning journey.

<div class="card-grid link-cards">
  <div class="card filled-card list-card">
    <div class="card-leading">
      <img src="/assets/images/decorative/flutter-on-phone.svg" height="160" aria-hidden="true" alt="A representation of Flutter on multiple devices.">
    </div>
    <div class="card-header">
      <span class="card-title">Build for other platforms</span>
    </div>
    <div class="card-content">
      <ul>
        <li>
          <a class="text-button" href="/platform-integration/android/setup">Target Android</a>
        </li>
        <li>
          <a class="text-button" href="/platform-integration/ios/setup">Target iOS</a>
        </li>
        <li>
          <a class="text-button" href="/platform-integration/macos/setup">Target macOS</a>
        </li>
        <li>
          <a class="text-button" href="/platform-integration/windows/setup">Target Windows</a>
        </li>
        <li>
          <a class="text-button" href="/platform-integration/linux/setup">Target Linux</a>
        </li>
      </ul>
    </div>
  </div>

  <div class="card filled-card list-card">
    <div class="card-leading">
      <img src="/assets/images/decorative/pointing-the-way.png" height="160" aria-hidden="true" alt="Dash helping you explore Flutter learning resources.">
    </div>
    <div class="card-header">
      <span class="card-title">Learn Flutter development</span>
    </div>
    <div class="card-content">
      <ul>
        <li>
          <a class="text-button" href="/get-started/codelab">Write your first app</a>
        </li>
        <li>
          <a class="text-button" href="/get-started/fundamentals">Learn the fundamentals</a>
        </li>
        <li>
          <a class="text-button" href="https://www.youtube.com/watch?v=b_sQ9bMltGU&list=PLjxrf2q8roU23XGwz3Km7sQZFTdB996iG">Discover Flutter widgets</a>
        </li>
        <li>
           <a class="text-button" href="/reference/learning-resources">Explore samples & tutorials</a>
        </li>
        <li>
          <a class="text-button" href="{{site.dart-site}}/overview">
            <span>Learn about Dart</span>
            <span class="material-symbols" aria-hidden="true" style="font-size: 1rem;" translate="no">open_in_new</span>
          </a>
        </li>
      </ul>
    </div>
  </div>

  <div class="card filled-card list-card">
    <div class="card-leading">
      <img src="/assets/images/decorative/up-to-date.png" height="160" aria-hidden="true" alt="Keep up to date with Flutter">
    </div>
    <div class="card-header">
      <span class="card-title">Stay up to date with Flutter</span>
    </div>
    <div class="card-content">
      <ul>
        <li>
          <a class="text-button" href="/install/upgrade">Update Flutter</a>
        </li>
        <li>
          <a class="text-button" href="{{site.medium}}/flutter">Check out the blog</a>
        </li>
        <li>
          <a class="text-button" href="/release/release-notes">Find out what's new</a>
        </li>
        <li>
          <a class="text-button" href="{{site.social.youtube}}">Subscribe on YouTube</a>
        </li>
        <li>
          <a class="text-button" href="https://bsky.app/profile/flutter.dev">Follow on Bluesky</a>
        </li>
      </ul>
    </div>
  </div>
</div>
>>>>>>> 8569abdf
<|MERGE_RESOLUTION|>--- conflicted
+++ resolved
@@ -4,10 +4,6 @@
 description: >-
   Set up Flutter on your device with a VS-Code-based editor and
   get started developing your first multi-platform app with Flutter!
-<<<<<<< HEAD
-=======
-showToc: false
->>>>>>> 8569abdf
 showBanner: false
 sitemap: false
 ---
@@ -423,104 +419,11 @@
 
 **Congratulations!**
 Now that you've installed and tried out Flutter,
-<<<<<<< HEAD
 follow the codelab on [Building your first app][],
 set up development for an [additional target platform][], or
 explore some of these resources to continue your Flutter learning journey.
 
-{% render docs/get-started/setup-next-steps.html, site:site %}
+{% render docs/get-started/setup-next-steps.html, site: site %}
 
 [Building your first app]: /get-started/codelab
-[additional target platform]: /platform-integration#setup
-=======
-explore some of the following docs to continue your Flutter learning journey.
-
-<div class="card-grid link-cards">
-  <div class="card filled-card list-card">
-    <div class="card-leading">
-      <img src="/assets/images/decorative/flutter-on-phone.svg" height="160" aria-hidden="true" alt="A representation of Flutter on multiple devices.">
-    </div>
-    <div class="card-header">
-      <span class="card-title">Build for other platforms</span>
-    </div>
-    <div class="card-content">
-      <ul>
-        <li>
-          <a class="text-button" href="/platform-integration/android/setup">Target Android</a>
-        </li>
-        <li>
-          <a class="text-button" href="/platform-integration/ios/setup">Target iOS</a>
-        </li>
-        <li>
-          <a class="text-button" href="/platform-integration/macos/setup">Target macOS</a>
-        </li>
-        <li>
-          <a class="text-button" href="/platform-integration/windows/setup">Target Windows</a>
-        </li>
-        <li>
-          <a class="text-button" href="/platform-integration/linux/setup">Target Linux</a>
-        </li>
-      </ul>
-    </div>
-  </div>
-
-  <div class="card filled-card list-card">
-    <div class="card-leading">
-      <img src="/assets/images/decorative/pointing-the-way.png" height="160" aria-hidden="true" alt="Dash helping you explore Flutter learning resources.">
-    </div>
-    <div class="card-header">
-      <span class="card-title">Learn Flutter development</span>
-    </div>
-    <div class="card-content">
-      <ul>
-        <li>
-          <a class="text-button" href="/get-started/codelab">Write your first app</a>
-        </li>
-        <li>
-          <a class="text-button" href="/get-started/fundamentals">Learn the fundamentals</a>
-        </li>
-        <li>
-          <a class="text-button" href="https://www.youtube.com/watch?v=b_sQ9bMltGU&list=PLjxrf2q8roU23XGwz3Km7sQZFTdB996iG">Discover Flutter widgets</a>
-        </li>
-        <li>
-           <a class="text-button" href="/reference/learning-resources">Explore samples & tutorials</a>
-        </li>
-        <li>
-          <a class="text-button" href="{{site.dart-site}}/overview">
-            <span>Learn about Dart</span>
-            <span class="material-symbols" aria-hidden="true" style="font-size: 1rem;" translate="no">open_in_new</span>
-          </a>
-        </li>
-      </ul>
-    </div>
-  </div>
-
-  <div class="card filled-card list-card">
-    <div class="card-leading">
-      <img src="/assets/images/decorative/up-to-date.png" height="160" aria-hidden="true" alt="Keep up to date with Flutter">
-    </div>
-    <div class="card-header">
-      <span class="card-title">Stay up to date with Flutter</span>
-    </div>
-    <div class="card-content">
-      <ul>
-        <li>
-          <a class="text-button" href="/install/upgrade">Update Flutter</a>
-        </li>
-        <li>
-          <a class="text-button" href="{{site.medium}}/flutter">Check out the blog</a>
-        </li>
-        <li>
-          <a class="text-button" href="/release/release-notes">Find out what's new</a>
-        </li>
-        <li>
-          <a class="text-button" href="{{site.social.youtube}}">Subscribe on YouTube</a>
-        </li>
-        <li>
-          <a class="text-button" href="https://bsky.app/profile/flutter.dev">Follow on Bluesky</a>
-        </li>
-      </ul>
-    </div>
-  </div>
-</div>
->>>>>>> 8569abdf
+[additional target platform]: /platform-integration#setup