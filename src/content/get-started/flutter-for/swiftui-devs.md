--- conflicted
+++ resolved
@@ -272,13 +272,8 @@
 use the `CupertinoButton` class:
 
 <?code-excerpt "lib/text_button.dart (text-button)"?>
-<<<<<<< HEAD
-```dart
-CupertinoButton(
-=======
 ```dart dartpad="3c9b9a4de431b86725197a7fc2c84158"
         CupertinoButton(
->>>>>>> 38a98b07
   onPressed: () {
     // This closure is called when your button is tapped.
   },
@@ -312,13 +307,8 @@
 **Flutter** uses [`Row`][] rather than `HStack`:
 
 <?code-excerpt "lib/row.dart (row)"?>
-<<<<<<< HEAD
-```dart
-Row(
-=======
 ```dart dartpad="0365338f938427b01d72e37cea554f75"
     Row(
->>>>>>> 38a98b07
   mainAxisAlignment: MainAxisAlignment.center,
   children: [
     Icon(CupertinoIcons.globe),
@@ -351,13 +341,8 @@
 except it swaps [`Column`][] for `Row`:
 
 <?code-excerpt "lib/column.dart (column)"?>
-<<<<<<< HEAD
-```dart
-Column(
-=======
 ```dart dartpad="d9a288be0c2a353296fc8825680b84b8"
     Column(
->>>>>>> 38a98b07
   mainAxisAlignment: MainAxisAlignment.center,
   children: [
     Icon(CupertinoIcons.globe),
@@ -535,13 +520,8 @@
 of the `Person` class to create the custom `PersonView` widget.
 
 <?code-excerpt "lib/scroll.dart (scroll-example)"?>
-<<<<<<< HEAD
-```dart
-SingleChildScrollView(
-=======
 ```dart dartpad="a75740320989ed04020d95502a0de34e"
     SingleChildScrollView(
->>>>>>> 38a98b07
   child: Column(
     children: mockPersons
         .map(
@@ -671,13 +651,8 @@
 This animates the `Transform.rotate` widget.
 
 <?code-excerpt "lib/simple_animation.dart (animated-button)"?>
-<<<<<<< HEAD
-```dart
-AnimatedRotation(
-=======
 ```dart dartpad="0ad0572cbf98ead2e5d31a2a94430f19"
     AnimatedRotation(
->>>>>>> 38a98b07
   duration: const Duration(seconds: 1),
   turns: turns,
   curve: Curves.easeIn,
@@ -718,13 +693,8 @@
 1. [`CustomPaint`][] that requires a painter:
 
     <?code-excerpt "lib/canvas.dart (custom-paint)"?>
-<<<<<<< HEAD
-    ```dart
-    CustomPaint(
-=======
     ```dart dartpad="978d64ee66d54177fb639f8a9f801039"
         CustomPaint(
->>>>>>> 38a98b07
       painter: SignaturePainter(_points),
       size: Size.infinite,
     ),
@@ -828,13 +798,8 @@
    to the `Navigator` using `pushNamed()`.
 
     <?code-excerpt "lib/navigation.dart (list-view)"?>
-<<<<<<< HEAD
-    ```dart
-    ListView.builder(
-=======
     ```dart dartpad="d8b22d4dcbefdc8a2e21f1382cf7dc2a"
         ListView.builder(
->>>>>>> 38a98b07
       itemCount: mockPersons.length,
       itemBuilder: (context, index) {
         final person = mockPersons.elementAt(index);
@@ -938,13 +903,8 @@
 In **Flutter**, use the [`url_launcher`][] plugin.
 
 <?code-excerpt "lib/openapp.dart (open-app-example)"?>
-<<<<<<< HEAD
-```dart
-CupertinoButton(
-=======
 ```dart dartpad="695beba25fa8120d89c9960cb222e276"
     CupertinoButton(
->>>>>>> 38a98b07
   onPressed: () async {
     await launchUrl(
       Uri.parse('https://google.com'),
@@ -973,13 +933,8 @@
 of the `App` class:
 
 <?code-excerpt "lib/cupertino_themes.dart (theme)"?>
-<<<<<<< HEAD
-```dart
-CupertinoApp(
-=======
 ```dart dartpad="18790cfaa8441085994373a4bc4f46b0"
     CupertinoApp(
->>>>>>> 38a98b07
   theme: CupertinoThemeData(
     brightness: Brightness.dark,
   ),
@@ -1003,13 +958,8 @@
 of the `style` parameter of the `Text` widget.
 
 <?code-excerpt "lib/cupertino_themes.dart (styling-text)"?>
-<<<<<<< HEAD
-```dart
-Text(
-=======
 ```dart dartpad="18790cfaa8441085994373a4bc4f46b0"
     Text(
->>>>>>> 38a98b07
   'Hello, world!',
   style: TextStyle(
     fontSize: 30,
@@ -1099,7 +1049,7 @@
 
 <?code-excerpt "lib/stylingbutton.dart (custom-font)"?>
 ```dart
-Text(
+        Text(
   'Cupertino',
   style: TextStyle(
     fontSize: 40,
