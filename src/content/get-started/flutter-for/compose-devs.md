--- conflicted
+++ resolved
@@ -275,20 +275,6 @@
     Text('Hello, world!'),
   ],
 ),
-<<<<<<< HEAD
-=======
-```
-
-The `Row` widget requires a `List<Widget>` in the `children` parameter.
-The `mainAxisAlignment` property tells Flutter how to position its children
-with extra space. `MainAxisAlignment.center` positions children in the
-center of the main axis. For `Row`, the main axis is the horizontal
-axis.
-
-### Aligning components vertically
-
-The following examples build on those in the previous section.
->>>>>>> 80374165
 
 Column(
   mainAxisAlignment: MainAxisAlignment.center,
@@ -479,10 +465,10 @@
 This includes `crossAxisCount` that dictates the number of items
 displayed on each row.
 
-Jetpack Compose's `Lazy___Grid` and Flutter's `GridView` are somewhat 
+Jetpack Compose's `LazyHorizontalGrid`, `LazyVerticalGrid`, and Flutter's `GridView` are somewhat 
 similar. `GridView` uses a delegate to decide how the grid
 should lay out its components. The `rows`, `columns`, and other
-associated properties on `Lazy___Grid` serve the same purpose.
+associated properties on `LazyHorizontalGrid` \ `LazyVerticalGrid` serve the same purpose.
 
 ### Creating a scroll view
 
