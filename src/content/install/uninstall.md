---
title: Uninstall Flutter
description: >-
    How to remove the Flutter SDK and clean up its configuration files.
toc: false
---

To remove the Flutter SDK from your development machine,
delete the directories that store Flutter and its configuration files.

## Choose your development platform {: #dev-platform }

The instructions on this page are configured to cover
uninstall Flutter on a **Windows**{:.selected-os-text} device.

If you'd like to follow the instructions for a different OS,
please select one of the following.

{% osSelector %}

## Uninstall the Flutter SDK {: #uninstall }

 1. <h3>Determine your Flutter SDK installation location</h3>

    Copy the absolute path to the directory that you
    downloaded and extracted the Flutter SDK into.

 1. <h3>Remove the installation directory</h3>

    To uninstall the Flutter SDK,
    delete the `flutter` directory you installed Flutter to.

    For example, if you downloaded Flutter into a
    `develop\flutter` folder inside your user directory,
    run the following command to delete the SDK:

    ```ps
    $ Remove-Item -Recurse -Force -Path (Join-Path $env:USERPROFILE "develop\flutter")
    ```

{: .steps .windows-only}

 1. <h3>Determine your Flutter SDK installation location</h3>

    Copy the absolute path to the directory that you
    downloaded and extracted the Flutter SDK into.

 1. <h3>Remove the installation directory</h3>

    To uninstall the Flutter SDK,
    delete the `flutter` directory you installed Flutter to.

    For example, if you downloaded Flutter into a
    `develop/flutter` folder inside your user directory,
    run the following command to delete the SDK:

    ```console
    $ rm -rf ~/develop/flutter
    ```

{: .steps .macos-only .linux-only .chromeos-only }

## Clean up installation and configuration files {: #cleanup }

Flutter and Dart add to additional directories in your home directory.
These contain configuration files and package downloads.
The following cleanup is optional.

 1. <h3>Remove Flutter configuration directories</h3>

    If you don't want to preserve your Flutter tooling configuration,
    remove the following directories from your device.

    <div class="windows-only">

    - `%APPDATA%\.flutter-devtools`

    To remove these directories, run the following command:

    ```ps
    $ Remove-Item -Recurse -Force -Path (Join-Path $env:APPDATA ".flutter-devtools")
    ```

    </div>

    <div class="macos-only linux-only chromeos-only">

    - `~/.flutter`
    - `~/.flutter-devtools`
    - `~/.flutter_settings`

    To remove these directories, run the following command:

    ```ps
    $ rm -rf  ~/.flutter ~/.flutter-devtools ~/.flutter_settings
    ```

    </div>

 1. <h3>Remove Dart configuration directories</h3>

    If you don't want to preserve your Dart tooling configuration,
    remove the following directories from your device.

    <div class="windows-only">

    - `%APPDATA%\.dart`
    - `%APPDATA%\.dart-tool`
    - `%LOCALAPPDATA%\.dartServer`

    To remove these directories, run the following command:

    ```console
    $ Remove-Item -Recurse -Force -Path (Join-Path $env:APPDATA ".dart"), (Join-Path $env:APPDATA ".dart-tool"), (Join-Path $env:LOCALAPPDATA ".dartServer")
    ```

    </div>

    <div class="macos-only linux-only chromeos-only">

    - `~/.dart`
    - `~/.dart-tool`
    - `~/.dartServer`

    To remove these directories, run the following command:

    ```console
    $ rm -rf  ~/.dart ~/.dart-tool ~/.dartServer
    ```

    </div>

 1. <h3>Remove pub package directories</h3>

    If you don't want to preserve your locally installed pub packages,
    remove the [pub system cache][] directory from your device.

    <div class="windows-only">

    If you didn't change the location of the pub system cache,
    run the following command to
    delete the `%LOCALAPPDATA%\Pub\Cache` directory:

    ```ps
    $ Remove-Item -Recurse -Force -Path (Join-Path $env:LOCALAPPDATA "Pub\Cache")
    ```

    </div>

    <div class="macos-only linux-only chromeos-only">

    If you didn't change the location of the pub system cache,
    run the following command to delete the `~/.pub-cache` directory:

    ```console
    $ rm -rf ~/.pub-cache
    ```

    </div>

<<<<<<< HEAD
{% case os %}
{% when 'Windows','macOS' -%}
{% include docs/install/reqs/{{os | downcase}}/unset-path.md -%}
{% endcase %}
=======
{: .steps }
>>>>>>> 363e5e06

[pub system cache]: {{site.dart-site}}/tools/pub/glossary#system-cache

## Reinstall Flutter {: #reinstall }

You can [reinstall Flutter][flutter-install] or
[just Dart][dart-install] at any time.
If you removed any configuration directories,
reinstalling Flutter restores them to default settings.

[flutter-install]: /install
[dart-install]: {{site.dart-site}}/get-dart<|MERGE_RESOLUTION|>--- conflicted
+++ resolved
@@ -158,14 +158,7 @@
 
     </div>
 
-<<<<<<< HEAD
-{% case os %}
-{% when 'Windows','macOS' -%}
-{% include docs/install/reqs/{{os | downcase}}/unset-path.md -%}
-{% endcase %}
-=======
 {: .steps }
->>>>>>> 363e5e06
 
 [pub system cache]: {{site.dart-site}}/tools/pub/glossary#system-cache
 
