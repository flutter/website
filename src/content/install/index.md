--- conflicted
+++ resolved
@@ -1,13 +1,8 @@
 ---
 title: Install Flutter
-<<<<<<< HEAD
-short-title: Install
+shortTitle: Install
 description: >-
   Learn how to install the Flutter SDK.
-=======
-shortTitle: Install
-description: Learn how to install and set up Flutter.
->>>>>>> 325e1ca7
 ---
 
 Learn how to install the Flutter SDK and
