---
title: Adding iOS app extensions
description: Learn how to add app extensions to your Flutter apps
---

iOS app extensions allow you to expand functionality
outside your app. Your app could appear as a home screen widget,
or you can make portions of your app available within other apps.

To learn more about app extensions, check out
[Apple's documentation][].

:::note
If you experience a build error when building an
iOS app that includes an app extension, be
aware that there is an open bug. The workaround
involves changing the order of the build process.
For more information, check out
[Issue #9690][] and [Issue #135056][].
:::

[Issue #9690]:   {{site.github}}/flutter/website/issues/9690
[Issue #135056]: {{site.github}}/flutter/flutter/issues/135056

## How do you add an app extension to your Flutter app?

To add an app extension to your Flutter app,
add the extension point *target* to your Xcode project.

1. Open the default Xcode workspace in your project by running
   `open ios/Runner.xcworkspace` in a terminal window from your
   Flutter project directory.
1. In Xcode, select **File -> New -> Target** from the menu bar. 

    <figure class="site-figure">
    <div class="site-figure-container">
<<<<<<< HEAD
        <img src='/assets/images/docs/development/platform-integration/app-extensions/xcode-new-target.png'
         alt="Opening the File -> New menu, then selecting Target in Xcode." height='300'>
=======
        <img src='/assets/images/docs/development/platform-integration/app-extensions/xcode-new-target.png' alt='Opening the File -> New menu, then selecting Target in Xcode.' height='300'>
>>>>>>> aa3fde2b
    </div>
    </figure>
1. Select the app extension you intend to add.
   This selection generates extension-specific code 
   within a new folder in your project.
   To learn more about the generated code and the SDKs for each
   extension point, check out the resources in
   [Apple's documentation][].

To learn how to add a home screen widget to your iOS device,
check out the 
[Adding a Home Screen Widget to your Flutter app][lab]
codelab.

## How do Flutter apps interact with App Extensions? 

Flutter apps interact with app extensions using the same
techniques as UIKit or SwiftUI apps.
The containing app and the app extension don't communicate directly.
The containing app might not be running while the device user
interacts with the extension.
The app and your extension can read and write to
shared resources or use higher-level APIs
to communicate with each other.

### Using higher-level APIs

Some extensions have APIs. For example, 
the [Core Spotlight][] framework indexes your app,
allowing users to search from Spotlight and Safari.
The [WidgetKit][] framework can trigger an update
of your home screen widget.

To simplify how your app communicates with extensions,
Flutter plugins wrap these APIs.
To find plugins that wrap extension APIs,
check out [Leveraging Apple's System APIs and Frameworks][leverage]
or search [pub.dev][].

### Sharing resources

To share resources between your Flutter app
and your app extension, put the `Runner` app target
and the extension target in the same [App Group][].

:::note
You must be signed in to your Apple Developer account.
:::

To add a target to an App Group:

1. Open the target settings in Xcode.
1. Navigate to the **Signing & Capabilities** tab.
1. Select **+ Capability** then **App Groups**.
1. Choose which App Group you want to add the target from
   one of two options:

    {: type="a"}
    1. Select an App Group from the list.
    1. Click **+** to add a new App Group.

{% render docs/app-figure.md, image:"development/platform-integration/app-extensions/xcode-app-groups.png", alt:"Selecting an App Group within an Xcode Runner target configuration." %}

When two targets belong to the same App Group,
they can read from and write to the same source.
Choose one of the following sources for your data.

* **Key/value:** Use the [`shared_preference_app_group`][]
  plugin to read or write to `UserDefaults` within the same App Group.
* **File:** Use the App Group container path from the
  [`path_provider`][] plugin to [read and write files][].
* **Database:** Use the App Group container path from
  the [`path_provider`][] plugin to create a database with the
  [`sqflite`][] plugin.

### Background updates

Background tasks provide a means to update your extension
through code regardless of the status of your app.

To schedule background work from your Flutter app,
use the [`workmanager`][] plugin.

### Deep linking

You might want to direct users from an
app extension to a specific page in your Flutter app.
To open a specific route in your app,
you can use [Deep Linking][].

## Creating app extension UIs with Flutter

Some app extensions display a user interface.

For example, share extensions allow users to conveniently
share content with other apps,
such as sharing a picture to create
a new post on a social media app.

<figure class="site-figure">
    <div class="site-figure-container">
<<<<<<< HEAD
        <img src='/assets/images/docs/development/platform-integration/app-extensions/share-extension.png'
          alt="An example of an entry added to the share menu by a Flutter app" height='300'>
=======
        <img src='/assets/images/docs/development/platform-integration/app-extensions/share-extension.png' alt='An example of an entry added to the share menu by a Flutter app' height='300'>
>>>>>>> aa3fde2b
    </div>
</figure>

As of the 3.16 release, you can build
Flutter UI for an app extension,
though you must use an extension-safe
`Flutter.xcframework` and embed the
`FlutterViewController` as described in
the following section.

:::note
Due to the memory limitations of app extensions,
use Flutter to build an app extension UI for extension
types that have memory limits larger than 100MB.
For example, Share extensions have a 120MB memory limit.

In addition, Flutter uses extra memory in debug mode.
Therefore, Flutter doesn't fully support running
app extensions in debug mode on physical devices
when used to build extension UI; it might run out of memory.
As an alternative,
use an iOS simulator to test your extension in debug mode.
:::

1. Locate the extension-safe `Flutter.xcframework` file,
   at `<path_to_flutter_sdk>/bin/cache/artifacts/engine/ios/extension_safe/Flutter.xcframework`.
   
    * To build for release or profile modes,
      find the framework file under the
      `ios-release` or `ios-profile` folder, respectively.

1. Drag and drop the `Flutter.xcframework` file into your
   share extension's frameworks and libraries list.
   Make sure the embed column says "Embed & Sign".

   <figure class="site-figure">
       <div class="site-figure-container">
<<<<<<< HEAD
           <img src='/assets/images/docs/development/platform-integration/app-extensions/embed-framework.png'
           alt="The Flutter.xcframework file being marked as Embed & Sign in Xcode." height='300'>
=======
           <img src='/assets/images/docs/development/platform-integration/app-extensions/embed-framework.png' alt='The Flutter.xcframework file being marked as Embed & Sign in Xcode.' height='300'>
>>>>>>> aa3fde2b
       </div>
   </figure>

1. Open the Flutter app project settings in Xcode
   to share build configurations. 

   {: type="a"}
   1. Navigate to the **Info** tab.
   1. Expand the **Configurations** group. 
   1. Expand the **Debug**, **Profile**, and **Release** entries.
   1. For each of these configurations, make sure the value in the
      **Based on configuration file** drop-down menu for your
      extension matches the one selected for the normal app target.

    <figure class="site-figure">
        <div class="site-figure-container">
<<<<<<< HEAD
            <img src='/assets/images/docs/development/platform-integration/app-extensions/xcode-configurations.png'
            alt="Screenshot of Xcode Runner configuration with each set to based on configuration file." height='300'>
=======
            <img src='/assets/images/docs/development/platform-integration/app-extensions/xcode-configurations.png' alt='An example Xcode Runner configuration with each property set to: Based on configuration file.' height='300'>
>>>>>>> aa3fde2b
        </div>
    </figure>

1. (Optional) Replace any storyboard files with an extension class, if needed.

    {: type="a"}
    1. In the `Info.plist` file,
       delete the **NSExtensionMainStoryboard** property.
    1. Add the **NSExtensionPrincipalClass** property.
    1. Set the value for this property to the entry point of the extension.
       For example, for share extensions, it's usually
       `<YourShareExtensionTargetName>.ShareViewController`.
       If you use Objective-C to implement the extension,
       you should omit the `<YourShareExtensionTargetName>.`
       portion.<br>

    <figure class="site-figure">
        <div class="site-figure-container">
<<<<<<< HEAD
            <img src='/assets/images/docs/development/platform-integration/app-extensions/share-extension-info.png'
            alt="A screenshot of setting the NSExtensionPrincipalClass property in the Info.plist file." height='300'>
=======
            <img src='/assets/images/docs/development/platform-integration/app-extensions/share-extension-info.png' alt='Setting the NSExtensionPrincipalClass property in the Info.plist file within Xcode.' height='300'>
>>>>>>> aa3fde2b
        </div>
    </figure>

1. Embed the `FlutterViewController` as described in
   [Adding a Flutter Screen][]. For example, you can display a
   specific route in your Flutter app within a share extension.

    ```swift
    import UIKit
    import Flutter

    class ShareViewController: UIViewController {
        override func viewDidLoad() {
            super.viewDidLoad()
            showFlutter()
        }

        func showFlutter() {
            let flutterViewController = FlutterViewController(project: nil, nibName: nil, bundle: nil)
            addChild(flutterViewController)
            view.addSubview(flutterViewController.view)
            flutterViewController.view.frame = view.bounds
        }
    }
    ```

## Test extensions

Testing extensions on simulators and physical devices
have slightly different procedures.

{% comment %}
The different procedures are necessary due to bugs(which bugs?) in Xcode.
Revisit these docs after future Xcode releases to see if they are fixed.
{% endcomment -%}

### Test on a simulator

1. Build and run the main application target.
1. After the app is launched on the simulator,
   press <kbd>Cmd</kbd> + <kbd>Shift</kbd> + <kbd>H</kbd>
   to minimize the app, which switches to the home screen.
1. Launch an app that supports the share extension,
   such as the Photos app.
1. Select a photo, tap the share button, then tap
   on the share extension icon of your app.

### Test on a physical device

You can use the following procedure or the
[Testing on simulators](#test-on-a-simulator) instructions
to test on physical devices.

1. Launch the share extension target.
1. In the popup window that says "Choose an app to run",
   select an app that can be used to test share extension,
   such as the Photos app.
1. Select a photo, tap the share button,
   then tap on the share extension icon of your app.

## Tutorials

For step-by-step instruction for using app
extensions with your Flutter iOS app, check out the
[Adding a Home Screen Widget to your Flutter app][lab]
codelab.

[Adding a Flutter Screen]: /add-to-app/ios/add-flutter-screen?tab=vc-uikit-swift-tab#alternatively-create-a-flutterviewcontroller-with-an-implicit-flutterengine
[App Group]: {{site.apple-dev}}/documentation/xcode/configuring-app-groups
[Apple's documentation]: {{site.apple-dev}}/app-extensions/
[Compiling the Engine]: https://github.com/flutter/flutter/wiki/Compiling-the-engine
[Core Spotlight]: {{site.apple-dev}}/documentation/corespotlight
[Deep Linking]:/ui/navigation/deep-linking
[lab]: {{site.codelabs}}/flutter-home-screen-widgets
[leverage]: /platform-integration/ios/apple-frameworks
[`path_provider`]: {{site.pub-pkg}}/path_provider
[pub.dev]: {{site.pub-pkg}}
[read and write files]: /cookbook/persistence/reading-writing-files
[`shared_preference_app_group`]: {{site.pub-pkg}}/shared_preference_app_group
[`sqflite`]: {{site.pub-pkg}}/sqflite
[WidgetKit]: {{site.apple-dev}}/documentation/widgetkit
[`workmanager`]: {{site.pub-pkg}}/workmanager<|MERGE_RESOLUTION|>--- conflicted
+++ resolved
@@ -34,12 +34,7 @@
 
     <figure class="site-figure">
     <div class="site-figure-container">
-<<<<<<< HEAD
-        <img src='/assets/images/docs/development/platform-integration/app-extensions/xcode-new-target.png'
-         alt="Opening the File -> New menu, then selecting Target in Xcode." height='300'>
-=======
         <img src='/assets/images/docs/development/platform-integration/app-extensions/xcode-new-target.png' alt='Opening the File -> New menu, then selecting Target in Xcode.' height='300'>
->>>>>>> aa3fde2b
     </div>
     </figure>
 1. Select the app extension you intend to add.
@@ -141,12 +136,7 @@
 
 <figure class="site-figure">
     <div class="site-figure-container">
-<<<<<<< HEAD
-        <img src='/assets/images/docs/development/platform-integration/app-extensions/share-extension.png'
-          alt="An example of an entry added to the share menu by a Flutter app" height='300'>
-=======
         <img src='/assets/images/docs/development/platform-integration/app-extensions/share-extension.png' alt='An example of an entry added to the share menu by a Flutter app' height='300'>
->>>>>>> aa3fde2b
     </div>
 </figure>
 
@@ -184,12 +174,7 @@
 
    <figure class="site-figure">
        <div class="site-figure-container">
-<<<<<<< HEAD
-           <img src='/assets/images/docs/development/platform-integration/app-extensions/embed-framework.png'
-           alt="The Flutter.xcframework file being marked as Embed & Sign in Xcode." height='300'>
-=======
            <img src='/assets/images/docs/development/platform-integration/app-extensions/embed-framework.png' alt='The Flutter.xcframework file being marked as Embed & Sign in Xcode.' height='300'>
->>>>>>> aa3fde2b
        </div>
    </figure>
 
@@ -206,12 +191,7 @@
 
     <figure class="site-figure">
         <div class="site-figure-container">
-<<<<<<< HEAD
-            <img src='/assets/images/docs/development/platform-integration/app-extensions/xcode-configurations.png'
-            alt="Screenshot of Xcode Runner configuration with each set to based on configuration file." height='300'>
-=======
             <img src='/assets/images/docs/development/platform-integration/app-extensions/xcode-configurations.png' alt='An example Xcode Runner configuration with each property set to: Based on configuration file.' height='300'>
->>>>>>> aa3fde2b
         </div>
     </figure>
 
@@ -230,12 +210,7 @@
 
     <figure class="site-figure">
         <div class="site-figure-container">
-<<<<<<< HEAD
-            <img src='/assets/images/docs/development/platform-integration/app-extensions/share-extension-info.png'
-            alt="A screenshot of setting the NSExtensionPrincipalClass property in the Info.plist file." height='300'>
-=======
             <img src='/assets/images/docs/development/platform-integration/app-extensions/share-extension-info.png' alt='Setting the NSExtensionPrincipalClass property in the Info.plist file within Xcode.' height='300'>
->>>>>>> aa3fde2b
         </div>
     </figure>
 
