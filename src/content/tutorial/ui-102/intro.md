--- conflicted
+++ resolved
@@ -1,13 +1,9 @@
 ---
 title: Advanced UI features
-description: |
-<<<<<<< HEAD
-  A gentle introduction into advanced UI features: adaptive layouts, slivers, scrolling, navigation.
-layout: tutorial
-=======
+description: >-
   A gentle introduction into advanced UI features:
   adaptive layouts, slivers, scrolling, navigation.
->>>>>>> c2bd9fc3
+layout: tutorial
 sitemap: false
 ---
 
