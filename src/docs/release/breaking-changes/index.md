--- conflicted
+++ resolved
@@ -46,11 +46,8 @@
 * [TestWidgetsFlutterBinding.clock][]
 * [Material Chip button semantics][]
 * [Android v1 embedding app and plugin creation deprecation][]
-<<<<<<< HEAD
 * [Network Policy on iOS and Android][]
-=======
 * [The new Form, FormField auto-validation API][]
->>>>>>> 06bc2086
 
 [Actions API revision]: /docs/release/breaking-changes/actions-api-revision
 [Adding 'linux' and 'windows' to TargetPlatform enum]: /docs/release/breaking-changes/target-platform-linux-windows
