---
title: Breaking changes
description: A list of migration guides for breaking changes in Flutter.
---

As described in the [breaking change policy],
on occasion we publish guides for migrating code
across a breaking change.
The following guides (in alphabetical order) are
available:

<<<<<<< HEAD
* [Generic type of ParentDataWidget changed to ParentData]
* [ImageCache large images]
* [ImageCache and ImageProvider changes]
* [MouseTracker no longer attaches annotations]
* [Nullable `CupertinoTheme.brightness`]
* [Rebuild optimization for OverlayEntries and Routes]
* [Scrollable AlertDialog]
* [TestTextInput state reset]
* [TextInputClient currentTextEditingValue]
* [ThemeData's accent properties]
=======
* [Generic type of ParentDataWidget changed to ParentData][]
* [ImageCache large images][]
* [MouseTracker no longer attaches annotations][]
* [Nullable `CupertinoTheme.brightness`][]
* [Rebuild optimization for OverlayEntries and Routes][]
* [Scrollable AlertDialog][]
* [TestTextInput state reset][]
* [TextInputClient currentTextEditingValue][]
* [ThemeData's accent properties][]
>>>>>>> 0f293b6b

[breaking change policy]: /docs/resources/compatibility
[Generic type of ParentDataWidget changed to ParentData]: /docs/release/breaking-changes/parent-data-widget-generic-type
[ImageCache large images]: /docs/release/breaking-changes/imagecache-large-images
[ImageCache and ImageProvider changes]: /docs/release/breaking-changes/image-cache-and-provider
[MouseTracker no longer attaches annotations]: /docs/release/breaking-changes/mouse-tracker-no-longer-attaches-annotations
[Nullable `CupertinoTheme.brightness`]: /docs/release/breaking-changes/nullable-cupertinothemedata-brightness
[Rebuild optimization for OverlayEntries and Routes]: /docs/release/breaking-changes/overlay-entry-rebuilds
[Scrollable AlertDialog]: /docs/release/breaking-changes/scrollable-alert-dialog
[TestTextInput state reset]: /docs/release/breaking-changes/test-text-input
[TextInputClient currentTextEditingValue]: /docs/release/breaking-changes/text-input-client-current-value
[ThemeData's accent properties]: /docs/release/breaking-changes/theme-data-accent-properties<|MERGE_RESOLUTION|>--- conflicted
+++ resolved
@@ -9,19 +9,9 @@
 The following guides (in alphabetical order) are
 available:
 
-<<<<<<< HEAD
-* [Generic type of ParentDataWidget changed to ParentData]
-* [ImageCache large images]
-* [ImageCache and ImageProvider changes]
-* [MouseTracker no longer attaches annotations]
-* [Nullable `CupertinoTheme.brightness`]
-* [Rebuild optimization for OverlayEntries and Routes]
-* [Scrollable AlertDialog]
-* [TestTextInput state reset]
-* [TextInputClient currentTextEditingValue]
-* [ThemeData's accent properties]
-=======
+
 * [Generic type of ParentDataWidget changed to ParentData][]
+* [ImageCache large images][]
 * [ImageCache large images][]
 * [MouseTracker no longer attaches annotations][]
 * [Nullable `CupertinoTheme.brightness`][]
@@ -30,7 +20,6 @@
 * [TestTextInput state reset][]
 * [TextInputClient currentTextEditingValue][]
 * [ThemeData's accent properties][]
->>>>>>> 0f293b6b
 
 [breaking change policy]: /docs/resources/compatibility
 [Generic type of ParentDataWidget changed to ParentData]: /docs/release/breaking-changes/parent-data-widget-generic-type
