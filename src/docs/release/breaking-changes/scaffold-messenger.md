--- conflicted
+++ resolved
@@ -154,13 +154,6 @@
 Landed in version: TBD<br>
 In stable release: not yet
 
-<<<<<<< HEAD
-=======
-The previous `ScaffoldState` methods (`showSnackBar`, `hideCurrentSnackBar`, and
-`removeCurrentSnackBar`) are deprecated. Calling on these methods will divert the `SnackBar` to
-the `ScaffoldMessenger`.
-
->>>>>>> 634fb727
 ## References
 
 {% include master-api.md %}
