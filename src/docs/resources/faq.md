--- conflicted
+++ resolved
@@ -400,16 +400,10 @@
 * We support developing Flutter apps with Android and iOS devices,
   as well as with Android emulators and the iOS simulator.
 
-<<<<<<< HEAD
-* We test on a variety of low-end to high-end phones and tablets.
-  For a detailed list of the platforms on which we test, see 
-  our list of [supported platforms].
-=======
 * We test on a variety of low-end to high-end phones and tablets,
   For a detailed list of platform supports by version and
   an explanation of our support policy, see 
   [supported platforms].
->>>>>>> b17ee97c
 
 ### Does Flutter run on the web?
 
@@ -1005,8 +999,4 @@
 [web instructions]: /docs/get-started/web
 [`Widget`]: {{site.api}}/flutter/widgets/Widget-class.html
 [widgets]: /docs/development/ui/widgets
-<<<<<<< HEAD
-[supported platforms]: /docs/development/tools/sdk/release-notes/supported-platforms
-=======
-[supported platfomrs]: /docs/development/tools/sdk/release-notes/supported-platforms].
->>>>>>> b17ee97c
+[supported platfomrs]: /docs/development/tools/sdk/release-notes/supported-platforms].