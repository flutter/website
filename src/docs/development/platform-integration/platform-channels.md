---
title: Writing custom platform-specific code
short-title: Platform-specific code
description: Learn how to write custom platform-specific code in your app.
---

This guide describes how to write custom platform-specific code. Some
platform-specific functionality is available through existing packages;
see [using packages](/docs/development/packages-and-plugins/using-packages).

Flutter uses a flexible system that allows you to call platform-specific APIs
whether available in Java or Kotlin code on Android,
or in Objective-C or Swift code on iOS.

Flutter's platform-specific API support does not rely on code generation,
but rather on a flexible message passing style:

* The Flutter portion of the app sends messages to its *host*,
  the iOS or Android portion of the app, over a platform channel.

* The *host* listens on the platform channel, and receives the message.
  It then calls into any number of platform-specific APIs&mdash;using
  the native programming language&mdash;and sends a response back to the
  *client*, the Flutter portion of the app.

{{site.alert.note}}
  This guide addresses using the platform channel mechanism if you need
  to use the platform's APIs or libraries in Java/Kotlin/Objective-C or Swift.
  But you can also write platform-specific Dart code in your Flutter app
  by inspecting the
  [defaultTargetPlatform]({{site.api}}/flutter/foundation/defaultTargetPlatform.html)
  property. [Platform adaptations](/docs/resources/platform-adaptations)
  lists some platform-specific adaptations that Flutter automatically does
  for you in the framework.
{{site.alert.end}}

## Architectural overview: platform channels {#architecture}

Messages are passed between the client (UI) and host (platform) using platform
channels as illustrated in this diagram:

![Platform channels architecture](/images/PlatformChannels.png)

Messages and responses are passed asynchronously,
to ensure the user interface remains responsive.

{{site.alert.note}}
  Even though Flutter sends messages to and from Dart asynchronously,
  whenever you invoke a channel method, you must invoke that method on the
  platform's main thread. See the
  [section on threading](#channels-and-platform-threading) for more information.
{{site.alert.end}}

On the client side, `MethodChannel` ([API][MethodChannel]) enables sending
messages that correspond to method calls. On the platform side, `MethodChannel`
on Android ([API][MethodChannelAndroid]) and `FlutterMethodChannel` on iOS
([API][MethodChanneliOS]) enable receiving method calls and sending back a
result. These classes allow you to develop a platform plugin with very little
'boilerplate' code.

*Note*: If desired, method calls can also be sent in the reverse direction,
with the platform acting as client to methods implemented in Dart.
A concrete example of this is the
[`quick_actions`]({{site.pub}}/packages/quick_actions) plugin.

[MethodChannel]: {{site.api}}/flutter/services/MethodChannel-class.html
[MethodChannelAndroid]: {{site.api}}/javadoc/io/flutter/plugin/common/MethodChannel.html
[MethodChanneliOS]: {{site.api}}/objcdoc/Classes/FlutterMethodChannel.html

### Platform channel data types support and codecs {#codec}

The standard platform channels use a standard message codec that supports
efficient binary serialization of simple JSON-like values, such as booleans,
numbers, Strings, byte buffers, and List and Maps of these (see
[`StandardMessageCodec`]({{site.api}}/flutter/services/StandardMessageCodec-class.html))
for details). The serialization and deserialization of these values to and from
messages happens automatically when you send and receive values.

The following table shows how Dart values are received on the platform side and vice versa:

<<<<<<< HEAD

| Dart                       | Java                | Kotlin      | OC                                             | Swift                                   |
| -------------------------- | ------------------- | ----------- | ---------------------------------------------- | --------------------------------------- |
| null                       | null                | null        | nil (NSNull when nested)                       | nil                                     |
| bool                       | java.lang.Boolean   | Boolean     | NSNumber numberWithBool:                       | NSNumber(value: Bool)                   |
| int                        | java.lang.Integer   | Int         | NSNumber numberWithInt:                        | NSNumber(value: Int32)                  |
| int, if 32 bits not enough | java.lang.Long      | Long        | NSNumber numberWithLong:                       | NSNumber(value: Int)                    |
| double                     | java.lang.Double    | Double      | NSNumber numberWithDouble:                     | NSNumber(value: Double)                 |
| String                     | java.lang.String    | String      | NSString                                       | String                                  |
| Uint8List                  | byte[]              | ByteArray   | FlutterStandardTypedData typedDataWithBytes:   | FlutterStandardTypedData(bytes: Data)   |
| Int32List                  | int[]               | IntArray    | FlutterStandardTypedData typedDataWithInt32:   | FlutterStandardTypedData(int32: Data)   |
| Int64List                  | long[]              | LongArray   | FlutterStandardTypedData typedDataWithInt64:   | FlutterStandardTypedData(int64: Data)   |
| Float64List                | double[]            | DoubleArray | FlutterStandardTypedData typedDataWithFloat64: | FlutterStandardTypedData(float64: Data) |
| List                       | java.util.ArrayList | List        | NSArray                                        | Array                                   |
| Map                        | java.util.HashMap   | HashMap     | NSDictionary                                   | Dictionary                              |
=======
| Dart                       | Java                | Kotlin      | OC                                             | Swift                                  |
| -------------------------- | ------------------- | ----------- | ---------------------------------------------- | -------------------------------------- |
| null                       | null                | null        | nil (NSNull when nested)                       | nil                                    |
| bool                       | java.lang.Boolean   | Boolean     | NSNumber numberWithBool:                       | NSNumber(value: Bool)                  |
| int                        | java.lang.Integer   | Int         | NSNumber numberWithInt:                        | NSNumber(value: Int32)                 |
| int, if 32 bits not enough | java.lang.Long      | Long        | NSNumber numberWithLong:                       | NSNumber(value: Int)                   |
| double                     | java.lang.Double    | Double      | NSNumber numberWithDouble:                     | NSNumber(value: Double)                |
| String                     | java.lang.String    | String      | NSString                                       | String                                 |
| Uint8List                  | byte[]              | ByteArray   | FlutterStandardTypedData typedDataWithBytes:   | FlutterStandardTypedData(bytes: Data   |
| Int32List                  | int[]               | IntArray    | FlutterStandardTypedData typedDataWithInt32:   | FlutterStandardTypedData(int32: Data   |
| Int64List                  | long[]              | LongArray   | FlutterStandardTypedData typedDataWithInt64:   | FlutterStandardTypedData(int64: Data)  |
| Float64List                | double[]            | DoubleArray | FlutterStandardTypedData typedDataWithFloat64: | FlutterStandardTypedData(float64:data) |
| List                       | java.util.ArrayList | List        | NSArray                                        | Array                                  |
| Map                        | java.util.HashMap   | HashMap     | NSDictionary                                   | Dictionary                             |
>>>>>>> b15baeef

<br>
## Example: Calling platform-specific iOS and Android code using platform channels {#example}

The following code demonstrates how to call a platform-specific API
to retrieve and display the current battery level.
It uses the Android `BatteryManager` API,
and the iOS `device.batteryLevel` API, via a single platform message,
`getBatteryLevel()`.

The example adds the platform-specific code inside the main app itself.
If you want to reuse the platform-specific code for multiple apps,
the project creation step is slightly different (see [developing
packages](/docs/development/packages-and-plugins/developing-packages#plugin)),
but the platform channel code is still written in the same way.

*Note*: The full, runnable source-code for this example is available in
[`/examples/platform_channel/`]({{site.github}}/flutter/flutter/tree/master/examples/platform_channel)
for Android with Java and iOS with Objective-C. For iOS with Swift, see
[`/examples/platform_channel_swift/`]({{site.github}}/flutter/flutter/tree/master/examples/platform_channel_swift).

### Step 1: Create a new app project {#example-project}

Start by creating a new app:

* In a terminal run: `flutter create batterylevel`

By default our template supports writing Android code using Kotlin, or iOS code
using Swift. To use Java or Objective-C, use the `-i` and/or `-a` flags:

* In a terminal run: `flutter create -i objc -a java batterylevel`

### Step 2: Create the Flutter platform client {#example-client}

The app's `State` class holds the current app state.
Extend that to hold the current battery state.

First, construct the channel. Use a `MethodChannel` with a single
platform method that returns the battery level.

The client and host sides of a channel are connected through a channel name
passed in the channel constructor. All channel names used in a single app must
be unique; prefix the channel name with a unique 'domain
prefix', for example: `samples.flutter.dev/battery`.

<!-- skip -->
<?code-excerpt "main.dart" title?>
```dart
import 'dart:async';

import 'package:flutter/material.dart';
import 'package:flutter/services.dart';
...
class _MyHomePageState extends State<MyHomePage> {
  static const platform = const MethodChannel('samples.flutter.dev/battery');

  // Get battery level.
}
```

Next, invoke a method on the method channel, specifying the concrete method
to call via the String identifier `getBatteryLevel`.
The call might fail&mdash;for example if the platform does not support the
platform API (such as when running in a simulator), so wrap the
`invokeMethod` call in a try-catch statement.

Use the returned result to update the user interface state in `_batteryLevel`
inside `setState`.

<!-- skip -->
<?code-excerpt "main.dart" title?>
```dart
  // Get battery level.
  String _batteryLevel = 'Unknown battery level.';

  Future<void> _getBatteryLevel() async {
    String batteryLevel;
    try {
      final int result = await platform.invokeMethod('getBatteryLevel');
      batteryLevel = 'Battery level at $result % .';
    } on PlatformException catch (e) {
      batteryLevel = "Failed to get battery level: '${e.message}'.";
    }

    setState(() {
      _batteryLevel = batteryLevel;
    });
  }
```

Finally, replace the `build` method from the template to contain a small user
interface that displays the battery state in a string,
and a button for refreshing the value.

<!-- skip -->
<?code-excerpt "main.dart" title?>
```dart
  @override
  Widget build(BuildContext context) {
    return Material(
      child: Center(
        child: Column(
          mainAxisAlignment: MainAxisAlignment.spaceEvenly,
          children: [
            RaisedButton(
              child: Text('Get Battery Level'),
              onPressed: _getBatteryLevel,
            ),
            Text(_batteryLevel),
          ],
        ),
      ),
    );
  }
```

### Step 3: Add an Android platform-specific implementation

{% samplecode android-channel %}
{% sample Java %}
Start by opening the Android host portion of your Flutter app in Android Studio:

1. Start Android Studio

1. Select the menu item **File > Open...**

1. Navigate to the directory holding your Flutter app,
   and select the **android** folder inside it. Click **OK**.

1. Open the `MainActivity.java` file located in the **java** folder in the
   Project view.

Next, create a `MethodChannel` and set a `MethodCallHandler` inside the
`onCreate()` method. Make sure to use the same channel name as was used on the
Flutter client side.

<?code-excerpt "MainActivity.java" title?>
```java
import androidx.annotation.NonNull;
import io.flutter.embedding.android.FlutterActivity;
import io.flutter.embedding.engine.FlutterEngine;
import io.flutter.plugin.common.MethodChannel;
import io.flutter.plugins.GeneratedPluginRegistrant;

public class MainActivity extends FlutterActivity {
  private static final String CHANNEL = "samples.flutter.dev/battery";

  @Override
  public void configureFlutterEngine(@NonNull FlutterEngine flutterEngine) {
    GeneratedPluginRegistrant.registerWith(flutterEngine);
    new MethodChannel(flutterEngine.getDartExecutor().getBinaryMessenger(), CHANNEL)
        .setMethodCallHandler(
          (call, result) -> {
            // Note: this method is invoked on the main thread.
            // TODO
          }
        );
  }
}
```

Add the Android Java code that uses the Android battery APIs to
retrieve the battery level. This code is exactly the same as you
would write in a native Android app.

First, add the needed imports at the top of the file:

<?code-excerpt "MainActivity.java" title?>
```java
import android.content.ContextWrapper;
import android.content.Intent;
import android.content.IntentFilter;
import android.os.BatteryManager;
import android.os.Build.VERSION;
import android.os.Build.VERSION_CODES;
import android.os.Bundle;
```

Then add the following as a new method in the activity class,
below the `configureFlutterEngine()` method:

<?code-excerpt "MainActivity.java" title?>
```java
  private int getBatteryLevel() {
    int batteryLevel = -1;
    if (VERSION.SDK_INT >= VERSION_CODES.LOLLIPOP) {
      BatteryManager batteryManager = (BatteryManager) getSystemService(BATTERY_SERVICE);
      batteryLevel = batteryManager.getIntProperty(BatteryManager.BATTERY_PROPERTY_CAPACITY);
    } else {
      Intent intent = new ContextWrapper(getApplicationContext()).
          registerReceiver(null, new IntentFilter(Intent.ACTION_BATTERY_CHANGED));
      batteryLevel = (intent.getIntExtra(BatteryManager.EXTRA_LEVEL, -1) * 100) /
          intent.getIntExtra(BatteryManager.EXTRA_SCALE, -1);
    }

    return batteryLevel;
  }
```

Finally, complete the `setMethodCallHandler()` method added earlier.
You need to handle a single platform method, `getBatteryLevel()`,
so test for that in the `call` argument. The implementation of
this platform method calls the Android code written
in the previous step, and returns a response for both
the success and error cases using the `response` argument.
If an unknown method is called, report that instead.

Remove the following code:

<?code-excerpt "MainActivity.java" title?>
```java
          (call, result) -> {
            // Note: this method is invoked on the main thread.
            // TODO
          }
```

And replace with the following:

<?code-excerpt "MainActivity.java" title?>
```java
          (call, result) -> {
            // Note: this method is invoked on the main thread.
            if (call.method.equals("getBatteryLevel")) {
              int batteryLevel = getBatteryLevel();

              if (batteryLevel != -1) {
                result.success(batteryLevel);
              } else {
                result.error("UNAVAILABLE", "Battery level not available.", null);
              }
            } else {
              result.notImplemented();
            }
          }
```
{% sample Kotlin %}
Start by opening the Android host portion of your Flutter app in Android Studio:

1. Start Android Studio

1. Select the menu item **File > Open...**

1. Navigate to the directory holding your Flutter app,
   and select the **android** folder inside it. Click **OK**.

1. Open the file `MainActivity.kt` located in the **kotlin** folder in the
   Project view. (Note: If editing with Android Studio 2.3,
   note that the **kotlin** folder is shown as if named **java**.)

Inside the `onCreate()` method, create a `MethodChannel` and call
`setMethodCallHandler()`. Make sure to use the same channel name as
was used on the Flutter client side.

<?code-excerpt "MyActivity.kt" title?>
```kotlin
import androidx.annotation.NonNull
import io.flutter.embedding.android.FlutterActivity
import io.flutter.embedding.engine.FlutterEngine
import io.flutter.plugin.common.MethodChannel
import io.flutter.plugins.GeneratedPluginRegistrant

class MainActivity: FlutterActivity() {
  private val CHANNEL = "samples.flutter.dev/battery"

  override fun configureFlutterEngine(@NonNull flutterEngine: FlutterEngine) {
    GeneratedPluginRegistrant.registerWith(flutterEngine)
    MethodChannel(flutterEngine.dartExecutor.binaryMessenger, CHANNEL).setMethodCallHandler {
      call, result ->
      // Note: this method is invoked on the main thread.
      // TODO
    }
  }
}
```

Add the Android Kotlin code that uses the Android battery APIs to
retrieve the battery level. This code is exactly the same as you
would write in a native Android app.

First, add the needed imports at the top of the file:

<?code-excerpt "MyActivity.kt" title?>
```kotlin
import android.content.Context
import android.content.ContextWrapper
import android.content.Intent
import android.content.IntentFilter
import android.os.BatteryManager
import android.os.Build.VERSION
import android.os.Build.VERSION_CODES
```

Next, add the following method in the `MainActivity` class,
below the `configureFlutterEngine()` method:

<?code-excerpt "MyActivity.kt" title?>
```kotlin
  private fun getBatteryLevel(): Int {
    val batteryLevel: Int
    if (VERSION.SDK_INT >= VERSION_CODES.LOLLIPOP) {
      val batteryManager = getSystemService(Context.BATTERY_SERVICE) as BatteryManager
      batteryLevel = batteryManager.getIntProperty(BatteryManager.BATTERY_PROPERTY_CAPACITY)
    } else {
      val intent = ContextWrapper(applicationContext).registerReceiver(null, IntentFilter(Intent.ACTION_BATTERY_CHANGED))
      batteryLevel = intent!!.getIntExtra(BatteryManager.EXTRA_LEVEL, -1) * 100 / intent.getIntExtra(BatteryManager.EXTRA_SCALE, -1)
    }

    return batteryLevel
  }
```

Finally, complete the `setMethodCallHandler()` method added earlier. You need to
handle a single platform method, `getBatteryLevel()`, so test for that in the
`call` argument. The implementation of this platform method calls the
Android code written in the previous step, and returns a response for both
the success and error cases using the `response` argument.
If an unknown method is called, report that instead.

Remove the following code:

<?code-excerpt "MyActivity.kt" title?>
```kotlin
    MethodChannel(flutterEngine.dartExecutor.binaryMessenger, CHANNEL).setMethodCallHandler {
      call, result ->
      // Note: this method is invoked on the main thread.
      // TODO
    }
```

And replace with the following:

<?code-excerpt "MyActivity.kt" title?>
```kotlin
    MethodChannel(flutterEngine.dartExecutor.binaryMessenger, CHANNEL).setMethodCallHandler {
      // Note: this method is invoked on the main thread.
      call, result ->
      if (call.method == "getBatteryLevel") {
        val batteryLevel = getBatteryLevel()

        if (batteryLevel != -1) {
          result.success(batteryLevel)
        } else {
          result.error("UNAVAILABLE", "Battery level not available.", null)
        }
      } else {
        result.notImplemented()
      }
    }
```
{% endsamplecode %}

You should now be able to run the app on Android. If using the Android
Emulator, set the battery level in the Extended Controls panel
accessible from the **...** button in the toolbar.

### Step 4: Add an iOS platform-specific implementation

{% samplecode ios-channel %}
{% sample Objective-C %}
Start by opening the iOS host portion of the Flutter app in Xcode:

1. Start Xcode

1. Select the menu item **File > Open...**

1. Navigate to the directory holding your Flutter app, and select the **ios**
folder inside it. Click **OK**.

1. Make sure the Xcode projects builds without errors.

1. Open the file `AppDelegate.m`, located under **Runner > Runner**
   in the Project navigator.

Create a `FlutterMethodChannel` and add a handler inside the `application
didFinishLaunchingWithOptions:` method. Make sure to use the same channel name
as was used on the Flutter client side.

<?code-excerpt "AppDelegate.m" title?>
```objectivec
#import <Flutter/Flutter.h>
#import "GeneratedPluginRegistrant.h"

@implementation AppDelegate
- (BOOL)application:(UIApplication*)application didFinishLaunchingWithOptions:(NSDictionary*)launchOptions {
  FlutterViewController* controller = (FlutterViewController*)self.window.rootViewController;

  FlutterMethodChannel* batteryChannel = [FlutterMethodChannel
                                          methodChannelWithName:@"samples.flutter.dev/battery"
                                          binaryMessenger:controller];

  [batteryChannel setMethodCallHandler:^(FlutterMethodCall* call, FlutterResult result) {
    // Note: this method is invoked on the UI thread.
    // TODO
  }];

  [GeneratedPluginRegistrant registerWithRegistry:self];
  return [super application:application didFinishLaunchingWithOptions:launchOptions];
}
```

Next, add the iOS ObjectiveC code that uses the iOS battery APIs to
retrieve the battery level. This code is exactly the same as you
would write in a native iOS app.

Add the following method in the `AppDelegate` class, just before `@end`:

<?code-excerpt "AppDelegate.m" title?>
```objectivec
- (int)getBatteryLevel {
  UIDevice* device = UIDevice.currentDevice;
  device.batteryMonitoringEnabled = YES;
  if (device.batteryState == UIDeviceBatteryStateUnknown) {
    return -1;
  } else {
    return (int)(device.batteryLevel * 100);
  }
}
```

Finally, complete the `setMethodCallHandler()` method added earlier.
You need to handle a single platform method, `getBatteryLevel()`,
so test for that in the `call` argument. The implementation of
this platform method calls the iOS code written in the previous step,
and returns a response for both the success and error cases using
the `result` argument. If an unknown method is called, report that instead.

<?code-excerpt "AppDelegate.m" title?>
```objectivec
__weak typeof(self) weakSelf = self;
[batteryChannel setMethodCallHandler:^(FlutterMethodCall* call, FlutterResult result) {
  // Note: this method is invoked on the UI thread.
  if ([@"getBatteryLevel" isEqualToString:call.method]) {
    int batteryLevel = [weakSelf getBatteryLevel];

    if (batteryLevel == -1) {
      result([FlutterError errorWithCode:@"UNAVAILABLE"
                                 message:@"Battery info unavailable"
                                 details:nil]);
    } else {
      result(@(batteryLevel));
    }
  } else {
    result(FlutterMethodNotImplemented);
  }
}];
```
{% sample Swift %}
Start by opening the iOS host portion of your Flutter app in Xcode:

1. Start Xcode

1. Select the menu item **File > Open...**

1. Navigate to the directory holding your Flutter app, and select the **ios**
folder inside it. Click **OK**.

Add support for Swift in the standard template setup that uses Objective-C:

1. **Expand Runner > Runner** in the Project navigator.

1. Open the file `AppDelegate.swift` located under **Runner > Runner**
   in the Project navigator.

Override the `application:didFinishLaunchingWithOptions:` function and create
a `FlutterMethodChannel` tied to the channel name
`samples.flutter.dev/battery`:

<?code-excerpt "AppDelegate.swift" title?>
```swift
@UIApplicationMain
@objc class AppDelegate: FlutterAppDelegate {
  override func application(
    _ application: UIApplication,
    didFinishLaunchingWithOptions launchOptions: [UIApplication.LaunchOptionsKey: Any]?) -> Bool {

    let controller : FlutterViewController = window?.rootViewController as! FlutterViewController
    let batteryChannel = FlutterMethodChannel(name: "samples.flutter.dev/battery",
                                              binaryMessenger: controller.binaryMessenger)
    batteryChannel.setMethodCallHandler({
      (call: FlutterMethodCall, result: @escaping FlutterResult) -> Void in
      // Note: this method is invoked on the UI thread.
      // Handle battery messages.
    })

    GeneratedPluginRegistrant.register(with: self)
    return super.application(application, didFinishLaunchingWithOptions: launchOptions)
  }
}
```

Next, add the iOS Swift code that uses the iOS battery APIs to retrieve
the battery level. This code is exactly the same as you
would write in a native iOS app.

Add the following as a new method at the bottom of `AppDelegate.swift`:

<?code-excerpt "AppDelegate.swift" title?>
```swift
private func receiveBatteryLevel(result: FlutterResult) {
  let device = UIDevice.current
  device.isBatteryMonitoringEnabled = true
  if device.batteryState == UIDevice.BatteryState.unknown {
    result(FlutterError(code: "UNAVAILABLE",
                        message: "Battery info unavailable",
                        details: nil))
  } else {
    result(Int(device.batteryLevel * 100))
  }
}
```

Finally, complete the `setMethodCallHandler()` method added earlier. You need
to handle a single platform method, `getBatteryLevel()`, so test for that in
the `call` argument. The implementation of this platform method calls
the iOS code written in the previous step. If an unknown method
is called, report that instead.

<?code-excerpt "AppDelegate.swift" title?>
```swift
batteryChannel.setMethodCallHandler({
  [weak self] (call: FlutterMethodCall, result: FlutterResult) -> Void in
  // Note: this method is invoked on the UI thread.
  guard call.method == "getBatteryLevel" else {
    result(FlutterMethodNotImplemented)
    return
  }
  self?.receiveBatteryLevel(result: result)
})
```
{% endsamplecode %}

You should now be able to run the app on iOS. If using the iOS Simulator,
note that it does not support battery APIs,
and the app displays 'battery info unavailable'.

## Separate platform-specific code from UI code {#separate}

If you expect to use your platform-specific code in multiple Flutter apps,
it can be useful to separate the code into a platform plugin located
in a directory outside your main application. See [developing
packages](/docs/development/packages-and-plugins/developing-packages)
for details.

## Publish platform-specific code as a package {#publish}

To share your platform-specific code with other developers in the Flutter
ecosystem, see [publishing
packages](/docs/development/packages-and-plugins/developing-packages#publish).

## Custom channels and codecs

Besides the above mentioned `MethodChannel`, you can also use the more basic
[`BasicMessageChannel`][BasicMessageChannel], which supports basic,
asynchronous message passing using a custom message codec.
You can also use the specialized [`BinaryCodec`][BinaryCodec],
[`StringCodec`][StringCodec], and [`JSONMessageCodec`][JSONMessageCodec]
classes, or create your own codec.

[BasicMessageChannel]: {{site.api}}/flutter/services/BasicMessageChannel-class.html
[BinaryCodec]: {{site.api}}/flutter/services/BinaryCodec-class.html
[StringCodec]: {{site.api}}/flutter/services/StringCodec-class.html
[JSONMessageCodec]: {{site.api}}/flutter/services/JSONMessageCodec-class.html

## Channels and Platform Threading

Invoke all channel methods on the platform's main thread when writing code on
the platform side. On Android, this thread is sometimes called the "main
thread", but it is technically defined as [the UI thread]. Annotate methods that
need to be run on the UI thread with `@UiThread`. On iOS, this thread is
officially referred to as [the main thread].

[the UI thread]: https://developer.android.com/guide/components/processes-and-threads#Threads
[the main thread]: https://developer.apple.com/documentation/uikit?language=objc

### Jumping to the UI thread in Android

To comply with channels' UI thread requirement, you may need to jump from a
background thread to Android's UI thread to execute a channel method. In
Android this is accomplished by `post()`ing a `Runnable` to Android's UI
thread `Looper`, which will cause the `Runnable` to execute on the main thread
at the next opportunity.

In Java:

```java
new Handler(Looper.getMainLooper()).post(new Runnable() {
  @Override
  public void run() {
    // Call the desired channel message here.
  }
});
```

In Kotlin:

```kotlin
Handler(Looper.getMainLooper()).post {
  // Call the desired channel message here.
}
```

### Jumping to the main thread in iOS

To comply with channel's main thread requirement, you may need to jump from a
background thread to iOS's main thread to execute a channel method. In iOS this
is accomplished by executing a [block] on the main [dispatch queue]:

In Objective-C:

```objectivec
dispatch_async(dispatch_get_main_queue(), ^{
  // Call the desired channel message here.
});
```

In Swift:

```swift
DispatchQueue.main.async {
  // Call the desired channel message here.
}
```

[block]: https://developer.apple.com/library/archive/documentation/Cocoa/Conceptual/ProgrammingWithObjectiveC/WorkingwithBlocks/WorkingwithBlocks.html

[dispatch queue]: https://developer.apple.com/documentation/dispatch/dispatchqueue<|MERGE_RESOLUTION|>--- conflicted
+++ resolved
@@ -77,8 +77,6 @@
 messages happens automatically when you send and receive values.
 
 The following table shows how Dart values are received on the platform side and vice versa:
-
-<<<<<<< HEAD
 
 | Dart                       | Java                | Kotlin      | OC                                             | Swift                                   |
 | -------------------------- | ------------------- | ----------- | ---------------------------------------------- | --------------------------------------- |
@@ -94,22 +92,6 @@
 | Float64List                | double[]            | DoubleArray | FlutterStandardTypedData typedDataWithFloat64: | FlutterStandardTypedData(float64: Data) |
 | List                       | java.util.ArrayList | List        | NSArray                                        | Array                                   |
 | Map                        | java.util.HashMap   | HashMap     | NSDictionary                                   | Dictionary                              |
-=======
-| Dart                       | Java                | Kotlin      | OC                                             | Swift                                  |
-| -------------------------- | ------------------- | ----------- | ---------------------------------------------- | -------------------------------------- |
-| null                       | null                | null        | nil (NSNull when nested)                       | nil                                    |
-| bool                       | java.lang.Boolean   | Boolean     | NSNumber numberWithBool:                       | NSNumber(value: Bool)                  |
-| int                        | java.lang.Integer   | Int         | NSNumber numberWithInt:                        | NSNumber(value: Int32)                 |
-| int, if 32 bits not enough | java.lang.Long      | Long        | NSNumber numberWithLong:                       | NSNumber(value: Int)                   |
-| double                     | java.lang.Double    | Double      | NSNumber numberWithDouble:                     | NSNumber(value: Double)                |
-| String                     | java.lang.String    | String      | NSString                                       | String                                 |
-| Uint8List                  | byte[]              | ByteArray   | FlutterStandardTypedData typedDataWithBytes:   | FlutterStandardTypedData(bytes: Data   |
-| Int32List                  | int[]               | IntArray    | FlutterStandardTypedData typedDataWithInt32:   | FlutterStandardTypedData(int32: Data   |
-| Int64List                  | long[]              | LongArray   | FlutterStandardTypedData typedDataWithInt64:   | FlutterStandardTypedData(int64: Data)  |
-| Float64List                | double[]            | DoubleArray | FlutterStandardTypedData typedDataWithFloat64: | FlutterStandardTypedData(float64:data) |
-| List                       | java.util.ArrayList | List        | NSArray                                        | Array                                  |
-| Map                        | java.util.HashMap   | HashMap     | NSDictionary                                   | Dictionary                             |
->>>>>>> b15baeef
 
 <br>
 ## Example: Calling platform-specific iOS and Android code using platform channels {#example}
