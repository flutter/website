--- conflicted
+++ resolved
@@ -188,13 +188,8 @@
    ```
 
 6. To test the localization tool, run your application.
-<<<<<<< HEAD
-You should see generated files in
-`${FLUTTER_PROJECT}/.dart_tool/flutter_gen/gen_l10n`.
-=======
    You should see generated files in
-   `${FLUTTER_PROJECT}/flutter_gen/gen_l10n`.
->>>>>>> 65e770aa
+   `${FLUTTER_PROJECT}/.dart_tool/flutter_gen/gen_l10n`.
 
 7. Test the generated localizations in your app as follows:
 
