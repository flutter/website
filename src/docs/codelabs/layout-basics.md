--- conflicted
+++ resolved
@@ -12,11 +12,7 @@
   experimental code editor called DartPad. 
   DartPad hasn't been fully tested on all browsers. 
   If you experience any difficulties while using DartPad
-<<<<<<< HEAD
   on a specific browser, please create a [DartPad issue][]
-=======
-  on a specific browser, please create a [DartPad issue][] 
->>>>>>> 01c8aee4
   and specify which browser you're using in the issue title.
 {{site.alert.end}}
 
@@ -45,13 +41,8 @@
 {:.no_toc}
 {{site.alert.secondary}}
 {:.no_toc}  
-<<<<<<< HEAD
   The following example displays the differences between
   a `Row` and `Column`. 
-=======
-  The following example displays the differences between a
-  `Row` and `Column`. 
->>>>>>> 01c8aee4
 
   **1.** Click the **Run** button.
 
@@ -66,27 +57,17 @@
 
 So far, the `BlueBox` widgets have been squished together 
 (either to the left or at the top of the UI Output).
-<<<<<<< HEAD
 You can change how the `BlueBox` widgets are spaced
 out using the axis size and alignment properties.
-=======
-You can change how the `BlueBox` widgets are spaced out
-using the axis size and alignment properties.
->>>>>>> 01c8aee4
 
 ### mainAxisSize property
 
 `Row` and `Column` occupy different main axes. 
 A `Row`'s main axis is horizontal, 
 and a `Column`'s main axis is vertical. 
-<<<<<<< HEAD
 The `mainAxisSize` property determines how much
 space a `Row` and `Column` can occupy on their main axes.
-=======
-The `mainAxisSize` property determines how much space
-a `Row` and `Column` can occupy on their main axes.
->>>>>>> 01c8aee4
-`mainAxisSize` has two possible values: 
+The `mainAxisSize` property has two possible values: 
 
 `MainAxisSize.max`
 : `Row` and `Column` occupy all of the space on their main axes.
@@ -110,10 +91,7 @@
 {:.no_toc}
 {{site.alert.secondary}}
 {:.no_toc}
-<<<<<<< HEAD
-
-=======
->>>>>>> 01c8aee4
+
   The following example explicitly sets `mainAxisSize`
   to its default value, `MainAxisSize.max`.
 
@@ -150,7 +128,6 @@
 : Divides the extra space evenly between children.
 
 `MainAxisAlignment.spaceEvenly`
-<<<<<<< HEAD
 : Divides the extra space evenly between children
   and before and after the children.
 
@@ -159,29 +136,13 @@
   but reduces half of the space before the first
   child and after the last child 
   to half of the width between the children. 
-=======
-: Divides the extra space evenly between children and before
-  and after the children.
-
-`MainAxisAlignment.spaceAround`
-: Similar to `MainAxisAlignment.spaceEvenly`,
-  but reduces half of the space before the first child
-  and after the last child to half of the width
-  between the children. 
->>>>>>> 01c8aee4
 
 #### Example: Modifying main axis alignment
 {:.no_toc}
 {{site.alert.secondary}}
-<<<<<<< HEAD
-
-  The following example explicitly sets `mainAxisAlignment`
-  to its default value, `MainAxisAlignment.start`.
-=======
   The following example explicitly sets
   `mainAxisAlignment` to its default value, 
   `MainAxisAlignment.start`.
->>>>>>> 01c8aee4
 
   **1.** Click the **Run** button.
 
@@ -200,21 +161,13 @@
 ### crossAxisAlignment property
 
 The `crossAxisAlignment` property determines 
-<<<<<<< HEAD
 how `Row` and `Column` can position their children
 on their cross axes. 
 A `Row`'s cross axis is vertical,
 and a `Column`'s cross axis is horizontal. 
 Most of the `crossAxisAlignment` property's values
 only work with the `Row` class. 
-=======
-how `Row` and `Column` can position their children on their cross axes. 
-A `Row`'s cross axis is vertical,
-and a `Column`'s cross axis is horizontal. 
-Most of the `crossAxisAlignment` property's
-values only work with the `Row` class. 
->>>>>>> 01c8aee4
-`crossAxisAlignment` has five possible values:
+The `crossAxisAlignment` property has five possible values:
 
 `CrossAxisAlignment.start`
 : Positions children near the top of the cross axis. (`Row` only)
@@ -231,16 +184,10 @@
 
 `CrossAxisAlignment.baseline`
 : Aligns children by their character baselines.
-<<<<<<< HEAD
-  (`Text` class only, and requires that the `textBaseline`
-  property is set to `TextBaseline.alphabetic`.
-  See the [Text widget](#text-widget) section for an example.)
-=======
   (`Text` class only, and requires that the
   `textBaseline` property is set to
   `TextBaseline.alphabetic`.  See the
   [Text class](#text-class) section for an example.)
->>>>>>> 01c8aee4
 
 #### Example: Modifying cross axis alignment
 {:.no_toc}
@@ -248,12 +195,8 @@
   The following example explicitly sets `crossAxisAlignment`
   to its default value, `CrossAxisAlignment.center`. 
 
-<<<<<<< HEAD
   To demonstrate cross axis alignment,
   `mainAxisAlignment` is set to
-=======
-  To demonstrate cross axis alignment, `mainAxisAlignment` is set to
->>>>>>> 01c8aee4
  `MainAxisAlignment.spaceAround`,
   and `Row` now contains a `BiggerBlueBox` widget
   that is taller than the `BlueBox` widgets. 
@@ -268,13 +211,8 @@
 {% endcomment %}
 <iframe src="https://dartpad.dev/experimental/embed-new-flutter.html?id=70a6eb88f13019eec349a57bc4fd5fe0&amp;theme=dark&amp;split=60" width="100%" height="400px"></iframe>
 {{site.alert.tip}}
-<<<<<<< HEAD
   Before moving to the next section,
   change `CrossAxisAlignment.start` to another value. 
-=======
-  Before moving to the next section, change
-  `CrossAxisAlignment.start` to another value. 
->>>>>>> 01c8aee4
 {{site.alert.end}}
 
 ## Flexible widget
@@ -286,25 +224,12 @@
 Fixed size widgets are considered *inflexible* because
 they can't resize themselves after they've been laid out.
 
-<<<<<<< HEAD
-The `Flexible` widget wraps a widget, so the widget becomes resizable. 
-=======
 The `Flexible` widget wraps a widget,
 so the widget becomes resizable. 
->>>>>>> 01c8aee4
 When the `Flexible` widget wraps a widget,
 the widget becomes the `Flexible` widget's child 
 and is considered *flexible*. 
 After inflexible widgets are laid out,
-<<<<<<< HEAD
-the widgets are resized according to their `flex` and
-`fit` properties:
-
-`flex`
-: Compares itself against other `flex` properties
-  before determining what fraction of the total
-  remaining space each `Flexible` widget receives.
-=======
 the widgets are resized according to their
 `flex` and `fit` properties.:
 
@@ -312,7 +237,6 @@
 : Compares itself against other `flex`
   properties before determining what fraction of the
   total remaining space each `Flexible` widget receives.
->>>>>>> 01c8aee4
 
 `fit` 
 : Determines whether a `Flexible` widget
@@ -346,17 +270,11 @@
 #### Example: Testing flex values
 {:.no_toc}
 {{site.alert.secondary}}
-<<<<<<< HEAD
-  In the following example, `Row` contains one `BlueBox` widget 
-  and two `Flexible` widgets that wrap two `BlueBox` widgets. 
-  The `Flexible` widgets contain `flex` properties with `flex`
-=======
   In the following example,
   `Row` contains one `BlueBox` widget 
   and two `Flexible` widgets that wrap two
   `BlueBox` widgets.  The `Flexible` widgets
   contain `flex` properties with `flex`
->>>>>>> 01c8aee4
   values set to 1 (the default value).
 
   When `flex` properties are compared against one another, 
@@ -379,25 +297,15 @@
 {% endcomment %}
 <iframe src="https://dartpad.dev/experimental/embed-new-flutter.html?id=82e4dd24028034ae03ba0ddc71bf59e5&amp;fw=true&amp;split=60" width="100%" height="400px"></iframe>
 {{site.alert.tip}}
-<<<<<<< HEAD
-  Before moving to the next example, try changing the `flex`
-  properties to other values, such as 2 and 1.
-=======
   Before moving to the next example,
   try changing the `flex` properties to other values, 
   such as 2 and 1.
->>>>>>> 01c8aee4
 {{site.alert.end}}
 
 ## Expanded widget
 
-<<<<<<< HEAD
-Similar to `Flexible`, the `Expanded` widget can wrap
-a widget and force the widget to fill extra space. 
-=======
 Similar to `Flexible`, the `Expanded` widget can
 wrap a widget and force the widget to fill extra space. 
->>>>>>> 01c8aee4
 
 {{site.alert.tip}}
   **What's the difference between Flexible and Expanded?**
@@ -411,13 +319,9 @@
 #### Example: Filling extra space
 {:.no_toc}
 {{site.alert.secondary}}
-<<<<<<< HEAD
-  The following example demonstrates how the `Expanded`
-  widget forces its child widget to fill extra space.
-=======
   The following example demonstrates how the
-  `Expanded` widget forces its child widget to fill extra space.
->>>>>>> 01c8aee4
+  `Expanded` widget forces its child widget to
+  fill extra space.
 
   **1.** Click the **Run** button. 
 
@@ -439,19 +343,12 @@
 ## SizedBox widget
 
 The `SizedBox` widget can be used in one of two ways when
-<<<<<<< HEAD
-creating exact dimensions. When `SizedBox` wraps a widget, 
-it resizes the widget using the `height` and `width` properties.
-When it doesn't wrap a widget, 
-it uses the `height` and `width` properties to create empty space.
-=======
 creating exact dimensions.
 When `SizedBox` wraps a widget, it resizes the widget
 using the `height` and `width` properties.
 When it doesn't wrap a widget, 
 it uses the `height` and `width` properties to
 create empty space.
->>>>>>> 01c8aee4
 
 #### Example: Resizing a widget 
 {:.no_toc}
@@ -473,17 +370,6 @@
 {:.no_toc}
 {{site.alert.secondary}}
   The following example contains three `BlueBox` widgets
-<<<<<<< HEAD
-  and one `SizedBox` widget that separates the first and
-  second `BlueBox` widgets. The `SizedBox` widget contains
-  a `width` property equal to 50 logical pixels. 
-
-  **1.** Click the **Run** button.
-
-  **2.** Create more space by adding another `SizedBox` widget
-         (25 logical pixels wide) between the second and
-         third `BlueBox` widgets, and run again.
-=======
   and one `SizedBox` widget that separates the first
   and second `BlueBox` widgets. The `SizedBox` widget
   contains a `width` property equal to 50 logical pixels. 
@@ -494,7 +380,6 @@
          `SizedBox` widget (25 logical pixels wide) 
          between the second and third `BlueBox` widgets,
          and run again.
->>>>>>> 01c8aee4
 {{site.alert.end}}
 {% comment %}
   Gist: https://gist.github.com/datafoya/19ead147ab5c7668d7d32e1cfed90097
@@ -503,13 +388,8 @@
 
 ## Spacer widget
 
-<<<<<<< HEAD
-Similar to `SizedBox`, the `Spacer` widget also can create
-space between widgets.
-=======
 Similar to `SizedBox`, the `Spacer` widget also
 can create space between widgets.
->>>>>>> 01c8aee4
 
 {{site.alert.tip}}
   **What's the difference between SizedBox and Spacer?**
@@ -545,13 +425,8 @@
 {{site.alert.secondary}}
   The following example displays "Hey!" three times,
   but at different font sizes and in different colors.
-<<<<<<< HEAD
-  `Row` specifies the `crossAxisAlignment` and
-  `textBaseline` properties. 
-=======
   `Row` specifies the `crossAxisAlignment`
   and `textBaseline` properties. 
->>>>>>> 01c8aee4
 
   **1.** Click the **Run** button. 
 
@@ -579,16 +454,10 @@
   **1.** Click the **Run** button. 
 
   **2.** Add another `Icon` from the 
-<<<<<<< HEAD
          [Material Icon library][]
          with a size of 50. 
 
   **3.** Give the `Icon` a color of `Colors.amber` from the 
-=======
-         [Material Icon library][] with a size of 50. 
-
-  **3.** Give the `Icon` the `Colors.amber` color from the 
->>>>>>> 01c8aee4
          [Material Color palette][], and run again.  
 {{site.alert.end}}
 {% comment %}
@@ -598,31 +467,19 @@
 
 ## Image widget 
 
-<<<<<<< HEAD
 The `Image` widget displays an image.
 You either can reference images using a URL,
 or you can include images inside your app package.
-=======
-The `Image` widget displays an image. You can reference
-images using a URL, or you can include images inside your
-app package and reference them locally.
->>>>>>> 01c8aee4
 Since DartPad can't package an image,
 the following example uses an image from the network.
 
 #### Example: Displaying an image
 {:.no_toc}
 {{site.alert.secondary}}
-<<<<<<< HEAD
-  The following example displays an image that's stored
-  remotely on [GitHub][]. The `Image.network` method
-  takes a string parameter that contains the image's URL.
-=======
   The following example displays an image that's
   stored remotely on [GitHub][]. 
   The `Image.network` method takes a string
   parameter that contains an image's URL.
->>>>>>> 01c8aee4
 
   In this example, `Image.network` contains a short URL. 
 
@@ -643,16 +500,10 @@
 ## Putting it all together 
 
 You're almost at the end of this codelab. 
-<<<<<<< HEAD
 If you'd like to test your knowledge of the
 techniques that you've learned, why not apply
 those skills into building a Flutter UI that
 displays a business card!
-=======
-If you'd like to test your knowledge of the techniques
-that you've learned, why not apply those skills into
-building a Flutter UI that displays a business card!
->>>>>>> 01c8aee4
 
  ![Completed business card]({% asset codelab/layout/businesscarddisplay1.png
  @path%}){:width="400px"}{:.text-center} 
@@ -717,24 +568,7 @@
 #### Exercise: Wrap the Column in a Row
 {:.no_toc}
 {{site.alert.secondary}}
-<<<<<<< HEAD
-
-  Wrap the `Column` you implemented in a `Row` that
-  contains the following widgets:
-
-<ul markdown="1">
-  <li markdown="1">
-  An `Icon` widget set to `Icons.account_circle` and with a
-  size of 50 pixels.
-
-  </li>
-  <li markdown="1">
-  A `Padding` widget that creates a space of 8 pixels around
-  the `Icon` widget. 
-
-  To do this, you can specify `const EdgeInsets.all(8.0)` for
-  the `padding` property.
-=======
+
   Wrap the `Column` you implemented in a
   `Row` that contains the following widgets:
 
@@ -750,7 +584,6 @@
 
   To do this, you can specify `const EdgeInsets.all(8.0)`
   for the `padding` property.
->>>>>>> 01c8aee4
 
   The `Row` should look like this: 
   </li>
@@ -781,13 +614,8 @@
 {{site.alert.secondary}}
   
   Wrap the `Row` in a `Column` that has a `mainAxisSize`
-<<<<<<< HEAD
-  property set to `MainAxisSize.min` and a `crossAxisAlignment`
-  property set to `CrossAxisAlignment.stretch`. 
-=======
   property set to `MainAxisSize.min` and a
   `crossAxisAlignment` property set to `CrossAxisAlignment.stretch`. 
->>>>>>> 01c8aee4
   The `Column` contains the following widgets:
 
   * A `SizedBox` widget with a height of 8.
@@ -797,21 +625,12 @@
 
   * A second `SizedBox` widget with a height of 16.
 
-<<<<<<< HEAD
-  * A second empty `Row` where you'll add different the four icons
-    (Part 3).
-
-  The `Column`'s list of widgets should be formatted like this, 
-  so the contact information and icons are displayed below
-  the name and title: 
-=======
   * A second empty `Row` where you'll add
     four icons (Part 3).
 
   The `Column`'s list of widgets should be formatted as follows, 
   so the contact information and icons are displayed below the
   name and title: 
->>>>>>> 01c8aee4
 
   ```dart
 
@@ -846,15 +665,9 @@
   </li>
 </ul>
 
-<<<<<<< HEAD
- For the first empty `Row`, set the `mainAxisAlignment`
- property to `MainAxisAlignment.spaceBetween`.
-
-=======
   For the first empty `Row`, 
   set the `mainAxisAlignment` property to
   `MainAxisAlignment.spaceBetween`.
->>>>>>> 01c8aee4
 {{site.alert.end}}
 {% comment %}
   Gist: https://gist.github.com/datafoya/c5be61116652927c5d92262fce1b5360
@@ -873,14 +686,9 @@
   * `Icons.phone_android`
   * `Icons.phone_iphone`
 
-<<<<<<< HEAD
-  For the second empty `Row`, set the `mainAxisAlignment`
-  property to `MainAxisAlignment.spaceAround`.
-=======
   For the second empty `Row`, 
   set the `mainAxisAlignment` property to
   `MainAxisAlignment.spaceAround`.
->>>>>>> 01c8aee4
 {{site.alert.end}}
 {% comment %}
   Gist: https://gist.github.com/datafoya/dae36611fc9af04c4b9d0fbc3429275e
@@ -893,48 +701,26 @@
 If you'd like to know more about Flutter,
 here are a few suggestions for resources worth exploring: 
 
-* Learn more about layouts in Flutter by visiting the 
-  [Building layouts][] page. 
-<<<<<<< HEAD
-* Check out this [list of sample apps][] 
-  that were created using Flutter.
-* Visit [Flutter's YouTube channel][], 
-  where you can watch videos that focus on individual widgets 
-  and see how developers all over the world are using Flutter.
-
-You also can download Flutter by visiting the [Get started][] page. 
-
-
-[Building layouts]: /docs/development/ui/layout 
-[Cupertino]: {{site.api}}/flutter/cupertino/CupertinoApp-class.html
-[ DartPad issue]: {{site.github}}/dart-lang/dart-pad/issues/new 
-[Flutter's YouTube channel]: https://www.youtube.com/channel/UCwXdFgeE9KYzlDdR7TG9cMw 
-[Get started]: /docs/get-started/install 
-[GitHub]: {{site.github}}/flutter/website/tree/master/examples/layout/sizing/images 
-[list of sample apps: {{site.github}}/flutter/samples/blob/master/INDEX.md
-[Material]: {{site.api}}/flutter/material/MaterialApp-class.html
-[Material Color palette]: {{site.api}}/flutter/material/Colors-class.html 
-[Material Icon library]: {{site.api}}/flutter/material/Icons-class.html
-=======
+* Learn more about layouts in Flutter by
+  visiting the [Building layouts][] page. 
 * Check out the [sample apps][].
 * Visit [Flutter's YouTube channel][], 
   where you can watch a variety videos from
   videos that focus on individual widgets 
-  to videos of developers buiding apps.
-
-You can download Flutter at the [install][] page. 
+  to videos of developers building apps.
+
+You can download Flutter from the [install][] page. 
 
 <iframe src="https://google.qualtrics.com/jfe/form/SV_eyMRS8J1nfLj8ZT" height="1480px" width="100%" style="margin-top: 10px;border: 0px;"></iframe>
 
 
-[Building layouts]: https://flutter.dev/docs/development/ui/layout
+[Building layouts]: /docs/development/ui/layout
 [Cupertino]: {{site.api}}/flutter/cupertino/CupertinoApp-class.html
 [DartPad issue]: {{site.github}}/dart-lang/dart-pad/issues/new 
 [Flutter's YouTube channel]: https://www.youtube.com/channel/UCwXdFgeE9KYzlDdR7TG9cMw 
 [GitHub]: {{site.github}}/flutter/website/tree/master/examples/layout/sizing/images 
-[install]: https://flutter.dev/docs/get-started/install 
+[install]: /docs/get-started/install 
 [Material]: {{site.api}}/flutter/material/MaterialApp-class.html
 [Material Color palette]: {{site.api}}/flutter/material/Colors-class.html 
 [Material Icon library]: {{site.api}}/flutter/material/Icons-class.html
-[sample apps]: https://github.com/flutter/samples/blob/master/INDEX.md 
->>>>>>> 01c8aee4
+[sample apps]: {{site.github}}/flutter/samples/blob/master/INDEX.md 