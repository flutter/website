---
title: "Codelab: Basic Flutter layout concepts"
description: "A codelab that teaches basic Flutter layout concepts through DartPad2 code examples."
toc: true
--- 
{{site.alert.important}}
  This codelab covers basic Flutter layout concepts using a code editor called DartPad2. An understanding of [Dart](https://www.dart.dev) or some exposure to object-oriented programming is recommended. 
{{site.alert.end}}
{{site.alert.important}}
  Currently, DartPad2 is in the experimental stage and being tested with Google Chrome. A PC (Microsoft, Mac, or Linux) with Google Chrome installed is required for this codelab. If you encounter any difficulties while using DartPad2, please create a [DartPad issue](https://github.com/dart-lang/dart-pad/issues/new) and label the issue "platform-web."
{{site.alert.end}} 
{{site.alert.note}}
  Flutter supports devices that maintain right-to-left language settings. 
{{site.alert.end}}
## Introduction
<<<<<<< HEAD
In this codelab, you'll interact with and build Flutter layouts in a code editor called DartPad2. As you progress through this codelab, 
you learn that widgets build everything in Flutter. A widget is an immutable object that describes a specific part of a UI. You also learn that, 
while widgets are simple in their functions, widgets can be complex in their structures. Widgets can be built around and inside of other widgets, 
and widgets can have interconnected and ordered relationships with one another. At the end of this codelab, you'll apply what you learn and build 
a simple interface using basic Flutter layout concepts. 
## Row and Column classes
`Row` and `Column` are classes that contain and lay out widgets. These widgets are called "children," and `Row` and `Column` are referred to
 as "parents." `Row` lays out its widgets *horizontally*. `Column` lays out its widgets *vertically*. 
=======
In this codelab, you interact with and build Flutter layouts in a code editor called DartPad2. As you progress
through this codelab, you learn that widgets build everything in flutter. A widget is an immutable object
that describes a specific part of a UI. You also learn that, while widgets are simple in their functions,
widgets can be complex in their structures. Widgets can be built around and inside of other widgets,
and widgets can have interconnected and ordered relationships with one another. At the end of this codelab,
you apply what you learn and build a simple interface using basic Fluter layout concepts. 
## Row and Column classes
`Row` and `Column` are classes that contain widgets. When `Row` and `Column` contain widgets, the widgets
become "children," and `Row` and `Column` become "parents." Moreover, when `Row` and `Column` contain widgets,
`Row` and `Column` lay them out. `Row` lays out its widgets horizontally. `Column` lays out its widgets vertically. 
>>>>>>> 812d0597
#### Code example: Row
{:.no_toc}
{{site.alert.secondary}}
{:.no_toc}
  Check out Dart.
  
  The following code example displays three blue squares horizontally. 

  Click the **Run** button.
{{site.alert.end}}
{% comment %}
  Gist: https://gist.github.com/26c8fb02c58c4120917b073ec6253953
{% endcomment %}
<iframe src="https://dartpad.dev/experimental/embed-new-flutter.html?id=26c8fb02c58c4120917b073ec6253953&amp;fw=true&amp;split=60" width="100%" height="400px"></iframe> 

#### Code example: Column
{:.no_toc}
{{site.alert.secondary}}
{:.no_toc}
  Check out Dart.

  The following code example displays three blue squares vertically. 

  Click the **Run** button. 
{{site.alert.end}}
{% comment %}
  Gist: https://gist.github.com/db96dc75c3283227bc849ba31d213783
{% endcomment %}
<iframe src="https://dartpad.dev/experimental/embed-new-flutter.html?id=db96dc75c3283227bc849ba31d213783&amp;fw=true&amp;split=60" width="100%" height="400px"></iframe>

## mainAxisSize property
<<<<<<< HEAD
`Row` and `Column` occupy different main axes. `Row`\'s main axis is horizontal. `Column`\'s main axis is vertical. `mainAxisSize` is a property 
that determines how much space `Row` and `Column` can occupy on their main axes. `mainAxisSize` has two `MainAxisSize` enums: 
=======
`Row` and `Column` occupy different main axes. `Row`\'s main axis is horizontal. `Column`\'s main axis is vertical. `mainAxisSize` is a property that determines how much space `Row` and `Column` can occupy on their main axes.
`mainAxisSize` has two `MainAxisSize` enums: 
>>>>>>> 812d0597

* `MainAxisSize.max`
<br/>
Increases the amount of space `Row` and `Column` can occupy on their main axes. `Row` and `Column` may have extra space. 
* `MainAxisSize.min`
<br/>
Decreases the amount of space `Row` and `Column` can occupy on their main axes. `Row` and `Column` only have enough space for their children. 

{{site.alert.tip}}
<<<<<<< HEAD
  `MainAxisSize.max` is a default enum. Default enums don't require that you enter them in your code. Take a look at the previous code examples.
  Both code examples contain the `mainAxisSize` property, although you can't see it. The following code example demonstrates where and how 
  the `mainAxisSize` property is entered.  
=======
  `MainAxisSize.max` is a default enum. When  building Flutter layouts, `Row` and `Column` automatically occupy
  all of the space on their main axes.  
{{site.alert.end}}

#### Code example: MainAxisSize.max
{:.no_toc}
{{site.alert.secondary}}
{:.no_toc}
  *Check out Dart.*

  `Row` contains three `BlueBox` widgets. Notice how `mainAxisSize` is set to `MainAxisSize.max`. 

 When `mainAxisSize` is set to `MainAxisSize.max`, `Row` and `Column` occupy all of the space on their main axes.
 As a result, `Row` and `Column` may have extra space on their main axes.

  In this code example, the code displays three blue squares, but notice how the grey, rectangular box 
  has extra space. 

  ***Run the code.***
>>>>>>> 812d0597
{{site.alert.end}}

#### Code example: MainAxisSize.max and MainAxisSize.min
{:.no_toc}
{{site.alert.secondary}}
{:.no_toc}
  Try Dart

  Notice how `Row` contains the `mainAxisSize` property set to `MainAxisSize.max`.

<<<<<<< HEAD
  **1.** Click the **Run** button. 

  **2.** Change the `mainAxisSize` property to `MainAxisSize.min`.
=======
  When `mainAxisSize` is set to `MainAxisSize.min`, `Row` and `Column` only occupy enough space on their main axes
  for their children. As a result, `Row` and `Column` don't have any extra space on their main axes.

  In this code example, the code displays three blue squares, but notice how the grey, rectangular box
  doesn't have extra space. 
>>>>>>> 812d0597

  **3.** Click the **Run** button. 
{{site.alert.end}}
{% comment %}
  Gist: https://gist.github.com/def3c5c3c68459b5bb4bdfed58f5d024
{% endcomment %}
<iframe src="https://dartpad.dev/experimental/embed-new-flutter.html?id=d852e4f07d6c87600fe8e0f186c7a31b&amp;fw=true&amp;split=60" width="100%" height="400px"></iframe>

## mainAxisAlignment property
<<<<<<< HEAD
When `mainAxisSize` is set to `MainAxisSize.max`, `Row` and `Column` may have extra space on their main axes. `mainAxisAlignment` is a property
 that determines how `Row` and `Column` can position their children *horizontally* in that extra space. `mainAxisAlignment` has six `MainAxisAlignment` enums: 
=======
When `mainAxisSize` is set to `MainAxisSize.max`, `Row` and `Column` may have extra space
on their main axes. `mainAxisAlignment` is a property that determines how `Row` and `Column` can position
their children horizontally in extra space. `mainAxisAlignment` has six `MainAxisAlignment` enums: 
>>>>>>> 812d0597

* `MainAxisAlignment.start`<br>
  Positions children near the beginning of the main axis. (Left for `Row`, top for `Column`)
* `MainAxisAlignment.end`<br>
  Positions children near the end of the main axis. (Right for `Row`, bottom for `Column`)
* `MainAxisAlignment.center`<br>
  Positions children at the middle of the main axis.
* `MainAxisAlignment.spaceBetween`<br>
  Divides the extra space evenly between children.
* `MainAxisAlignment.spaceEvenly`<br>
  Divides the extra space evenly between children and creates an even amount of space before the first child and after the last child.
* `MainAxisAlignment.spaceAround`<br>
  Similar to `MainAxisAlignment.spaceEvenly` but reduces half of the space before the first child and after the last child. 

#### Code example: mainAxisAlignment property
{:.no_toc}
{{site.alert.secondary}}
  Try Dart.

  Notice how `mainAxisAlignment` is set to `MainAxisAlignment.start`.

  **1.** Click the **Run** button.

  **2.** Change the `mainAxisAlignment` property to `MainAxisAlignment.end`.

  **3.** Click the **Run** button. 
{{site.alert.end}}
{% comment %}
  Gist: https://gist.github.com/cb8abed13f90a6a0c7a0ada6f15a09c9
{% endcomment %}
<iframe src="https://dartpad.dev/experimental/embed-new-flutter.html?id=cb8abed13f90a6a0c7a0ada6f15a09c9&amp;fw=true&amp;split=60" width="100%" height="400px"></iframe>
{{site.alert.tip}}
  Before moving to the next section, try changing `MainAxisAlignment.start` to one of the other enums. 
{{site.alert.end}}

## crossAxisAlignment property
<<<<<<< HEAD
Similar to the `mainAxisAlignment` property, `crossAxisAlignment` is a property that determines how `Row` and `Column` can position their children 
in extra space. However, the `crossAxisAlignment` property determines how `Row` and `Column` can position their children *vertically* in that extra space. 
Note that most of the `crossAxisAlignment` property's enums only function inside of `Row`. The `crossAxisAlignment` property 
has five `CrossAxisAlignment` enums:
=======
Similar to the `mainAxisAlignment` property, `crossAxisAlignment` is a property
that determines how `Row` and `Column` can position their children in extra space. However,
the `crossAxisAlignment` property determines how `Row` and `Column` can position their children vertically 
in extra space. As a result, most of the `crossAxisAlignment` property's enums only function inside of `Row`. 
The `crossAxisAlignment` property has five `CrossAxisAlignment` enums:
>>>>>>> 812d0597

* `CrossAxisAlignment.start`<br>
  Positions children near the top of the cross axis. (`Row`)
* `CrossAxisAlignment.end`<br>
  Positions children near the bottom of the cross axis. (`Row`)
* `CrossAxisAlignment.center`<br>
  Positions children at the middle of the cross axis. (`Row`)
* `CrossAxisAlignment.stretch`<br>
  Stretches children across the cross axis. (Top to bottom for `Row`, left to right for `Column`)
* `CrossAxisAlignment.baseline`<br>
  Aligns children by their character baselines. (`Text` class)
{{site.alert.tip}}
  `CrossAxisAlignment.baseline` functions with `Text` classes and requires the `textBaseline` property set to `TextBaseline.alphabetic`. 
  In the [Text class](#text-class) section, you encounter a scenario where you may use this enum. 
{{site.alert.end}}

#### Code example: crossAxisAlignment property 
{:.no_toc}
{{site.alert.secondary}}
  Try Dart. 

  In this code example, the `crossAxisAlignnment` property is set to `CrossAxisAlignment.center`. Also, notice how `Row` contains a `BiggerBlueBox` widget
   and the `mainAxisAlignment` property set to `MainAxisAlignment.spaceAround`. This widget and property help illustrate how the code displays
    the children vertically. 

  **1.** Click the **Run** button.

  **2.** Change `CrossAxisAlignment.center` to `CrossAxisAlignment.start`.

  **3.** Click the **Run** button. 
{{site.alert.end}}
{% comment %}
  Gist: https://gist.github.com/70a6eb88f13019eec349a57bc4fd5fe0
{% endcomment %}
<iframe src="https://dartpad.dev/experimental/embed-new-flutter.html?id=70a6eb88f13019eec349a57bc4fd5fe0&amp;fw=true&amp;split=60" width="100%" height="400px"></iframe>
{{site.alert.tip}}
  Before moving to the next section, try changing `CrossAxisAlignment.center` to one of the other enums. 
{{site.alert.end}}
## Flexible class

<<<<<<< HEAD
`mainAxisAlignment` and `crossAxisAlignment` are properties that determine how `Row` and `Column` can position widgets in extra space.
 When `Row` and `Column` lay out widgets, they lay out widgets of a fixed size first. Widgets of a fixed size are considered "inflexible" 
 because they can't resize themselves after `Row` and `Column` lay them out. 

`Flexible` is a class that wraps around a widget, takes the widget as its child, and then resizes the widget. When the `Flexible` class wraps around a widget,
 the widget is considered "flexible" because the widget can resize itself. `Row` and `Column` lay out flexible widgets after they lay out inflexible widgets. 
 Flexible widgets can resize themselves according to their `flex` and `fit` properties:
=======
`mainAxisAlignment` and `crossAxisAlignment` are properties that determine how `Row` and `Column` can position widgets
in extra space. When `Row` and `Column` lay out widgets, they lay out widgets of a fixed size first. Widgets
of a fixed size are considered "inflexible" because they can't resize themselves after `Row` and `Column` lay them out. 

`Flexible` is a class that wraps around a widget, takes the widget as its child, and then resizes the widget.
When the `Flexible` class wraps around a widget, the widget is considered "flexible" because the widget can resize 
itself. `Row` and `Column` lay out flexible widgets after they lay out inflexible widgets. Flexible widgets can resize themselves according to their `flex` and `fit` properties:
>>>>>>> 812d0597

* `flex`
<br>
  Compares itself against other `flex` properties before determining what fraction of the total extra space each flexible widget receives.

* `fit` 
<br>
  Determines whether a flexible widget fills all of its extra space.

#### Code example: flex property
{:.no_toc}
{{site.alert.secondary}}
  Checkout Dart. 

<<<<<<< HEAD
  Notice how two `Flexible` classes wrap around two `BlueBox` widgets. Also, notice that the `Flexible` classes contain `flex` properties equal to 1. 

  When `flex` properties compare themselves against one another, they add up their `flex` values, and the sum of the `flex` values 
  determines what fraction of the total extra space each flexible widget receives. 
=======
  `Row` contains one `BlueBox` widget and two `Flexible` classes. Notice how the `Flexible` classes wrap
  around two `BlueBox` widgets. Also, notice that the `Flexible` classes contain `flex` properties
  with `flex` values set to 1. 

  When `flex` properties compare themselves against one another, they add up their `flex` values, and the sum
  of the `flex` values determines what fraction of the total extra space each flexible widget receives. 
>>>>>>> 812d0597
  
  In this code example, the sum of both `flex` values (2) determines that each flexible widget receives half 
  of the extra space. 

  Click the **Run** button. 
{{site.alert.end}}
{% comment %}
  Gist: https://gist.github.com/datafoya/82e4dd24028034ae03ba0ddc71bf59e5
{% endcomment %}
<iframe src="https://dartpad.dev/experimental/embed-new-flutter.html?id=82e4dd24028034ae03ba0ddc71bf59e5&amp;&fw=true&amp;split=60" width="100%" height="400px"></iframe>
{{site.alert.tip}}
  Before moving to the next code example, try changing the `flex` values. 
{{site.alert.end}}

#### Code example: fit property
{:.no_toc}  
{{site.alert.secondary}}
  Try Dart.
  
<<<<<<< HEAD
  Notice how the `Flexible` classes contain `fit` properties set to `FlexFit.loose`. The `fit` property 
   has two `fit` values that help determine whether a flexible widget can occupy all of its extra space:
=======
  `Row` contains two `Flexible` classes that both wrap around `BlueBox` widgets. Notice that
  the `Flexible` classes contain `flex` properties with `flex` values set to 1. Also, notice that
  the `Flexible` classes contain `fit` properties with `fit` values set to `FlexFit.loose`. The `fit` property has 
  two `fit` values that help determine whether a flexible widget can occupy all of its extra space:
>>>>>>> 812d0597

  * `FlexFit.loose`
  <br>
  Enables a flexible widget to occupy as much of or as little of its extra space.
  * `FlexFit.tight`
  <br>
  Forces a flexible widget to fill of its extra space. 

  In this code example, the `fit` properties restrict the flexible widgets from filling all of their extra space. 

  **1.** Click the **Run** button. 

  **2.** Change the `fit` properties to `FlexFit.tight`.

  **3.** Click the **Run** button.   
{{site.alert.end}}
<iframe src="https://dartpad.dev/experimental/embed-new-flutter.html?id=ba0f40356d1023066d960f6de2be1a4b&amp;&fw=true&amp;split=60" width="100%" height="400px"></iframe>

## Expanded class

<<<<<<< HEAD
Similar to the `Flexible` class, `Expanded` is a class that can wrap around a widget and take the widget as its child. However, the `Expanded` class forces its widget
to fill extra space.  
=======
Similar to the `Flexible` class, `Expanded` is a class that can wrap around a widget, take the widget as its child,
and then resize the widget. However, the `Expanded` class doesn't utilize `flex` and `fit` properties to resize
its child. Insetad, the `Expanded` class forces its child to fill extra space. 
>>>>>>> 812d0597

#### Code example: Expanded class
{:.no_toc}
{{site.alert.secondary}}
  Try Dart.

  The `Expanded` class wraps around a widget in the exact same way that the `Flexible` class does. Except, the `Expanded` class doesn't require `flex` and `fit`
  properties.

<<<<<<< HEAD
  **1.** Click the **Run** button. 
=======
  In this code example, the code displays three blue squares, and the middle square fills all of the extra space 
  inside the grey, rectangular box.  
>>>>>>> 812d0597

  **2.** Wrap the second BlueBox widget in an `Expanded` class. 
  
  **3.** Click the **Run** button.  
{{site.alert.end}}
<iframe src="https://dartpad.dev/experimental/embed-new-flutter.html?id=77021d2ed15f9ece850de15e73c47526&amp;&fw=true&amp;split=60" width="100%" height="400px"></iframe>

## SizedBox class

<<<<<<< HEAD
Similar to the `Flexible` and `Expanded` classes, `SizedBox` is a class that can wrap around a widget, take the widget as its child, and then resize the widget. However, the `SizedBox` class also can create space between widgets. Instead of using `flex` and `fit` properties, the `SizedBox` class uses
 `width` and `height` properties.
=======
Similar to the `Flexible` and `Expanded` classes, `SizedBox` is a class that can wrap around a widget, take the widget
as its child, and then resize the widget. However, the `SizedBox` class also can create space between widgets.
Instead of utilizing `flex` and `fit` properties, the `SizedBox` class utilizes `width` and `height` properties.
>>>>>>> 812d0597

{{site.alert.tip}}
  When the `SizedBox` class creates space between widgets, it doesn't take a child widget. It also only uses `width` properties when it's inside of `Row` 
  and `height` properties when it's inside of `Column`.
{{site.alert.end}}
#### Code example: SizedBox with a child
{:.no_toc}
{{site.alert.secondary}}
  Try Dart.

<<<<<<< HEAD
  Notice how `Row` contains two `BlueBox` widgets and one `SizedBox` class that class wraps around a `BlueBox` widget. Also, notice how the `SizedBox` class 
  contains a `width` property equal to 100. 
=======
`Row` contains two `BlueBox` widgets and one `SizedBox` class. Notice how the `SizedBox` class wraps
around another `BlueBox` widget and contains a `width` property equal to 100. 
>>>>>>> 812d0597

  **1.** Click the **Run** button.

  **2.** Add a height property equal to 100 inside the `SizedBox` class. 

  **3.** Click the **Run** button.  
{{site.alert.end}}
{% comment %}
  Gist: https://gist.github.com/datafoya/6582851e85b57180ff5321f814fabb81
{% endcomment %}
<iframe src="https://dartpad.dev/experimental/embed-new-flutter.html?id=6582851e85b57180ff5321f814fabb81&amp;&fw=true&amp;split=60" width="100%" height="400px"></iframe>

#### Code example: SizedBox without a child
{:.no_toc}
{{site.alert.secondary}}
  Try Dart.

  Notice how `Row` contains three `BlueBox` widgets and one `SizedBox` class that separates the first and second `BlueBox` widgets. 
  Also, notice how the `SizedBox` class contains a `width` property equal to 50. 

<<<<<<< HEAD
  **1.** Click the **Run** button.

  **2.** Add another `SizedBox` class between the second and third `BlueBox` widgets. 

  **3.** Inside the `SizedBox` class, add a `width` property equal to 25.
=======
`Row` contains three `BlueBox` widgets and one `SizedBox` class. Notice how the `SizedBox` class separates
the first and second `BlueBox` widgets. Also, notice how the `SizedBox` class doesn't wrap around a widget
and only contains a `width` property. 

When the `SizedBox` class creates space between widgets, the `SizedBox` class doesn't take a child widget. Also,
when `Row` contains a `SizedBox` class, the `SizedBox` class only utilizes a `width` property. Likewise,
when `Column` contains a `SizedBox` class, the `SizedBox` class only utilizes a `height` property.

In this code example, try adding another `SizedBox` class between the second and third `BlueBox` widgets. Then add
a `width` property equal to 25 inside the `SizedBox` class.
>>>>>>> 812d0597

  **4.** Click the **Run** button.  
{{site.alert.end}}
{% comment %}
  Gist: https://gist.github.com/datafoya/19ead147ab5c7668d7d32e1cfed90097
{% endcomment %}
<iframe src="https://dartpad.dev/experimental/embed-new-flutter.html?id=19ead147ab5c7668d7d32e1cfed90097&amp;&fw=true&amp;split=60" width="100%" height="400px"></iframe>

## Spacer class

<<<<<<< HEAD
Similar to the `SizedBox` class, `Spacer` is a class that creates space between widgets. However, the `Spacer` class can't take child widgets
 and doesn't create space at exact dimensions. Instead, the `Spacer` class creates space using the `flex` property.
=======
Similar to the `SizedBox` class, `Spacer` is a class that creates space between widgets. However, the `Spacer` class
can't take child widgets and doesn't create space at exact dimensions. Instead, the `Spacer` class creates space
utilizing `flex` properties.
>>>>>>> 812d0597

#### Code example: Spacer class
{:.no_toc}
{{site.alert.secondary}}
  Try Dart.  

  Notice how `Row` contains three `BlueBox` widgets and one `Spacer` class that separates the first and second `BlueBox` widgets. Also, notice 
  how the `Spacer` class separates the first and second `BlueBox` widgets. 

<<<<<<< HEAD
  **1.** Click the **Run** button.

  **2.** Add another `Spacer` class between the second and third `BlueBox` widgets. 
=======
`Row` contains three `BlueBox` widgets and one `Spacer` class with a `flex` property equal to 1.
Notice how the `Spacer` class separates the first and second `BlueBox` widgets. 

In this code example, try adding another `Spacer` class between the second and third `BlueBox` widgets. 
Then add another `flex` property equal to 1 inside the `Spacer` class. 
>>>>>>> 812d0597

  **3.** Inside the `Spacer` class, add another `flex` property equal to 1.

  **4.** Click the **Run** button.  
{{site.alert.end}}
{% comment %}
  Gist: https://gist.github.com/datafoya/bfc367aefde35e02ea5283efdbf58e60
{% endcomment %}
<iframe src="https://dartpad.dev/experimental/embed-new-flutter.html?id=bfc367aefde35e02ea5283efdbf58e60&amp;&fw=true&amp;split=60" width="100%" height="400px"></iframe>

## Text class

<<<<<<< HEAD
`Text` is a class that displays a string of text. The `Text` class can display text at different font sizes and in different fonts and colors. 
=======
`Text` is a class that displays a string of text. The `Text` class can display text at different font sizes and
in various fonts and colors. 
>>>>>>> 812d0597

#### Code example: Text class
{:.no_toc}
{{site.alert.secondary}}
  Try Dart.

  Notice how `Row` contains three `Text` classes, which display "Hey!" in the same font but at different font sizes and in different colors. 
  Also, notice that `Row` contains the `crossAxisAlignment` property and the `textBaseline` property. 

<<<<<<< HEAD
  Earlier in this codelab, you learn that `CrossAxisAlignment.baseline` aligns `Text` classes by their character baselines when your code
  contains the `textBaseline` property set to `TextBaseline.alphabetic`.  

  **1.** Click the **Run** button. 
=======
  `Row` contains three `Text` classes, which all display "Hey!" in the same font, but at different font sizes and 
  in different colors. Notice how `Row` also contains the `crossAxisAlignment` property and the `textBaseline` property. 

  Earlier in this codelab, you learn about the `crossAxisAlignment` property and its `CrossAxisAlignment` enum `CrossAxisAlignment.baseline`. When `Row` and `Column` contain `Text` classes, 
  the `crossAxisAlignment` property set to `CrossAxisAlignment.baseline` can align the `Text` classes 
  along their character baselines. However, the `crossAxisAlignment` property requires the `textBaseline` property set to `TextBaseline.alphabetic`. 
>>>>>>> 812d0597

  **2.** Change the `crossAxisAlignment` property to `CrossAxisAlignment.baseline`.

  **3.** Click the **Run** button. 
{{site.alert.end}}
{% comment %}
  Gist: https://gist.github.com/datafoya/0ff109090b99ef1873d9fad501b2bc86
{% endcomment %}
<iframe src="https://dartpad.dev/experimental/embed-new-flutter.html?id=0ff109090b99ef1873d9fad501b2bc86&amp;&fw=true&amp;split=60" width="100%" height="400px"></iframe>

## Icon class

<<<<<<< HEAD
`Icon` is a class that displays symbols. Flutter is preloaded with icon packages for Android and iOS applications.
=======
`Icon` is a class that displays glyphs. Flutter is preloaded with multiple icon packages
for Android and iOS applications. 
>>>>>>> 812d0597

#### Code example: Icon class
{:.no_toc}
{{site.alert.secondary}}
  
  Try Dart.

  Notice how `Row` contains two `Icon` classes that display widget icons at the same size. Also, notice how the `Icon` classes contain 
  different color properties.

  **1.** Click the **Run** button. 

  **2.** Add another widget icon below the red widget icon.

<<<<<<< HEAD
  **3.** Give it a `size` property equal to 50. 
=======
  `Row` contains three `Icon` classes, which all display widget icons in the same size.
  Notice how the first and second `Icon` classes contain `color` properties.
>>>>>>> 812d0597

  **4.** Give it `color` property set to `Colors.amber`.   

  **3.** Click the **Run** button. 
{{site.alert.end}}
{% comment %}
  Gist: https://gist.github.com/datafoya/01688fca8c13f85d93078054af2e858b
{% endcomment %}
<iframe src="https://dartpad.dev/experimental/embed-new-flutter.html?id=01688fca8c13f85d93078054af2e858b&amp;fw=true&amp;split=60" width="100%" height="400px"></iframe>

## Image class 

<<<<<<< HEAD
`Image` is a class that links to and displays an image. Unlike the widgets previously covered in this codelab, the `Image` class references its data, 
which is stored remotely.
=======
`Image` is a class that links to and displays an image. Unlike the widgets previously covered in this codelab,
the `Image` class references its data, which is stored remotely.
>>>>>>> 812d0597

#### Code example: Image class
{:.no_toc}
{{site.alert.secondary}}
  Check out Dart. 

<<<<<<< HEAD
  `Row` contains an `Image` class. Notice how the `Image` class references its image. The `Image` class initiates that its link with `.Network` 
  followed by parentheses. Then, inside the parentheses, the `Image` class links to its image.
=======
  `Row` contains an `Image` class. Notice how the `Image` class references its image. The `Image` class initiates that
  it's linking to an image with `.Network` followed by parentheses. Then, inside the parentheses, the `Image` class 
  links to its image.
>>>>>>> 812d0597

  In this code example, the code displays an image that's stored remotely on [GitHub](https://github.com/flutter/website/tree/master/examples/layout/sizing/images).

  Click the **Run** button.  
{{site.alert.end}}
<iframe src="https://dartpad.dev/experimental/embed-new-flutter.html?id=b6f3084800bd139cdb522b8858bb58b7&amp;fw=true&amp;split=60" width="100%" height="400px"></iframe>
## Test yourself 
### Part 1
### Part 2
### Part 3
## Conclusion <|MERGE_RESOLUTION|>--- conflicted
+++ resolved
@@ -13,27 +13,19 @@
   Flutter supports devices that maintain right-to-left language settings. 
 {{site.alert.end}}
 ## Introduction
-<<<<<<< HEAD
-In this codelab, you'll interact with and build Flutter layouts in a code editor called DartPad2. As you progress through this codelab, 
-you learn that widgets build everything in Flutter. A widget is an immutable object that describes a specific part of a UI. You also learn that, 
-while widgets are simple in their functions, widgets can be complex in their structures. Widgets can be built around and inside of other widgets, 
-and widgets can have interconnected and ordered relationships with one another. At the end of this codelab, you'll apply what you learn and build 
-a simple interface using basic Flutter layout concepts. 
+
+In this codelab, you'll interact with and build Flutter layouts in a code editor called DartPad2. 
+As you progress through this codelab, you learn that widgets build everything in Flutter. 
+A widget is an immutable object that describes a specific part of a UI. You also learn that, 
+while widgets are simple in their functions, widgets can be complex in their structures. 
+Widgets can be built around and inside of other widgets, 
+and widgets can have interconnected and ordered relationships with one another. At the end of this codelab, 
+you'll apply what you learn and build a simple interface using basic Flutter layout concepts. 
 ## Row and Column classes
-`Row` and `Column` are classes that contain and lay out widgets. These widgets are called "children," and `Row` and `Column` are referred to
- as "parents." `Row` lays out its widgets *horizontally*. `Column` lays out its widgets *vertically*. 
-=======
-In this codelab, you interact with and build Flutter layouts in a code editor called DartPad2. As you progress
-through this codelab, you learn that widgets build everything in flutter. A widget is an immutable object
-that describes a specific part of a UI. You also learn that, while widgets are simple in their functions,
-widgets can be complex in their structures. Widgets can be built around and inside of other widgets,
-and widgets can have interconnected and ordered relationships with one another. At the end of this codelab,
-you apply what you learn and build a simple interface using basic Fluter layout concepts. 
-## Row and Column classes
-`Row` and `Column` are classes that contain widgets. When `Row` and `Column` contain widgets, the widgets
-become "children," and `Row` and `Column` become "parents." Moreover, when `Row` and `Column` contain widgets,
-`Row` and `Column` lay them out. `Row` lays out its widgets horizontally. `Column` lays out its widgets vertically. 
->>>>>>> 812d0597
+`Row` and `Column` are classes that contain and lay out widgets. These widgets are called "children," 
+and `Row` and `Column` are referred to as "parents." `Row` lays out its widgets *horizontally*. 
+`Column` lays out its widgets *vertically*. 
+
 #### Code example: Row
 {:.no_toc}
 {{site.alert.secondary}}
@@ -65,49 +57,24 @@
 <iframe src="https://dartpad.dev/experimental/embed-new-flutter.html?id=db96dc75c3283227bc849ba31d213783&amp;fw=true&amp;split=60" width="100%" height="400px"></iframe>
 
 ## mainAxisSize property
-<<<<<<< HEAD
-`Row` and `Column` occupy different main axes. `Row`\'s main axis is horizontal. `Column`\'s main axis is vertical. `mainAxisSize` is a property 
-that determines how much space `Row` and `Column` can occupy on their main axes. `mainAxisSize` has two `MainAxisSize` enums: 
-=======
-`Row` and `Column` occupy different main axes. `Row`\'s main axis is horizontal. `Column`\'s main axis is vertical. `mainAxisSize` is a property that determines how much space `Row` and `Column` can occupy on their main axes.
+
+`Row` and `Column` occupy different main axes. `Row`\'s main axis is horizontal. `Column`\'s main axis is vertical. 
+`mainAxisSize` is a property that determines how much space `Row` and `Column` can occupy on their main axes.
 `mainAxisSize` has two `MainAxisSize` enums: 
->>>>>>> 812d0597
-
-* `MainAxisSize.max`
-<br/>
-Increases the amount of space `Row` and `Column` can occupy on their main axes. `Row` and `Column` may have extra space. 
-* `MainAxisSize.min`
-<br/>
-Decreases the amount of space `Row` and `Column` can occupy on their main axes. `Row` and `Column` only have enough space for their children. 
-
-{{site.alert.tip}}
-<<<<<<< HEAD
-  `MainAxisSize.max` is a default enum. Default enums don't require that you enter them in your code. Take a look at the previous code examples.
-  Both code examples contain the `mainAxisSize` property, although you can't see it. The following code example demonstrates where and how 
-  the `mainAxisSize` property is entered.  
-=======
-  `MainAxisSize.max` is a default enum. When  building Flutter layouts, `Row` and `Column` automatically occupy
-  all of the space on their main axes.  
-{{site.alert.end}}
-
-#### Code example: MainAxisSize.max
-{:.no_toc}
-{{site.alert.secondary}}
-{:.no_toc}
-  *Check out Dart.*
-
-  `Row` contains three `BlueBox` widgets. Notice how `mainAxisSize` is set to `MainAxisSize.max`. 
-
- When `mainAxisSize` is set to `MainAxisSize.max`, `Row` and `Column` occupy all of the space on their main axes.
- As a result, `Row` and `Column` may have extra space on their main axes.
-
-  In this code example, the code displays three blue squares, but notice how the grey, rectangular box 
-  has extra space. 
-
-  ***Run the code.***
->>>>>>> 812d0597
-{{site.alert.end}}
-
+
+`MainAxisSize.max`
+: Increases the amount of space `Row` and `Column` can occupy on their main axes. 
+`Row` and `Column` may have extra space.
+
+`MainAxisSize.min`
+: Decreases the amount of space `Row` and `Column` can occupy on their main axes.
+`Row` and `Column` only have enough space for their children. 
+
+{{site.alert.tip}}
+  `MainAxisSize.max` is a default enum. Default enums don't require that you enter them in your code. 
+  Take a look at the previous code examples. Both code examples contain the `mainAxisSize` property, 
+  although you can't see it. The following code example demonstrates where and how the `mainAxisSize` property is entered.  
+{{site.alert.end}}
 #### Code example: MainAxisSize.max and MainAxisSize.min
 {:.no_toc}
 {{site.alert.secondary}}
@@ -116,17 +83,9 @@
 
   Notice how `Row` contains the `mainAxisSize` property set to `MainAxisSize.max`.
 
-<<<<<<< HEAD
   **1.** Click the **Run** button. 
 
   **2.** Change the `mainAxisSize` property to `MainAxisSize.min`.
-=======
-  When `mainAxisSize` is set to `MainAxisSize.min`, `Row` and `Column` only occupy enough space on their main axes
-  for their children. As a result, `Row` and `Column` don't have any extra space on their main axes.
-
-  In this code example, the code displays three blue squares, but notice how the grey, rectangular box
-  doesn't have extra space. 
->>>>>>> 812d0597
 
   **3.** Click the **Run** button. 
 {{site.alert.end}}
@@ -136,27 +95,27 @@
 <iframe src="https://dartpad.dev/experimental/embed-new-flutter.html?id=d852e4f07d6c87600fe8e0f186c7a31b&amp;fw=true&amp;split=60" width="100%" height="400px"></iframe>
 
 ## mainAxisAlignment property
-<<<<<<< HEAD
-When `mainAxisSize` is set to `MainAxisSize.max`, `Row` and `Column` may have extra space on their main axes. `mainAxisAlignment` is a property
- that determines how `Row` and `Column` can position their children *horizontally* in that extra space. `mainAxisAlignment` has six `MainAxisAlignment` enums: 
-=======
-When `mainAxisSize` is set to `MainAxisSize.max`, `Row` and `Column` may have extra space
-on their main axes. `mainAxisAlignment` is a property that determines how `Row` and `Column` can position
-their children horizontally in extra space. `mainAxisAlignment` has six `MainAxisAlignment` enums: 
->>>>>>> 812d0597
-
-* `MainAxisAlignment.start`<br>
-  Positions children near the beginning of the main axis. (Left for `Row`, top for `Column`)
-* `MainAxisAlignment.end`<br>
-  Positions children near the end of the main axis. (Right for `Row`, bottom for `Column`)
-* `MainAxisAlignment.center`<br>
-  Positions children at the middle of the main axis.
-* `MainAxisAlignment.spaceBetween`<br>
-  Divides the extra space evenly between children.
-* `MainAxisAlignment.spaceEvenly`<br>
-  Divides the extra space evenly between children and creates an even amount of space before the first child and after the last child.
-* `MainAxisAlignment.spaceAround`<br>
-  Similar to `MainAxisAlignment.spaceEvenly` but reduces half of the space before the first child and after the last child. 
+
+When `mainAxisSize` is set to `MainAxisSize.max`, `Row` and `Column` may have extra space on their main axes. 
+`mainAxisAlignment` is a property that determines how `Row` and `Column` can position their children *horizontally* in that extra space. `mainAxisAlignment` has six `MainAxisAlignment` enums: 
+
+`MainAxisAlignment.start`
+: Positions children near the beginning of the main axis. (Left for `Row`, top for `Column`)
+
+`MainAxisAlignment.end`
+: Positions children near the end of the main axis. (Right for `Row`, bottom for `Column`)
+
+`MainAxisAlignment.center`
+: Positions children at the middle of the main axis.
+
+`MainAxisAlignment.spaceBetween`
+: Divides the extra space evenly between children.
+
+`MainAxisAlignment.spaceEvenly`
+: Divides the extra space evenly between children and creates an even amount of space before the first child and after the last child.
+
+`MainAxisAlignment.spaceAround`
+: Similar to `MainAxisAlignment.spaceEvenly` but reduces half of the space before the first child and after the last child. 
 
 #### Code example: mainAxisAlignment property
 {:.no_toc}
@@ -180,32 +139,32 @@
 {{site.alert.end}}
 
 ## crossAxisAlignment property
-<<<<<<< HEAD
-Similar to the `mainAxisAlignment` property, `crossAxisAlignment` is a property that determines how `Row` and `Column` can position their children 
-in extra space. However, the `crossAxisAlignment` property determines how `Row` and `Column` can position their children *vertically* in that extra space. 
-Note that most of the `crossAxisAlignment` property's enums only function inside of `Row`. The `crossAxisAlignment` property 
-has five `CrossAxisAlignment` enums:
-=======
-Similar to the `mainAxisAlignment` property, `crossAxisAlignment` is a property
-that determines how `Row` and `Column` can position their children in extra space. However,
-the `crossAxisAlignment` property determines how `Row` and `Column` can position their children vertically 
-in extra space. As a result, most of the `crossAxisAlignment` property's enums only function inside of `Row`. 
+
+Similar to the `mainAxisAlignment` property, 
+`crossAxisAlignment` is a property that determines how `Row` and `Column` can position their children in extra space. 
+However, 
+the `crossAxisAlignment` property determines how `Row` and `Column` can position their children *vertically* in that extra space. 
+Note that most of the `crossAxisAlignment` property's enums only function inside of `Row`. 
 The `crossAxisAlignment` property has five `CrossAxisAlignment` enums:
->>>>>>> 812d0597
-
-* `CrossAxisAlignment.start`<br>
-  Positions children near the top of the cross axis. (`Row`)
-* `CrossAxisAlignment.end`<br>
-  Positions children near the bottom of the cross axis. (`Row`)
-* `CrossAxisAlignment.center`<br>
-  Positions children at the middle of the cross axis. (`Row`)
-* `CrossAxisAlignment.stretch`<br>
-  Stretches children across the cross axis. (Top to bottom for `Row`, left to right for `Column`)
-* `CrossAxisAlignment.baseline`<br>
-  Aligns children by their character baselines. (`Text` class)
-{{site.alert.tip}}
-  `CrossAxisAlignment.baseline` functions with `Text` classes and requires the `textBaseline` property set to `TextBaseline.alphabetic`. 
-  In the [Text class](#text-class) section, you encounter a scenario where you may use this enum. 
+
+`CrossAxisAlignment.start`
+: Positions children near the top of the cross axis. (`Row`)
+
+`CrossAxisAlignment.end`
+: Positions children near the bottom of the cross axis. (`Row`)
+
+`CrossAxisAlignment.center`
+: Positions children at the middle of the cross axis. (`Row`)
+
+`CrossAxisAlignment.stretch`
+: Stretches children across the cross axis. (Top to bottom for `Row`, left to right for `Column`)
+
+`CrossAxisAlignment.baseline`
+: Aligns children by their character baselines. (`Text` class)
+
+{{site.alert.tip}}
+  `CrossAxisAlignment.baseline` functions with `Text` classes and requires the `textBaseline` property set to `TextBaseline.alphabetic`. In the [Text class](#text-class) section, 
+  you encounter a scenario where you may use this enum. 
 {{site.alert.end}}
 
 #### Code example: crossAxisAlignment property 
@@ -213,9 +172,8 @@
 {{site.alert.secondary}}
   Try Dart. 
 
-  In this code example, the `crossAxisAlignnment` property is set to `CrossAxisAlignment.center`. Also, notice how `Row` contains a `BiggerBlueBox` widget
-   and the `mainAxisAlignment` property set to `MainAxisAlignment.spaceAround`. This widget and property help illustrate how the code displays
-    the children vertically. 
+  In this code example, the `crossAxisAlignnment` property is set to `CrossAxisAlignment.center`. Also, 
+  notice how `Row` contains a `BiggerBlueBox` widget and the `mainAxisAlignment` property set to `MainAxisAlignment.spaceAround`. This widget and property help illustrate how the code displays the children vertically. 
 
   **1.** Click the **Run** button.
 
@@ -230,17 +188,9 @@
 {{site.alert.tip}}
   Before moving to the next section, try changing `CrossAxisAlignment.center` to one of the other enums. 
 {{site.alert.end}}
+
 ## Flexible class
 
-<<<<<<< HEAD
-`mainAxisAlignment` and `crossAxisAlignment` are properties that determine how `Row` and `Column` can position widgets in extra space.
- When `Row` and `Column` lay out widgets, they lay out widgets of a fixed size first. Widgets of a fixed size are considered "inflexible" 
- because they can't resize themselves after `Row` and `Column` lay them out. 
-
-`Flexible` is a class that wraps around a widget, takes the widget as its child, and then resizes the widget. When the `Flexible` class wraps around a widget,
- the widget is considered "flexible" because the widget can resize itself. `Row` and `Column` lay out flexible widgets after they lay out inflexible widgets. 
- Flexible widgets can resize themselves according to their `flex` and `fit` properties:
-=======
 `mainAxisAlignment` and `crossAxisAlignment` are properties that determine how `Row` and `Column` can position widgets
 in extra space. When `Row` and `Column` lay out widgets, they lay out widgets of a fixed size first. Widgets
 of a fixed size are considered "inflexible" because they can't resize themselves after `Row` and `Column` lay them out. 
@@ -248,34 +198,22 @@
 `Flexible` is a class that wraps around a widget, takes the widget as its child, and then resizes the widget.
 When the `Flexible` class wraps around a widget, the widget is considered "flexible" because the widget can resize 
 itself. `Row` and `Column` lay out flexible widgets after they lay out inflexible widgets. Flexible widgets can resize themselves according to their `flex` and `fit` properties:
->>>>>>> 812d0597
-
-* `flex`
-<br>
-  Compares itself against other `flex` properties before determining what fraction of the total extra space each flexible widget receives.
-
-* `fit` 
-<br>
-  Determines whether a flexible widget fills all of its extra space.
+
+`flex`
+: Compares itself against other `flex` properties before determining what fraction of the total extra space each flexible widget receives.
+
+`fit` 
+: Determines whether a flexible widget fills all of its extra space.
 
 #### Code example: flex property
 {:.no_toc}
 {{site.alert.secondary}}
   Checkout Dart. 
 
-<<<<<<< HEAD
   Notice how two `Flexible` classes wrap around two `BlueBox` widgets. Also, notice that the `Flexible` classes contain `flex` properties equal to 1. 
 
   When `flex` properties compare themselves against one another, they add up their `flex` values, and the sum of the `flex` values 
   determines what fraction of the total extra space each flexible widget receives. 
-=======
-  `Row` contains one `BlueBox` widget and two `Flexible` classes. Notice how the `Flexible` classes wrap
-  around two `BlueBox` widgets. Also, notice that the `Flexible` classes contain `flex` properties
-  with `flex` values set to 1. 
-
-  When `flex` properties compare themselves against one another, they add up their `flex` values, and the sum
-  of the `flex` values determines what fraction of the total extra space each flexible widget receives. 
->>>>>>> 812d0597
   
   In this code example, the sum of both `flex` values (2) determines that each flexible widget receives half 
   of the extra space. 
@@ -294,23 +232,15 @@
 {:.no_toc}  
 {{site.alert.secondary}}
   Try Dart.
-  
-<<<<<<< HEAD
+
   Notice how the `Flexible` classes contain `fit` properties set to `FlexFit.loose`. The `fit` property 
    has two `fit` values that help determine whether a flexible widget can occupy all of its extra space:
-=======
-  `Row` contains two `Flexible` classes that both wrap around `BlueBox` widgets. Notice that
-  the `Flexible` classes contain `flex` properties with `flex` values set to 1. Also, notice that
-  the `Flexible` classes contain `fit` properties with `fit` values set to `FlexFit.loose`. The `fit` property has 
-  two `fit` values that help determine whether a flexible widget can occupy all of its extra space:
->>>>>>> 812d0597
-
-  * `FlexFit.loose`
-  <br>
-  Enables a flexible widget to occupy as much of or as little of its extra space.
-  * `FlexFit.tight`
-  <br>
-  Forces a flexible widget to fill of its extra space. 
+
+  `FlexFit.loose`
+  : Enables a flexible widget to occupy as much of or as little of its extra space.
+
+  `FlexFit.tight`
+  : Forces a flexible widget to fill of its extra space. 
 
   In this code example, the `fit` properties restrict the flexible widgets from filling all of their extra space. 
 
@@ -324,29 +254,18 @@
 
 ## Expanded class
 
-<<<<<<< HEAD
-Similar to the `Flexible` class, `Expanded` is a class that can wrap around a widget and take the widget as its child. However, the `Expanded` class forces its widget
-to fill extra space.  
-=======
-Similar to the `Flexible` class, `Expanded` is a class that can wrap around a widget, take the widget as its child,
-and then resize the widget. However, the `Expanded` class doesn't utilize `flex` and `fit` properties to resize
-its child. Insetad, the `Expanded` class forces its child to fill extra space. 
->>>>>>> 812d0597
+Similar to the `Flexible` class, `Expanded` is a class that can wrap around a widget and take the widget as its child. 
+However, the `Expanded` class forces its widget to fill extra space.  
 
 #### Code example: Expanded class
 {:.no_toc}
 {{site.alert.secondary}}
   Try Dart.
 
-  The `Expanded` class wraps around a widget in the exact same way that the `Flexible` class does. Except, the `Expanded` class doesn't require `flex` and `fit`
-  properties.
-
-<<<<<<< HEAD
+  The `Expanded` class wraps around a widget in the exact same way that the `Flexible` class does. Except,
+   the `Expanded` class doesn't require `flex` and `fit` properties.
+
   **1.** Click the **Run** button. 
-=======
-  In this code example, the code displays three blue squares, and the middle square fills all of the extra space 
-  inside the grey, rectangular box.  
->>>>>>> 812d0597
 
   **2.** Wrap the second BlueBox widget in an `Expanded` class. 
   
@@ -356,31 +275,20 @@
 
 ## SizedBox class
 
-<<<<<<< HEAD
-Similar to the `Flexible` and `Expanded` classes, `SizedBox` is a class that can wrap around a widget, take the widget as its child, and then resize the widget. However, the `SizedBox` class also can create space between widgets. Instead of using `flex` and `fit` properties, the `SizedBox` class uses
- `width` and `height` properties.
-=======
-Similar to the `Flexible` and `Expanded` classes, `SizedBox` is a class that can wrap around a widget, take the widget
-as its child, and then resize the widget. However, the `SizedBox` class also can create space between widgets.
-Instead of utilizing `flex` and `fit` properties, the `SizedBox` class utilizes `width` and `height` properties.
->>>>>>> 812d0597
-
-{{site.alert.tip}}
-  When the `SizedBox` class creates space between widgets, it doesn't take a child widget. It also only uses `width` properties when it's inside of `Row` 
-  and `height` properties when it's inside of `Column`.
+Similar to the `Flexible` and `Expanded` classes, `SizedBox` is a class that can wrap around a widget, 
+take the widget as its child, and then resize the widget. However, the `SizedBox` class also can create space between widgets. Instead of using `flex` and `fit` properties, the `SizedBox` class uses `width` and `height` properties.
+
+{{site.alert.tip}}
+  When the `SizedBox` class creates space between widgets, it doesn't take a child widget. 
+  It also only uses `width` properties when it's inside of `Row` and `height` properties when it's inside of `Column`.
 {{site.alert.end}}
 #### Code example: SizedBox with a child
 {:.no_toc}
 {{site.alert.secondary}}
   Try Dart.
 
-<<<<<<< HEAD
-  Notice how `Row` contains two `BlueBox` widgets and one `SizedBox` class that class wraps around a `BlueBox` widget. Also, notice how the `SizedBox` class 
-  contains a `width` property equal to 100. 
-=======
-`Row` contains two `BlueBox` widgets and one `SizedBox` class. Notice how the `SizedBox` class wraps
-around another `BlueBox` widget and contains a `width` property equal to 100. 
->>>>>>> 812d0597
+  Notice how `Row` contains two `BlueBox` widgets and one `SizedBox` class that class wraps around a `BlueBox` widget. 
+  Also, notice how the `SizedBox` class contains a `width` property equal to 100. 
 
   **1.** Click the **Run** button.
 
@@ -401,24 +309,11 @@
   Notice how `Row` contains three `BlueBox` widgets and one `SizedBox` class that separates the first and second `BlueBox` widgets. 
   Also, notice how the `SizedBox` class contains a `width` property equal to 50. 
 
-<<<<<<< HEAD
   **1.** Click the **Run** button.
 
   **2.** Add another `SizedBox` class between the second and third `BlueBox` widgets. 
 
   **3.** Inside the `SizedBox` class, add a `width` property equal to 25.
-=======
-`Row` contains three `BlueBox` widgets and one `SizedBox` class. Notice how the `SizedBox` class separates
-the first and second `BlueBox` widgets. Also, notice how the `SizedBox` class doesn't wrap around a widget
-and only contains a `width` property. 
-
-When the `SizedBox` class creates space between widgets, the `SizedBox` class doesn't take a child widget. Also,
-when `Row` contains a `SizedBox` class, the `SizedBox` class only utilizes a `width` property. Likewise,
-when `Column` contains a `SizedBox` class, the `SizedBox` class only utilizes a `height` property.
-
-In this code example, try adding another `SizedBox` class between the second and third `BlueBox` widgets. Then add
-a `width` property equal to 25 inside the `SizedBox` class.
->>>>>>> 812d0597
 
   **4.** Click the **Run** button.  
 {{site.alert.end}}
@@ -429,34 +324,20 @@
 
 ## Spacer class
 
-<<<<<<< HEAD
-Similar to the `SizedBox` class, `Spacer` is a class that creates space between widgets. However, the `Spacer` class can't take child widgets
- and doesn't create space at exact dimensions. Instead, the `Spacer` class creates space using the `flex` property.
-=======
-Similar to the `SizedBox` class, `Spacer` is a class that creates space between widgets. However, the `Spacer` class
-can't take child widgets and doesn't create space at exact dimensions. Instead, the `Spacer` class creates space
-utilizing `flex` properties.
->>>>>>> 812d0597
+Similar to the `SizedBox` class, `Spacer` is a class that creates space between widgets. However, 
+the `Spacer` class can't take child widgets and doesn't create space at exact dimensions. Instead, 
+the `Spacer` class creates space using the `flex` property.
 
 #### Code example: Spacer class
 {:.no_toc}
 {{site.alert.secondary}}
   Try Dart.  
 
-  Notice how `Row` contains three `BlueBox` widgets and one `Spacer` class that separates the first and second `BlueBox` widgets. Also, notice 
-  how the `Spacer` class separates the first and second `BlueBox` widgets. 
-
-<<<<<<< HEAD
+  Notice how `Row` contains three `BlueBox` widgets and one `Spacer` class that separates the first and second `BlueBox` widgets. Also, notice how the `Spacer` class separates the first and second `BlueBox` widgets. 
+
   **1.** Click the **Run** button.
 
   **2.** Add another `Spacer` class between the second and third `BlueBox` widgets. 
-=======
-`Row` contains three `BlueBox` widgets and one `Spacer` class with a `flex` property equal to 1.
-Notice how the `Spacer` class separates the first and second `BlueBox` widgets. 
-
-In this code example, try adding another `Spacer` class between the second and third `BlueBox` widgets. 
-Then add another `flex` property equal to 1 inside the `Spacer` class. 
->>>>>>> 812d0597
 
   **3.** Inside the `Spacer` class, add another `flex` property equal to 1.
 
@@ -469,12 +350,8 @@
 
 ## Text class
 
-<<<<<<< HEAD
-`Text` is a class that displays a string of text. The `Text` class can display text at different font sizes and in different fonts and colors. 
-=======
-`Text` is a class that displays a string of text. The `Text` class can display text at different font sizes and
-in various fonts and colors. 
->>>>>>> 812d0597
+`Text` is a class that displays a string of text. 
+The `Text` class can display text at different font sizes and in different fonts and colors. 
 
 #### Code example: Text class
 {:.no_toc}
@@ -484,19 +361,10 @@
   Notice how `Row` contains three `Text` classes, which display "Hey!" in the same font but at different font sizes and in different colors. 
   Also, notice that `Row` contains the `crossAxisAlignment` property and the `textBaseline` property. 
 
-<<<<<<< HEAD
   Earlier in this codelab, you learn that `CrossAxisAlignment.baseline` aligns `Text` classes by their character baselines when your code
   contains the `textBaseline` property set to `TextBaseline.alphabetic`.  
 
   **1.** Click the **Run** button. 
-=======
-  `Row` contains three `Text` classes, which all display "Hey!" in the same font, but at different font sizes and 
-  in different colors. Notice how `Row` also contains the `crossAxisAlignment` property and the `textBaseline` property. 
-
-  Earlier in this codelab, you learn about the `crossAxisAlignment` property and its `CrossAxisAlignment` enum `CrossAxisAlignment.baseline`. When `Row` and `Column` contain `Text` classes, 
-  the `crossAxisAlignment` property set to `CrossAxisAlignment.baseline` can align the `Text` classes 
-  along their character baselines. However, the `crossAxisAlignment` property requires the `textBaseline` property set to `TextBaseline.alphabetic`. 
->>>>>>> 812d0597
 
   **2.** Change the `crossAxisAlignment` property to `CrossAxisAlignment.baseline`.
 
@@ -509,12 +377,7 @@
 
 ## Icon class
 
-<<<<<<< HEAD
 `Icon` is a class that displays symbols. Flutter is preloaded with icon packages for Android and iOS applications.
-=======
-`Icon` is a class that displays glyphs. Flutter is preloaded with multiple icon packages
-for Android and iOS applications. 
->>>>>>> 812d0597
 
 #### Code example: Icon class
 {:.no_toc}
@@ -522,21 +385,16 @@
   
   Try Dart.
 
-  Notice how `Row` contains two `Icon` classes that display widget icons at the same size. Also, notice how the `Icon` classes contain 
-  different color properties.
+  Notice how `Row` contains two `Icon` classes that display widget icons at the same size. Also, 
+  notice how the `Icon` classes contain different color properties.
 
   **1.** Click the **Run** button. 
 
   **2.** Add another widget icon below the red widget icon.
 
-<<<<<<< HEAD
-  **3.** Give it a `size` property equal to 50. 
-=======
-  `Row` contains three `Icon` classes, which all display widget icons in the same size.
-  Notice how the first and second `Icon` classes contain `color` properties.
->>>>>>> 812d0597
-
-  **4.** Give it `color` property set to `Colors.amber`.   
+  **3.** Enter a `size` property equal to 50. 
+
+  **4.** Enter a `color` property set to `Colors.amber`.   
 
   **3.** Click the **Run** button. 
 {{site.alert.end}}
@@ -547,27 +405,17 @@
 
 ## Image class 
 
-<<<<<<< HEAD
-`Image` is a class that links to and displays an image. Unlike the widgets previously covered in this codelab, the `Image` class references its data, 
-which is stored remotely.
-=======
-`Image` is a class that links to and displays an image. Unlike the widgets previously covered in this codelab,
+`Image` is a class that links to and displays an image. Unlike the widgets previously covered in this codelab, 
 the `Image` class references its data, which is stored remotely.
->>>>>>> 812d0597
 
 #### Code example: Image class
 {:.no_toc}
 {{site.alert.secondary}}
   Check out Dart. 
 
-<<<<<<< HEAD
-  `Row` contains an `Image` class. Notice how the `Image` class references its image. The `Image` class initiates that its link with `.Network` 
-  followed by parentheses. Then, inside the parentheses, the `Image` class links to its image.
-=======
-  `Row` contains an `Image` class. Notice how the `Image` class references its image. The `Image` class initiates that
-  it's linking to an image with `.Network` followed by parentheses. Then, inside the parentheses, the `Image` class 
-  links to its image.
->>>>>>> 812d0597
+  `Row` contains an `Image` class. Notice how the `Image` class references its image. 
+  The `Image` class initiates its link with `.Network` followed by parentheses. Then, inside the parentheses, 
+  the `Image` class links to its image.
 
   In this code example, the code displays an image that's stored remotely on [GitHub](https://github.com/flutter/website/tree/master/examples/layout/sizing/images).
 
