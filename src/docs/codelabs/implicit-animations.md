---
title: "Implicit animations"
description: "A codelab that uses interactive examples and exercises to teach  how to use Flutter's implicitly animated widgets."
toc: true
diff2html: true
js: [{defer: true, url: https://dartpad.dev/experimental/inject_embed.dart.js}, {defer: true, url: /assets/codelabs/js/animations_examples.js}]
---

<?code-excerpt path-base="animation/implicit"?>

Welcome to the implicit animations codelab, where you learn how to use Flutter
widgets that make it easy to create animations for a specific set of properties.

To get the most out of this codelab, you should have basic knowledge about:
- How to [make a Flutter app].
- How to use [stateful widgets].

This codelab covers the following material:
- Using `AnimatedOpacity` to create a fade-in effect.
- Using `AnimatedContainer` to animate transitions in size, color, and margin.
- Overview of implicit animations and techniques for using them.

**Estimated time to complete this codelab: 15-30 minutes.**

## What are implicit animations?

With Flutter's [animation library],
you can add motion and create visual effects
for the widgets in your UI.
One part of the library is an assortment of widgets
that manage animations for you.
These widgets are collectively referred to as _implicit animations_,
or _implicitly animated widgets_,
deriving their name from the
[ImplicitlyAnimatedWidget] class that they implement.
With implicit animations,
you can animate a widget property by setting a target value;
whenever that target value changes,
the widget animates the property from the old value to the new one.
In this way, implicit animations trade control for convenience&mdash;
they manage animation effects so that you don't have to.

## Example: Fade-in text effect

The following example shows how to add a fade-in effect to existing UI
using an implicitly animated widget called [AnimatedOpacity]. **The example begins
with no animation code**&mdash;it consists of a [Material App] home screen containing:
- A photograph of an owl.
- One **Show details** button that does nothing when clicked.
- Description text of the owl in the photograph.

### Fade-in (starter code)

Click the **Run** button to run the example:

<<<<<<< HEAD
<!-- Vanilla AnimatedOpacity https://gist.github.com/d7b09149ffee2f0535bb0c04d96987f5 -->
{% include implicit-animations/fade-in-starter-code.md %}
=======
<!-- Vanilla AnimatedOpacity https://gist.github.com/e2800d378eb7720d0b076073f72eabc1 -->
<iframe
  src="{{site.custom.dartpad.embed-flutter-prefix}}?id=e2800d378eb7720d0b076073f72eabc1"
  style="border: 1px solid lightgrey; margin-top: 10px; margin-bottom: 25px"
  frameborder="no" height="500" width="100%"
></iframe>
>>>>>>> 31e0eabb

{{site.alert.important}}
  This page uses an embedded version of [DartPad] to display examples and exercises.
  If you see empty boxes instead of DartPads, go to the
  [DartPad troubleshooting page].
{{site.alert.end}}

### Animate opacity with AnimatedOpacity widget

  This section contains a list of steps you can use to add an implicit animation to the
  [fade-in starter code]. After the steps, you can also run the
  [fade-in complete] code with the the changes already made. The steps outline how to use the `AnimatedOpacity`
  widget to add the following animation feature:
  - The owl's description text remains hidden until the user clicks the
  **Show details** button.
  - When the user clicks the **Show details** button, the owl's description text fades in.

#### 1. Pick a widget property to animate

To create a fade-in effect, you can animate the `opacity` property using the
`AnimatedOpacity` widget. Change the `Container` widget to an `AnimatedOpacity` widget:

<?code-excerpt "opacity{1,2}/lib/main.dart"?>
```diff
--- opacity1/lib/main.dart
+++ opacity2/lib/main.dart
@@ -23,7 +23,7 @@
             style: TextStyle(color: Colors.blueAccent),
           ),
           onPressed: () => null),
-      Container(
+      AnimatedOpacity(
         child: Column(
           children: <Widget>[
             Text('Type: Owl'),
```

{{site.alert.info}}
You can reference the line numbers in the example code to help track where to
make these changes.
{{site.alert.end}}

#### 2. Initialize a state variable for the animated property

To hide the text before the user clicks **Show details**, set
the starting value for `opacity` to zero:

<?code-excerpt "opacity{2,3}/lib/main.dart"?>
```diff
--- opacity2/lib/main.dart
+++ opacity3/lib/main.dart
@@ -13,6 +13,8 @@
 }

 class _FadeInDemoState extends State<FadeInDemo> {
+  double opacity = 0.0;
+
   @override
   Widget build(BuildContext context) {
     return Column(children: <Widget>[
@@ -24,6 +26,7 @@
           ),
           onPressed: () => null),
       AnimatedOpacity(
+        opacity: opacity,
         child: Column(
           children: <Widget>[
             Text('Type: Owl'),
```

#### 3. Set up a trigger for the animation, and choose an end value

Configure the animation to trigger when the user clicks the **Show details**
button. To do this, change `opacity` state using the `onPressed()` handler for
`MaterialButton`. To make the `FadeInDemo` widget become fully visible when
the user clicks the **Show details** button, use the `onPressed()` handler
to set `opacity` to 1:

<?code-excerpt "opacity{4,5}/lib/main.dart"?>
```diff
--- opacity4/lib/main.dart
+++ opacity5/lib/main.dart
@@ -20,11 +20,14 @@
     return Column(children: <Widget>[
       Image.network(owl_url),
       MaterialButton(
-          child: Text(
-            'Show Details',
-            style: TextStyle(color: Colors.blueAccent),
-          ),
-          onPressed: () => null),
+        child: Text(
+          'Show Details',
+          style: TextStyle(color: Colors.blueAccent),
+        ),
+        onPressed: () => setState(() {
+          opacity = 1;
+        }),
+      ),
       AnimatedOpacity(
         duration: Duration(seconds: 2),
         opacity: opacity,
```

{{site.alert.secondary}}
  Notice that you only need to set the start and end values of `opacity`.
  The `AnimatedOpacity` widget manages everything in between.
{{site.alert.end}}

#### 4. Set the duration of the animation

In addition to an `opacity` parameter, `AnimatedOpacity` requires a
[duration] to use for its animation. For this example, you can start with 2 seconds:

<?code-excerpt "opacity{3,4}/lib/main.dart"?>
```diff
--- opacity3/lib/main.dart
+++ opacity4/lib/main.dart
@@ -26,6 +26,7 @@
           ),
           onPressed: () => null),
       AnimatedOpacity(
+        duration: Duration(seconds: 2),
         opacity: opacity,
         child: Column(
           children: <Widget>[
```

### Fade-in (complete)

Here's the example with the completed changes you've made&mdash;run this
example and click the **Show details** button to trigger the animation.

<<<<<<< HEAD
<!-- AnimatedOpacity https://gist.github.com/4207fea3975b2d329e81d9c9ba84d271 -->
{% include implicit-animations/fade-in-complete.md %}
=======
<!-- AnimatedOpacity https://gist.github.com/36bb91f24db7122ec3def0153683edb7 -->
<iframe
  src="{{site.custom.dartpad.embed-flutter-prefix}}?id=36bb91f24db7122ec3def0153683edb7"
  style="border: 1px solid lightgrey; margin-top: 10px; margin-bottom: 25px"
  frameborder="no" height="500" width="100%"
></iframe>
>>>>>>> 31e0eabb

### Putting it all together

The [Fade-in text effect] example demonstrates the following features of `AnimatedOpacity`:
- `AnimatedOpacity` listens for state changes in its `opacity` property.
- Whenever `opacity` changes, `AnimatedOpacity` automatically animates the
widget's transition to the new value for `opacity`.
- `AnimatedOpacity` requires a `duration` parameter to define the time it takes
to animate the transition between an old `opacity` value and a new one.

{{site.alert.secondary}}
  Note that Implicit animations can only animate properties of a parent
  `StatefulWidget`, so this example begins with the `FadeInDemo` widget that
  extends `StatefulWidget`.

  Notice also that `AnimatedOpacity` animates a single property: `opacity`.
  Some implicitly animated widgets can animate many properties, as the following
  example illustrates.
{{site.alert.end}}

## Example: Shape-shifting effect

The following example shows how to use the [AnimatedContainer] widget to
animate multiple properties (`margin`, `borderRadius`, and `color`) with
different types (`double` and `Color`).
**The example begins with no animation code**&mdash;it starts with a [Material App]
home screen that contains:

- A `Container` with `borderRadius`, `margin`, and `color` properties that are
different each time you run the example.
- A **Change** button that does nothing when clicked.

### Shape-shifting (starter code)

Click the **Run** button to run the example:

<<<<<<< HEAD
<!-- Vanilla Animated Container: https://gist.github.com/8501583cb789504d75317a5ba1ca6930 -->
{% include implicit-animations/shape-shifting-starter-code.md %}

=======
<!-- Vanilla Animated Container: https://gist.github.com/b8c7618317d04833dc8941df27f0529d -->
<iframe
  src="{{site.custom.dartpad.embed-flutter-prefix}}?id=b8c7618317d04833dc8941df27f0529d"
  style="border: 1px solid lightgrey; margin-top: 10px; margin-bottom: 25px"
  frameborder="no" height="500" width="100%"
></iframe>
>>>>>>> 31e0eabb

### Animate color, borderRadius, and margin with AnimatedContainer
  This section contains a list of steps you can use to add an implicit animation to the
  [shape-shifting starter code]. After the steps, you can also run the
  [shape-shifting complete] example with the changes already made.

In the [shape-shifting starter code], each property in the `Container` widget (`color`,
`borderRadius`, and `margin`) is assigned a value by an associated function (`randomColor()`,
`randomBorderRadius()`, and `randomMargin()` respectively). By using an `AnimatedContainer` widget, you can refactor this code to do the following:

- Generate new values for `color`, `borderRadius`, and `margin` whenever the
user clicks the **Change** button.
- Animate the transition to the new values for `color`, `borderRadius`, and
`margin` whenever they are set.

#### 1. Add an implicit animation
Change the `Container` widget to an `AnimatedContainer` widget:

<?code-excerpt "container{1,2}/lib/main.dart"?>
```diff
--- container1/lib/main.dart
+++ container2/lib/main.dart
@@ -45,7 +45,7 @@
             SizedBox(
               width: 128,
               height: 128,
-              child: Container(
+              child: AnimatedContainer(
                 margin: EdgeInsets.all(margin),
                 decoration: BoxDecoration(
                   color: color,
```
{{site.alert.info}}
You can reference the line numbers in the example code to help track where to
make these changes in [shape-shifting starter code]
{{site.alert.end}}

#### 2. Set starting values for animated properties
`AnimatedContainer` automatically animates between old and new values of
its properties when they change. Create a `change()` method that defines the
behavior triggered when the user clicks the **Change** button. The `change()` method
can use `setState()` to set new values for the `color`, `borderRadius`, and
`margin` state variables:

<?code-excerpt "container{2,3}/lib/main.dart"?>
```diff
--- container2/lib/main.dart
+++ container3/lib/main.dart
@@ -36,6 +36,14 @@
     margin = randomMargin();
   }

+  void change() {
+    setState(() {
+      color = randomColor();
+      borderRadius = randomBorderRadius();
+      margin = randomMargin();
+    });
+  }
+
   @override
   Widget build(BuildContext context) {
     return Scaffold(
```

#### 3. Set up a trigger for the animation
To set the animation to trigger whenever the user presses the **Change** button,
invoke the `change()` method in the `onPressed()` handler:

<?code-excerpt "container{3,4}/lib/main.dart"?>
```diff
--- container3/lib/main.dart
+++ container4/lib/main.dart
@@ -67,7 +67,7 @@
                 'change',
                 style: TextStyle(color: Colors.white),
               ),
-              onPressed: () => null,
+              onPressed: () => change(),
             ),
           ],
         ),
```

#### 4. Set duration
Finally, set the `duration` of the animation that powers the transition
between the old and new values:
<?code-excerpt "container{4,5}/lib/main.dart"?>
```diff
--- container4/lib/main.dart
+++ container5/lib/main.dart
@@ -8,6 +8,8 @@
 import 'package:flutter_web_test/flutter_web_test.dart';
 import 'package:flutter_web_ui/ui.dart' as ui;

+const _duration = Duration(milliseconds: 400);
+
 double randomBorderRadius() {
   return Random().nextDouble() * 64;
 }
@@ -60,6 +62,7 @@
                   borderRadius: BorderRadius.circular(borderRadius),
                 ),
               ),
+              duration: _duration,
             ),
             MaterialButton(
               color: Theme.of(context).primaryColor,
```

### Shape-shifting (complete)

Here’s the example with the completed changes you’ve made&mdash;run the code
and click the **Change** button to trigger the animation. Notice that each time
you click the **Change** button, the shape animates to its new values
for `margin`, `borderRadius`, and `color`.

<<<<<<< HEAD
<!-- Animated Container: https://gist.github.com/ddfbc68ec9dc28a48703d29248f5366f -->
{% include implicit-animations/shape-shifting-complete.md %}
=======
<!-- Animated Container: https://gist.github.com/8d8f71cac9095009df770eb1db2c8256 -->
<iframe
  src="{{site.custom.dartpad.embed-flutter-prefix}}?id=8d8f71cac9095009df770eb1db2c8256"
  style="border: 1px solid lightgrey; margin-top: 10px; margin-bottom: 25px"
  frameborder="no" height="500" width="100%"
></iframe>
>>>>>>> 31e0eabb

### Using animation curves

The preceding examples show how implicit animations allow you to animate changes
in values for specific widget properties, and how the `duration` parameter
allows you to set the amount of time an animation takes to complete. Implicit
animations also allow you to control changes to __the rate__ of an animation
within the `duration`. The parameter you use to define this change in rate is [curve].

The preceding examples do not specify a `curve`, so the implicit animations
apply a [linear animation curve] by default. Add a `curve` parameter to the
[shape-shifting complete] and watch how the animation changes when you pass the
[easeInOutBack] constant for `curve`:

<?code-excerpt "container{5,6}/lib/main.dart"?>
```diff
--- container5/lib/main.dart
+++ container6/lib/main.dart
@@ -63,6 +63,7 @@
                 ),
               ),
               duration: _duration,
+              curve: Curves.easeInOutBack,
             ),
             MaterialButton(
               color: Theme.of(context).primaryColor,
```

Now that you have passed `easeInOutBack` as the value for `curve` to
`AnimatedContainer`, notice that the rates of change for `margin`, `borderRadius`,
and `color` follow the curve defined by the `easeInOutBack` curve:

<div id="animation_1_play_button_"></div>
<video id="animation_1" style="width:464px; height:192px;" loop="">
  <source src="{{site.flutter-assets}}/animation/curve_ease_in_out_back.mp4" type="video/mp4">
</video>

{{site.alert.secondary}}
The `easeInOutBack` constant is only one of many that you can pass for the
`curve` parameter. Explore the [list of curve constants] to discover more ways
to use `curve` to modify the look and feel of your animations.
{{site.alert.end}}

### Putting it all together

The [shape-shifting complete] example animates transitions between values for
`margin`, `borderRadius`, and `color` properties. Note that
`AnimatedContainer` animates changes to any of its properties, including those
you didn't use such as `padding`, `transform`, and even `child` and `alignment`!
The [shape-shifting complete example builds upon [fade-in complete] by showing
additional capabilities of implicit animations:

- Some implicit animations (for example, `AnimatedOpacity`) only animate a single
property, while others (like `AnimatedContainer`) can animate many properties.
- Implicit animations automatically animate between the old and new values of
properties when they change using the provided `curve` and `duration`.
- If you do not specify a `curve`, implicit animations default to a [linear curve].

## What's Next?

Congratulations, you've finished the codelab! If you'd like to learn more,
here are some suggestions for where to go next:
- Try the [animations tutorial].
- Learn about [hero animations] and [staggered animations].
- Checkout the [animation library].
- Try another [codelab].

[Fade-in text effect]: /docs/codelabs/implicit-animations#example-fade-in-text-effect
[fade-in starter code]: /docs/codelabs/implicit-animations#fade-in-starter-code
[fade-in complete]: /docs/codelabs/implicit-animations#fade-in-finished-code

[Shape-shifting effect]: /docs/codelabs/implicit-animations#example-shape-shifting-effect
[shape-shifting starter code]: /docs/codelabs/implicit-animations#shape-shifting-starter-code
[shape-shifting complete]: /docs/codelabs/implicit-animations#shape-shifting-finished-code

[stateful widgets]: /docs/development/ui/interactive#stateful-and-stateless-widgets
[staggered animations]: /docs/development/ui/animations/staggered-animations
[hero animations]: /docs/development/ui/animations/hero-animations
[animations tutorial]: /docs/development/ui/animations/tutorial
[codelab]: /docs/codelabs

[list of common implicitly animated widgets]: {{site.api}}/flutter/widgets/ImplicitlyAnimatedWidget-class.html
[ImplicitlyAnimatedWidget]: {{site.api}}/flutter/widgets/ImplicitlyAnimatedWidget-class.html
[linear animation curve]: {{site.api}}/flutter/animation/Curves/linear-constant.html
[animation library]: {{site.api}}/flutter/animation/animation-library.html
[easeInOutBack]: {{site.api}}/flutter/animation/Curves/easeInOutBack-constant.html
[duration]: {{site.api}}/flutter/widgets/ImplicitlyAnimatedWidget/duration.html
[AnimatedContainer]: {{site.api}}/flutter/widgets/AnimatedContainer-class.html
[DartPad troubleshooting page]: {{site.dart-site}}/tools/dartpad/troubleshoot
[list of curve constants]: {{site.api}}/flutter/animation/Curves-class.html
[linear curve]: {{site.api}}/flutter/animation/Curves/linear-constant.html
[AnimatedOpacity]: {{site.api}}/flutter/widgets/AnimatedOpacity-class.html
[make a Flutter app]: {{site.codelabs}}/codelabs/first-flutter-app-pt1/
[Material App]: {{site.api}}/flutter/material/MaterialApp-class.html
[curve]: {{site.api}}/flutter/animation/Curve-class.html
[DartPad]: {{site.dartpad}}

<iframe src="https://docs.google.com/forms/d/e/1FAIpQLSfTcB884FuPXukPEEewU5pgphZyF2Ue0pOWoIHvRp-4D-xYjw/viewform?embedded=true" width="100%" height="1726" frameborder="0" marginheight="0" marginwidth="0">Loading…</iframe><|MERGE_RESOLUTION|>--- conflicted
+++ resolved
@@ -53,17 +53,8 @@
 
 Click the **Run** button to run the example:
 
-<<<<<<< HEAD
 <!-- Vanilla AnimatedOpacity https://gist.github.com/d7b09149ffee2f0535bb0c04d96987f5 -->
 {% include implicit-animations/fade-in-starter-code.md %}
-=======
-<!-- Vanilla AnimatedOpacity https://gist.github.com/e2800d378eb7720d0b076073f72eabc1 -->
-<iframe
-  src="{{site.custom.dartpad.embed-flutter-prefix}}?id=e2800d378eb7720d0b076073f72eabc1"
-  style="border: 1px solid lightgrey; margin-top: 10px; margin-bottom: 25px"
-  frameborder="no" height="500" width="100%"
-></iframe>
->>>>>>> 31e0eabb
 
 {{site.alert.important}}
   This page uses an embedded version of [DartPad] to display examples and exercises.
@@ -197,17 +188,8 @@
 Here's the example with the completed changes you've made&mdash;run this
 example and click the **Show details** button to trigger the animation.
 
-<<<<<<< HEAD
 <!-- AnimatedOpacity https://gist.github.com/4207fea3975b2d329e81d9c9ba84d271 -->
 {% include implicit-animations/fade-in-complete.md %}
-=======
-<!-- AnimatedOpacity https://gist.github.com/36bb91f24db7122ec3def0153683edb7 -->
-<iframe
-  src="{{site.custom.dartpad.embed-flutter-prefix}}?id=36bb91f24db7122ec3def0153683edb7"
-  style="border: 1px solid lightgrey; margin-top: 10px; margin-bottom: 25px"
-  frameborder="no" height="500" width="100%"
-></iframe>
->>>>>>> 31e0eabb
 
 ### Putting it all together
 
@@ -244,18 +226,9 @@
 
 Click the **Run** button to run the example:
 
-<<<<<<< HEAD
 <!-- Vanilla Animated Container: https://gist.github.com/8501583cb789504d75317a5ba1ca6930 -->
 {% include implicit-animations/shape-shifting-starter-code.md %}
 
-=======
-<!-- Vanilla Animated Container: https://gist.github.com/b8c7618317d04833dc8941df27f0529d -->
-<iframe
-  src="{{site.custom.dartpad.embed-flutter-prefix}}?id=b8c7618317d04833dc8941df27f0529d"
-  style="border: 1px solid lightgrey; margin-top: 10px; margin-bottom: 25px"
-  frameborder="no" height="500" width="100%"
-></iframe>
->>>>>>> 31e0eabb
 
 ### Animate color, borderRadius, and margin with AnimatedContainer
   This section contains a list of steps you can use to add an implicit animation to the
@@ -373,17 +346,8 @@
 you click the **Change** button, the shape animates to its new values
 for `margin`, `borderRadius`, and `color`.
 
-<<<<<<< HEAD
 <!-- Animated Container: https://gist.github.com/ddfbc68ec9dc28a48703d29248f5366f -->
 {% include implicit-animations/shape-shifting-complete.md %}
-=======
-<!-- Animated Container: https://gist.github.com/8d8f71cac9095009df770eb1db2c8256 -->
-<iframe
-  src="{{site.custom.dartpad.embed-flutter-prefix}}?id=8d8f71cac9095009df770eb1db2c8256"
-  style="border: 1px solid lightgrey; margin-top: 10px; margin-bottom: 25px"
-  frameborder="no" height="500" width="100%"
-></iframe>
->>>>>>> 31e0eabb
 
 ### Using animation curves
 
