--- conflicted
+++ resolved
@@ -32,13 +32,8 @@
 For more information, see the [web FAQ][].
 
 {{site.alert.note}}
-<<<<<<< HEAD
-  As of 1.12, Flutter has early support for running web applications,
-  but you need to be running the `beta` channel of Flutter.
-=======
   Flutter has early support for running web applications, but
   you need to be running the `beta` channel of Flutter at present.
->>>>>>> d8ba3bde
   If you experience a problem that hasn’t yet been reported,
   please [file an issue][] and make sure that "web" appears in the title.
 {{site.alert.end}}
