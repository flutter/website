--- conflicted
+++ resolved
@@ -90,12 +90,9 @@
           <br>
           Development and testing is supported for any Apple ID. Enrolling in the
           Apple Developer Program is required to distribute your app to the App
-<<<<<<< HEAD
-          Store. View the [differences between Apple membership](https://developer.apple.com/kr/support/compare-memberships/).
-=======
           Store. For details about membership types, see
           [Choosing a Membership][].
->>>>>>> 2d565b3b
+
 
         * The first time you use an attached physical device for iOS
           development, you will need to trust both your Mac and the Development
@@ -111,10 +108,5 @@
           <br>
           ![Check the app's Bundle ID](/images/setup/xcode-unique-bundle-id.png)
 
-<<<<<<< HEAD
  1. Start your app by running `flutter run`.
-=======
- 1. Start your app by running `flutter run`.
-
-[Choosing a Membership]: https://developer.apple.com/support/compare-memberships
->>>>>>> 2d565b3b
+[Choosing a Membership]: https://developer.apple.com/support/compare-memberships