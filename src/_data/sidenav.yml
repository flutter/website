- title: Get started
  children:
    - title: 1. Install
      permalink: /get-started/install
    - title: 2. Set up an editor
      permalink: /get-started/editor
    - title: 3. Test drive
      permalink: /get-started/test-drive
    - title: 4. Write your first app
      permalink: /get-started/codelab
    - title: 5. Learn more
      permalink: /get-started/learn-more
    - divider
    - title: From another platform?
      children:
        - title: Flutter for Android devs
          permalink: /get-started/flutter-for/android-devs
        - title: Flutter for SwiftUI devs
          permalink: /get-started/flutter-for/swiftui-devs
        - title: Flutter for UIKit devs
          permalink: /get-started/flutter-for/uikit-devs
        - title: Flutter for React Native devs
          permalink: /get-started/flutter-for/react-native-devs
        - title: Flutter for web devs
          permalink: /get-started/flutter-for/web-devs
        - title: Flutter for Xamarin.Forms devs
          permalink: /get-started/flutter-for/xamarin-forms-devs
        - title: Introduction to declarative UI
          permalink: /get-started/flutter-for/declarative
    - title: "Dart language overview"
      permalink: https://dart.dev/overview

- title: Stay up to date
  permalink: /release
  children:
    - title: Upgrade
      permalink: /release/upgrade
    - title: SDK archive
      permalink: /release/archive
    - divider
    - title: What's new
      permalink: /release/whats-new
    - title: Release notes
      permalink: /release/release-notes
    - title: Breaking changes
      permalink: /release/breaking-changes
    - title: Compatibility policy
      permalink: /release/compatibility-policy

- title: Samples & codelabs
  children:
    - title: Flutter Gallery
      permalink: https://gallery.flutter.dev
    - title: Samples and demos
      permalink: https://flutter.github.io/samples/
    - title: Cookbook
      permalink: /cookbook
    - title: Codelabs
      permalink: /codelabs

- divider

- title: User interface
  permalink: /ui
  match-page-url-exactly: true
  children:
    - title: Introduction
      permalink: /ui
    - title: Building layouts
      permalink: /ui/layout
      children:
        - title: Layouts in Flutter
          permalink: /ui/layout
          match-page-url-exactly: true
        - title: Tutorial
          permalink: /ui/layout/tutorial
        - title: Creating adaptive and responsive apps
          permalink: /ui/layout/adaptive-responsive
        - title: Building adaptive apps
          permalink: /ui/layout/building-adaptive-apps
        - title: Understanding constraints
          permalink: /ui/layout/constraints
    - title: Adding interactivity
      permalink: /ui/interactive
    - title: Material Design
      permalink: /ui/material
    - title: Scrolling
      permalink: /ui/scrolling
      children:
        - title: Introduction
          permalink: /ui/scrolling
          match-page-url-exactly: true
        - title: Slivers
          permalink: /ui/scrolling/slivers
    - title: Advanced UI
      permalink: /ui/advanced
      children:
        - title: Actions & shortcuts
          permalink: /ui/advanced/actions-and-shortcuts
        - title: Fonts & typography
          permalink: /ui/advanced/typography
        - title: Keyboard focus system
          permalink: /ui/advanced/focus
        - title: Gestures
          permalink: /ui/advanced/gestures
        - title: Shaders
          permalink: /ui/advanced/shaders
    - title: Widget catalog
      permalink: /ui/widgets

- title: Assets & media
  permalink: /ui/assets
  children:
    - title: Add assets and images
      permalink: /ui/assets/assets-and-images
    - title: Display images from the internet
      permalink: /cookbook/images/network-image
    - title: Fade in images with a placeholder
      permalink: /cookbook/images/fading-in-images
    - title: Play and pause a video
      permalink: /cookbook/plugins/play-video

- title: Navigation & routing
  permalink: /ui/navigation
  children:
    - title: Overview
      permalink: /ui/navigation
      match-page-url-exactly: true
    - title: Setup deep linking
      permalink: /ui/navigation/deep-linking
    - title: Configure URL strategies
      permalink: /ui/navigation/url-strategies
      
- title: Animations & transitions
  permalink: /ui/animations
  children:
    - title: Introduction
      permalink: /ui/animations
      match-page-url-exactly: true
    - title: Overview
      permalink: /ui/animations/overview
    - title: Tutorial
      permalink: /ui/animations/tutorial
    - title: Implicit animations
      permalink: /ui/animations/implicit-animations
    - title: Hero animations
      permalink: /ui/animations/hero-animations
    - title: Staggered animations
      permalink: /ui/animations/staggered-animations

- title: Data & backend
  permalink: /data-and-backend
  children:
    - title: State management
      permalink: /data-and-backend/state-mgmt
      children:
        - title: Introduction
          permalink: /data-and-backend/state-mgmt/intro
        - title: Think declaratively
          permalink: /data-and-backend/state-mgmt/declarative
        - title: Ephemeral vs app state
          permalink: /data-and-backend/state-mgmt/ephemeral-vs-app
        - title: Simple app state management
          permalink: /data-and-backend/state-mgmt/simple
        - title: Options
          permalink: /data-and-backend/state-mgmt/options
    - title: Networking & http
      permalink: /data-and-backend/networking
      children:
        - title: Overview
          permalink: /data-and-backend/networking
          match-page-url-exactly: true
        - title: Fetch data from the internet
          permalink: /cookbook/networking/fetch-data
        - title: Make authenticated requests
          permalink: /cookbook/networking/authenticated-requests
        - title: Send data to the internet
          permalink: /cookbook/networking/send-data
        - title: Update data over the internet
          permalink: /cookbook/networking/update-data
        - title: Delete data on the internet
          permalink: /cookbook/networking/delete-data
        - title: Communicate with WebSockets
          permalink: /cookbook/networking/web-sockets
<<<<<<< HEAD
    - title: JSON and serialization
      permalink: /data-and-backend/json
    - title: Persistence
      permalink: /data-and-backend/persistence
      children: 
        - title: Store key-value data on disk
          permalink: /cookbook/persistence/key-value
        - title: Read and write files
          permalink: /cookbook/persistence/reading-writing-files
        - title: Persist data with SQLite
          permalink: /cookbook/persistence/sqlite
=======
    - title: Serialization
      permalink: /data-and-backend/serialization
      children:
        - title: JSON serialization
          permalink: /data-and-backend/serialization/json
        - title: Parse JSON in the background
          permalink: /cookbook/networking/background-parsing
>>>>>>> e5f453ea
    - title: Firebase
      permalink: /data-and-backend/firebase
    - title: Google APIs
      permalink: /data-and-backend/google-apis

- title: Accessibility & localization
  permalink: /accessibility-and-localization
  children:
    - title: Accessibility
      permalink: /accessibility-and-localization/accessibility
    - title: Internationalization
      permalink: /accessibility-and-localization/internationalization

- title: Platform integration
  permalink: /platform-integration
  children:
    - title: Supported platforms
      permalink: /reference/supported-platforms
    - title: Build desktop apps with Flutter
      permalink: /platform-integration/desktop
    - title: Write platform-specific code
      permalink: /platform-integration/platform-channels
    - title: Android
      permalink: /platform-integration/android
      children:
        - title: Add a splash screen
          permalink: /platform-integration/android/splash-screen
        - title: Bind to native code
          permalink: /platform-integration/android/c-interop
        - title: Host a native Android view
          permalink: /platform-integration/android/platform-views
        - title: Restore state on Android
          permalink: /platform-integration/android/restore-state-android
        - title: Target ChromeOS with Android
          permalink:  /platform-integration/android/chromeos
    - title: iOS
      permalink: /platform-integration/ios
      children:
        - title: Leverage Apple's system libraries
          permalink: /platform-integration/ios/apple-frameworks
        - title: Add a launch screen
          permalink: /platform-integration/ios/launch-screen
        - title: Add iOS App Clip support
          permalink: /platform-integration/ios/ios-app-clip
        - title: Add iOS app extensions
          permalink: /platform-integration/ios/app-extensions
        - title: Bind to native code
          permalink: /platform-integration/ios/c-interop
        - title: Host a native iOS view
          permalink: /platform-integration/ios/platform-views
        - title: Enable debugging on iOS
          permalink: /platform-integration/ios/ios-debugging
        - title: Restore state on iOS
          permalink: /platform-integration/ios/restore-state-ios
    - title: Linux
      permalink: /platform-integration/linux
      children:
        - title: Build a Linux app
          permalink: /platform-integration/linux/building
    - title: macOS
      permalink: /platform-integration/macos
      children:
        - title: Build a macOS app
          permalink: /platform-integration/macos/building
        - title: C interop
          permalink: /platform-integration/macos/c-interop
    - title: Web
      permalink: /platform-integration/web
      children:
        - title: Build a web app
          permalink: /platform-integration/web/building
        - title: Web FAQ
          permalink: /platform-integration/web/faq
        - title: Web renderers
          permalink: /platform-integration/web/renderers
        - title: Custom app initialization
          permalink: /platform-integration/web/initialization
        - title: Displaying images on the web
          permalink: /platform-integration/web/web-images
    - title: Windows
      permalink: /platform-integration/windows
      children:
        - title: Build a Windows app
          permalink: /platform-integration/windows/building

- title: Packages & plugins
  permalink: /packages-and-plugins
  children:
    - title: Use packages & plugins
      permalink: /packages-and-plugins/using-packages
    - title: Develop packages & plugins
      permalink: /packages-and-plugins/developing-packages
    - divider
    - title: Happy paths
      permalink: /packages-and-plugins/happy-paths
    - title: Flutter Favorites
      permalink: /packages-and-plugins/favorites
    - title: Package repository
      permalink: https://pub.dev/flutter

- title: Testing & debugging
  permalink: /testing
  children:
    - title: Debugging tools
      permalink: /testing/debugging
    - title: Testing plugins
      permalink: /testing/testing-plugins
    - title: Plugins in Flutter tests
      permalink: /testing/plugins-in-tests
    - title: Debugging apps programmatically
      permalink: /testing/code-debugging
    - title: Using an OEM debugger
      permalink: /testing/oem-debuggers
    - title: Flutter's build modes
      permalink: /testing/build-modes
    - title: Common Flutter errors
      permalink: /testing/common-errors
    - title: Handling errors
      permalink: /testing/errors
    - title: Testing
      permalink: /testing
      match-page-url-exactly: true
    - title: Integration testing
      permalink: /testing/integration-tests
      match-page-url-exactly: true

- title: Performance & optimization
  permalink: /perf
  children:
    - title: Overview
      permalink: /perf
      match-page-url-exactly: true
    - title: Impeller **NEW**
      permalink: /perf/impeller
    - title: Performance best practices
      permalink: /perf/best-practices
    - title: App size
      permalink: /perf/app-size
    - title: Deferred components
      permalink: /perf/deferred-components
#    - title: Memory
#      permalink: /perf/memory
#    - title: Power usage
#      permalink: /perf/power
    - title: Rendering performance
      permalink: /perf/rendering-performance
    - title: Performance profiling
      permalink: /perf/ui-performance
    - title: Shader compilation jank
      permalink: /perf/shader
    - title: Performance metrics
      permalink: /perf/metrics
    - title: Performance FAQ
      permalink: /perf/faq
    - title: Appendix
      permalink: /perf/appendix

- title: Deployment
  permalink: /deployment
  children:
    - title: Obfuscate Dart code
      permalink: /deployment/obfuscate
    - title: Create flavors of an app
      permalink: /deployment/flavors
    - title: Build and release an Android app
      permalink: /deployment/android
    - title: Build and release an iOS app
      permalink: /deployment/ios
    - title: Build and release a macOS app
      permalink: /deployment/macos
    - title: Build and release a Linux app
      permalink: /deployment/linux
    - title: Build and release a Windows app
      permalink: /deployment/windows
    - title: Build and release a web app
      permalink: /deployment/web
    - title: Set up continuous deployment
      permalink: /deployment/cd

- title: Add to an existing app
  permalink: /add-to-app
  children:
    - title: Introduction
      permalink: /add-to-app
      match-page-url-exactly: true
    - title: Add to an Android app
      permalink: /add-to-app/android
      children:
        - title: Set up Android project
          permalink: /add-to-app/android/project-setup
        - title: Add a single Flutter screen
          permalink: /add-to-app/android/add-flutter-screen
        - title: Add a Flutter Fragment
          permalink: /add-to-app/android/add-flutter-fragment
        - title: Add a Flutter View
          permalink: /add-to-app/android/add-flutter-view
        - title: Use a Flutter plugin
          permalink: /add-to-app/android/plugin-setup
    - title: Add to an iOS app
      permalink: /add-to-app/ios
      children:
        - title: Set up iOS project
          permalink: /add-to-app/ios/project-setup
        - title: Add a single Flutter screen
          permalink: /add-to-app/ios/add-flutter-screen
    - title: Debug embedded Flutter module
      permalink: /add-to-app/debugging
    - title: Add multiple Flutter instances
      permalink: /add-to-app/multiple-flutters
    - title: Loading sequence and performance
      permalink: /add-to-app/performance

- divider

- title: Tools & editors
  permalink: /tools
  children:
    - title: Android Studio & IntelliJ
      permalink: /tools/android-studio
    - title: Visual Studio Code
      permalink: /tools/vs-code
    - title: DevTools
      permalink: /tools/devtools
      children:
        - title: Overview
          permalink: /tools/devtools/overview
        - title: Install from Android Studio & IntelliJ
          permalink: /tools/devtools/android-studio
        - title: Install from VS Code
          permalink: /tools/devtools/vscode
        - title: Install from command line
          permalink: /tools/devtools/cli
        - title: Flutter inspector
          permalink: /tools/devtools/inspector
        - title: Performance view
          permalink: /tools/devtools/performance
        - title: CPU Profiler view
          permalink: /tools/devtools/cpu-profiler
        - title: Memory view
          permalink: /tools/devtools/memory
        - title: Debug console view
          permalink: /tools/devtools/console
        - title: Network view
          permalink: /tools/devtools/network
        - title: Debugger
          permalink: /tools/devtools/debugger
        - title: Logging view
          permalink: /tools/devtools/logging
        - title: App size tool
          permalink: /tools/devtools/app-size
        - title: Release notes
          permalink: /tools/devtools/release-notes
    - title: SDK overview
      permalink: /tools/sdk
    - title: Flutter's pubspec options
      permalink: /tools/pubspec
    - title: Hot reload
      permalink: /tools/hot-reload
    - title: Automated fixes
      permalink: /tools/flutter-fix
    - title: Code formatting
      permalink: /tools/formatting

- title: Resources
  permalink: /resources
  children:
    - header: Concepts
    - title: Architectural overview
      permalink: /resources/architectural-overview
    - title: Platform adaptations
      permalink: /resources/platform-adaptations
    - title: Inside Flutter
      permalink: /resources/inside-flutter
    - title: Flutter versus Swift concurrency
      permalink: /resources/dart-swift-concurrency
    - header: Learning
    - title: Books
      permalink: /resources/books
    - title: Videos and online courses
      permalink: /resources/videos
    - title: Learn Dart
      permalink: /resources/bootstrap-into-dart
    - header: Contributing
    - title: Create useful bug reports
      permalink: /resources/bug-reports
    - title: Contribute to Flutter
      permalink: https://github.com/flutter/flutter/blob/main/CONTRIBUTING.md
    - title: Design documents
      permalink: /resources/design-docs
    - header: Toolkits
    - title: Casual Games Toolkit
      permalink: /resources/games-toolkit
    - title: Flutter News Toolkit
      permalink: /resources/news-toolkit
    - header: General
    - title: FAQ
      permalink: /resources/faq
    - title: Google Fonts package
      permalink: https://pub.dev/packages/google_fonts
    - title: Official brand assets
      permalink: https://flutter.dev/brand

- title: Reference
  permalink: /reference
  expanded: true
  children:
    - title: Who is Dash?
      permalink: /dash
    - title: Widget index
      permalink: /reference/widgets
    - title: API reference
      permalink: https://api.flutter.dev
    - title: flutter CLI reference
      permalink: /reference/flutter-cli
    - title: Security false positives
      permalink: /reference/security-false-positives<|MERGE_RESOLUTION|>--- conflicted
+++ resolved
@@ -182,9 +182,13 @@
           permalink: /cookbook/networking/delete-data
         - title: Communicate with WebSockets
           permalink: /cookbook/networking/web-sockets
-<<<<<<< HEAD
-    - title: JSON and serialization
-      permalink: /data-and-backend/json
+    - title: Serialization
+      permalink: /data-and-backend/serialization
+      children:
+        - title: JSON serialization
+          permalink: /data-and-backend/serialization/json
+        - title: Parse JSON in the background
+          permalink: /cookbook/networking/background-parsing
     - title: Persistence
       permalink: /data-and-backend/persistence
       children: 
@@ -194,15 +198,6 @@
           permalink: /cookbook/persistence/reading-writing-files
         - title: Persist data with SQLite
           permalink: /cookbook/persistence/sqlite
-=======
-    - title: Serialization
-      permalink: /data-and-backend/serialization
-      children:
-        - title: JSON serialization
-          permalink: /data-and-backend/serialization/json
-        - title: Parse JSON in the background
-          permalink: /cookbook/networking/background-parsing
->>>>>>> e5f453ea
     - title: Firebase
       permalink: /data-and-backend/firebase
     - title: Google APIs
