- title: Get started
  children:
    - title: 1. Install
      permalink: /get-started/install
    - title: 2. Set up an editor
      permalink: /get-started/editor
    - title: 3. Test drive
      permalink: /get-started/test-drive
    - title: 4. Write your first app
      permalink: /get-started/codelab
    - title: 5. Learn more
      permalink: /get-started/learn-more
    - divider
    - title: From another platform?
      children:
        - title: Flutter for Android devs
          permalink: /get-started/flutter-for/android-devs
        - title: Flutter for SwiftUI devs
          permalink: /get-started/flutter-for/swiftui-devs
        - title: Flutter for UIKit devs
          permalink: /get-started/flutter-for/uikit-devs
        - title: Flutter for React Native devs
          permalink: /get-started/flutter-for/react-native-devs
        - title: Flutter for web devs
          permalink: /get-started/flutter-for/web-devs
        - title: Flutter for Xamarin.Forms devs
          permalink: /get-started/flutter-for/xamarin-forms-devs
        - title: Introduction to declarative UI
          permalink: /get-started/flutter-for/declarative
    - title: "Dart language overview"
      permalink: https://dart.dev/overview

- title: Stay up to date
  permalink: /release
  children:
    - title: Upgrade
      permalink: /release/upgrade
    - title: SDK archive
      permalink: /release/archive
    - divider
    - title: What's new
      permalink: /release/whats-new
    - title: Release notes
      permalink: /release/release-notes
    - title: Breaking changes
      permalink: /release/breaking-changes

- title: Samples & tutorials
  children:
    - title: Flutter Gallery
      permalink: https://gallery.flutter.dev
    - title: Samples and demos
      permalink: https://flutter.github.io/samples/
    - title: Cookbook
      permalink: /cookbook
    - title: Codelabs
      permalink: /codelabs
    - title: Tutorials
      permalink: /reference/tutorials

- divider

- title: User interface
  permalink: /ui
  match-page-url-exactly: true
  children:
    - title: Introduction to widgets
      permalink: /ui/widgets-intro
    - title: Building layouts
      permalink: /ui/layout
      children:
        - title: Layouts in Flutter
          permalink: /ui/layout
          match-page-url-exactly: true
        - title: Tutorial
          permalink: /ui/layout/tutorial
        - title: Creating adaptive and responsive apps
          permalink: /ui/layout/adaptive-responsive
        - title: Building adaptive apps
          permalink: /ui/layout/building-adaptive-apps
        - title: Understanding constraints
          permalink: /ui/layout/constraints
        - title: Box constraints
          permalink: /ui/layout/box-constraints
    - title: Adding interactivity
      permalink: /ui/interactive
    - title: Assets and images
      permalink: /ui/assets-and-images
    - title: Material Design
      permalink: /ui/material
    - title: Animations
      permalink: /ui/animations
      children:
        - title: Introduction
          permalink: /ui/animations
          match-page-url-exactly: true
        - title: Overview
          permalink: /ui/animations/overview
        - title: Tutorial
          permalink: /ui/animations/tutorial
        - title: Implicit animations
          permalink: /ui/animations/implicit-animations
        - title: Hero animations
          permalink: /ui/animations/hero-animations
        - title: Staggered animations
          permalink: /ui/animations/staggered-animations
    - title: Advanced UI
      permalink: /ui/advanced
      children:
        - title: Actions & shortcuts
          permalink: /ui/advanced/actions-and-shortcuts
        - title: Fonts & typography
          permalink: /ui/advanced/typography
        - title: Keyboard focus system
          permalink: /ui/advanced/focus
        - title: Gestures
          permalink: /ui/advanced/gestures
        - title: Shaders
          permalink: /ui/advanced/shaders
        - title: Slivers
          permalink: /ui/advanced/slivers
    - title: Widget catalog
      permalink: /ui/widgets

- title: Navigation & routing
  permalink: /ui/navigation
  children:
    - title: Overview
      permalink: /ui/navigation
      match-page-url-exactly: true
    - title: Setup deep linking
      permalink: /ui/navigation/deep-linking
    - title: Configure URL strategies
      permalink: /ui/navigation/url-strategies

- title: Data & backend
  permalink: /data-and-backend
  children:
    - title: State management
      permalink: /data-and-backend/state-mgmt
      children:
        - title: Introduction
          permalink: /data-and-backend/state-mgmt/intro
        - title: Think declaratively
          permalink: /data-and-backend/state-mgmt/declarative
        - title: Ephemeral vs app state
          permalink: /data-and-backend/state-mgmt/ephemeral-vs-app
        - title: Simple app state management
          permalink: /data-and-backend/state-mgmt/simple
        - title: Options
          permalink: /data-and-backend/state-mgmt/options
    - title: Networking & http
      permalink: /data-and-backend/networking
    - title: JSON and serialization
      permalink: /data-and-backend/json
    - title: Firebase
      permalink: /data-and-backend/firebase
    - title: Google APIs
      permalink: /data-and-backend/google-apis

- title: Accessibility & localization
  permalink: /accessibility-and-localization
  children:
    - title: Accessibility
      permalink: /accessibility-and-localization/accessibility
    - title: Internationalization
      permalink: /accessibility-and-localization/internationalization

- title: Platform integration
  permalink: /platform-integration
  children:
    - title: Supported platforms
      permalink: /reference/supported-platforms
    - title: Build desktop apps with Flutter
      permalink: /platform-integration/desktop
    - title: Write platform-specific code
      permalink: /platform-integration/platform-channels
    - title: Android
      permalink: /platform-integration/android
      children:
        - title: Add a splash screen
          permalink: /platform-integration/android/splash-screen
        - title: Bind to native code
          permalink: /platform-integration/android/c-interop
        - title: Host a native Android view
          permalink: /platform-integration/android/platform-views
        - title: Restore state on Android
          permalink: /platform-integration/android/restore-state-android
        - title: Target ChromeOS with Android
          permalink:  /platform-integration/android/chromeos
    - title: iOS
      permalink: /platform-integration/ios
      children:
        - title: Leverage Apple's system libraries
          permalink: /platform-integration/ios/apple-frameworks
        - title: Add a launch screen
          permalink: /platform-integration/ios/launch-screen
        - title: Add iOS App Clip support
          permalink: /platform-integration/ios/ios-app-clip
        - title: Add iOS app extensions
          permalink: /platform-integration/ios/app-extensions
        - title: Bind to native code
          permalink: /platform-integration/ios/c-interop
        - title: Host a native iOS view
          permalink: /platform-integration/ios/platform-views
        - title: Enable debugging on iOS
          permalink: /platform-integration/ios/ios-debugging
        - title: Restore state on iOS
          permalink: /platform-integration/ios/restore-state-ios
    - title: Linux
      permalink: /platform-integration/linux
      children:
        - title: Build a Linux app
          permalink: /platform-integration/linux/building
    - title: macOS
      permalink: /platform-integration/macos
      children:
        - title: Build a macOS app
          permalink: /platform-integration/macos/building
        - title: C interop
          permalink: /platform-integration/macos/c-interop
    - title: Web
      permalink: /platform-integration/web
      children:
        - title: Build a web app
          permalink: /platform-integration/web/building
        - title: Web FAQ
          permalink: /platform-integration/web/faq
        - title: Web renderers
          permalink: /platform-integration/web/renderers
        - title: Custom app initialization
          permalink: /platform-integration/web/initialization
        - title: Displaying images on the web
          permalink: /platform-integration/web/web-images
    - title: Windows
      permalink: /platform-integration/windows
      children:
        - title: Build a Windows app
          permalink: /platform-integration/windows/building

- title: Packages & plugins
  permalink: /packages-and-plugins
  children:
    - title: Background processes
      permalink: /packages-and-plugins/background-processes
    - title: Developing packages & plugins
      permalink: /packages-and-plugins/developing-packages
    - title: Flutter Favorites program
      permalink: /packages-and-plugins/favorites
    - title: Happy paths project
      permalink: /packages-and-plugins/happy-paths
      match-page-url-exactly: true
    - title: Happy paths recommendations
      permalink: /packages-and-plugins/happy-paths/recommended
    - title: Plugins in Flutter tests
      permalink: /packages-and-plugins/plugins-in-tests
    - title: Using packages
      permalink: /packages-and-plugins/using-packages
    - title: Package site
      permalink: https://pub.dev/flutter

- title: Testing & debugging
  permalink: /testing
  children:
    - title: Debugging tools
      permalink: /testing/debugging
    - title: Testing plugins
      permalink: /testing/testing-plugins
    - title: Debugging apps programmatically
      permalink: /testing/code-debugging
    - title: Using an OEM debugger
      permalink: /testing/oem-debuggers
    - title: Flutter's build modes
      permalink: /testing/build-modes
    - title: Common Flutter errors
      permalink: /testing/common-errors
    - title: Handling errors
      permalink: /testing/errors
    - title: Testing
      permalink: /testing
      match-page-url-exactly: true
    - title: Integration testing
      permalink: /testing/integration-tests
      match-page-url-exactly: true

- title: Performance & optimization
  permalink: /perf
  children:
    - title: Overview
      permalink: /perf
      match-page-url-exactly: true
    - title: Impeller **NEW**
      permalink: /perf/impeller
    - title: Performance best practices
      permalink: /perf/best-practices
    - title: App size
      permalink: /perf/app-size
    - title: Deferred components
      permalink: /perf/deferred-components
#    - title: Memory
#      permalink: /perf/memory
#    - title: Power usage
#      permalink: /perf/power
    - title: Rendering performance
      permalink: /perf/rendering-performance
    - title: Performance profiling
      permalink: /perf/ui-performance
    - title: Shader compilation jank
      permalink: /perf/shader
    - title: Performance metrics
      permalink: /perf/metrics
    - title: Performance FAQ
      permalink: /perf/faq
    - title: Appendix
      permalink: /perf/appendix

- title: Deployment
  permalink: /deployment
  children:
    - title: Obfuscate Dart code
      permalink: /deployment/obfuscate
    - title: Create flavors of an app
      permalink: /deployment/flavors
    - title: Build and release an Android app
      permalink: /deployment/android
    - title: Build and release an iOS app
      permalink: /deployment/ios
    - title: Build and release a macOS app
      permalink: /deployment/macos
    - title: Build and release a Linux app
      permalink: /deployment/linux
    - title: Build and release a Windows app
      permalink: /deployment/windows
    - title: Build and release a web app
      permalink: /deployment/web
    - title: Set up continuous deployment
      permalink: /deployment/cd

- title: Add to an existing app
  permalink: /add-to-app
  children:
    - title: Introduction
      permalink: /add-to-app
      match-page-url-exactly: true
    - title: Add to an Android app
      permalink: /add-to-app/android
      children:
        - title: Set up Android project
          permalink: /add-to-app/android/project-setup
        - title: Add a single Flutter screen
          permalink: /add-to-app/android/add-flutter-screen
        - title: Add a Flutter Fragment
          permalink: /add-to-app/android/add-flutter-fragment
        - title: Add a Flutter View
          permalink: /add-to-app/android/add-flutter-view
        - title: Use a Flutter plugin
          permalink: /add-to-app/android/plugin-setup
    - title: Add to an iOS app
      permalink: /add-to-app/ios
      children:
        - title: Set up iOS project
          permalink: /add-to-app/ios/project-setup
        - title: Add a single Flutter screen
          permalink: /add-to-app/ios/add-flutter-screen
    - title: Debug embedded Flutter module
      permalink: /add-to-app/debugging
    - title: Add multiple Flutter instances
      permalink: /add-to-app/multiple-flutters
    - title: Loading sequence and performance
      permalink: /add-to-app/performance

- title: Tools & features
  permalink: /tools
  children:
    - title: Android Studio & IntelliJ
      permalink: /tools/android-studio
    - title: Visual Studio Code
      permalink: /tools/vs-code
    - title: DevTools
      permalink: /tools/devtools
      children:
        - title: Overview
          permalink: /tools/devtools/overview
        - title: Install from Android Studio & IntelliJ
          permalink: /tools/devtools/android-studio
        - title: Install from VS Code
          permalink: /tools/devtools/vscode
        - title: Install from command line
          permalink: /tools/devtools/cli
        - title: Flutter inspector
          permalink: /tools/devtools/inspector
        - title: Performance view
          permalink: /tools/devtools/performance
        - title: CPU Profiler view
          permalink: /tools/devtools/cpu-profiler
        - title: Memory view
          permalink: /tools/devtools/memory
        - title: Debug console view
          permalink: /tools/devtools/console
        - title: Network view
          permalink: /tools/devtools/network
        - title: Debugger
          permalink: /tools/devtools/debugger
        - title: Logging view
          permalink: /tools/devtools/logging
        - title: App size tool
          permalink: /tools/devtools/app-size
        - title: Release notes
          permalink: /tools/devtools/release-notes
    - title: SDK overview
      permalink: /tools/sdk
    - title: Flutter's pubspec options
      permalink: /tools/pubspec
    - title: Hot reload
      permalink: /tools/hot-reload
    - title: Automated fixes
      permalink: /tools/flutter-fix
    - title: Code formatting
      permalink: /tools/formatting

- divider

- title: Resources
  permalink: /resources
  children:
    - header: Concepts
    - title: Architectural overview
      permalink: /resources/architectural-overview
    - title: Platform adaptations
      permalink: /resources/platform-adaptations
    - title: Inside Flutter
      permalink: /resources/inside-flutter
    - title: Flutter vs. Swift Concurrency
      permalink: /resources/dart-swift-concurrency
    - header: Learning
    - title: Books
      permalink: /resources/books
<<<<<<< HEAD
    - title: Videos and online courses
      permalink: /resources/videos
    - title: Dart resources
=======
    - title: Compatibility policy
      permalink: /resources/compatibility
    - title: Contribute to Flutter
      permalink: https://github.com/flutter/flutter/blob/main/CONTRIBUTING.md
    - title: Create useful bug reports
      permalink: /resources/bug-reports
    - title: Learn Dart
>>>>>>> d691bc15
      permalink: /resources/bootstrap-into-dart
    - header: Contributing
    - title: Creating useful bug reports
      permalink: /resources/bug-reports
    - title: Contributing to Flutter
      permalink: https://github.com/flutter/flutter/blob/master/CONTRIBUTING.md
    - title: Design documents
      permalink: /resources/design-docs
    - header: Toolkits
    - title: Casual Games Toolkit
      permalink: /resources/games-toolkit
    - title: Flutter News Toolkit
      permalink: /resources/news-toolkit
    - header: General
    - title: FAQ
      permalink: /resources/faq
    - title: Compatibility policy
      permalink: /resources/compatibility
    - title: Google Fonts package
      permalink: https://pub.dev/packages/google_fonts
<<<<<<< HEAD
=======
    - title: Inside Flutter
      permalink: /resources/inside-flutter
    - title: Flutter versus Swift concurrency
      permalink: /resources/dart-swift-concurrency
>>>>>>> d691bc15
    - title: Official brand assets
      permalink: https://flutter.dev/brand

- title: Reference
  expanded: true
  children:
    - title: Who is Dash?
      permalink: /dash
    - title: Widget index
      permalink: /reference/widgets
    - title: API reference
      permalink: https://api.flutter.dev
    - title: flutter CLI reference
      permalink: /reference/flutter-cli
    - title: Security false positives
      permalink: /reference/security-false-positives
    - title: Package site
      permalink: https://pub.dev/flutter<|MERGE_RESOLUTION|>--- conflicted
+++ resolved
@@ -430,30 +430,20 @@
       permalink: /resources/platform-adaptations
     - title: Inside Flutter
       permalink: /resources/inside-flutter
-    - title: Flutter vs. Swift Concurrency
+    - title: Flutter versus Swift concurrency
       permalink: /resources/dart-swift-concurrency
     - header: Learning
     - title: Books
       permalink: /resources/books
-<<<<<<< HEAD
     - title: Videos and online courses
       permalink: /resources/videos
-    - title: Dart resources
-=======
-    - title: Compatibility policy
-      permalink: /resources/compatibility
+    - title: Learn Dart
+      permalink: /resources/bootstrap-into-dart
+    - header: Contributing
+    - title: Create useful bug reports
+      permalink: /resources/bug-reports
     - title: Contribute to Flutter
       permalink: https://github.com/flutter/flutter/blob/main/CONTRIBUTING.md
-    - title: Create useful bug reports
-      permalink: /resources/bug-reports
-    - title: Learn Dart
->>>>>>> d691bc15
-      permalink: /resources/bootstrap-into-dart
-    - header: Contributing
-    - title: Creating useful bug reports
-      permalink: /resources/bug-reports
-    - title: Contributing to Flutter
-      permalink: https://github.com/flutter/flutter/blob/master/CONTRIBUTING.md
     - title: Design documents
       permalink: /resources/design-docs
     - header: Toolkits
@@ -468,13 +458,6 @@
       permalink: /resources/compatibility
     - title: Google Fonts package
       permalink: https://pub.dev/packages/google_fonts
-<<<<<<< HEAD
-=======
-    - title: Inside Flutter
-      permalink: /resources/inside-flutter
-    - title: Flutter versus Swift concurrency
-      permalink: /resources/dart-swift-concurrency
->>>>>>> d691bc15
     - title: Official brand assets
       permalink: https://flutter.dev/brand
 
