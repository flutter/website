- title: Get started
  children:
    - title: 1. Install
      permalink: /get-started/install
    - title: 2. Set up an editor
      permalink: /get-started/editor
    - title: 3. Test drive
      permalink: /get-started/test-drive
    - title: 4. Write your first app
      permalink: /get-started/codelab
    - title: 5. Learn more
      permalink: /get-started/learn-more
    - divider
    - title: From another platform?
      children:
        - title: Flutter for Android devs
          permalink: /get-started/flutter-for/android-devs
        - title: Flutter for SwiftUI devs
          permalink: /get-started/flutter-for/swiftui-devs
        - title: Flutter for UIKit devs
          permalink: /get-started/flutter-for/uikit-devs
        - title: Flutter for React Native devs
          permalink: /get-started/flutter-for/react-native-devs
        - title: Flutter for web devs
          permalink: /get-started/flutter-for/web-devs
        - title: Flutter for Xamarin.Forms devs
          permalink: /get-started/flutter-for/xamarin-forms-devs
        - title: Introduction to declarative UI
          permalink: /get-started/flutter-for/declarative
    - title: "Dart language overview"
      permalink: https://dart.dev/overview

- title: Stay up to date
  permalink: /release
  children:
    - title: Upgrade
      permalink: /release/upgrade
    - title: SDK archive
      permalink: /release/archive
    - divider
    - title: What's new
      permalink: /release/whats-new
    - title: Release notes
      permalink: /release/release-notes
    - title: Breaking changes
      permalink: /release/breaking-changes

- title: Samples & tutorials
  children:
    - title: Flutter Gallery [running app]
      permalink: https://gallery.flutter.dev
    - title: Flutter Gallery [repo]
      permalink: https://github.com/flutter/gallery
    - title: Sample apps on GitHub
      permalink: https://flutter.github.io/samples/
    - title: Cookbook
      permalink: /cookbook
    - title: Codelabs
      permalink: /codelabs
    - title: Tutorials
      permalink: /reference/tutorials

- divider

- title: User interface
  permalink: /ui
  children:
    - title: Introduction to widgets
      permalink: /ui/widgets-intro
    - title: Building layouts
      permalink: /ui/layout
      children:
        - title: Layouts in Flutter
          permalink: /ui/layout
          match-page-url-exactly: true
        - title: Tutorial
          permalink: /ui/layout/tutorial
        - title: Creating adaptive and responsive apps
          permalink: /ui/layout/adaptive-responsive
        - title: Building adaptive apps
          permalink: /ui/layout/building-adaptive-apps
        - title: Understanding constraints
          permalink: /ui/layout/constraints
        - title: Box constraints
          permalink: /ui/layout/box-constraints
    - title: Adding interactivity
      permalink: /ui/interactive
    - title: Assets and images
      permalink: /ui/assets-and-images
    - title: Material Design
      permalink: /ui/material
    - title: Navigation & routing
      permalink: /ui/navigation
      children:
        - title: Navigation in Flutter
          permalink: /ui/navigation
          match-page-url-exactly: true
        - title: Deep linking
          permalink: /ui/navigation/deep-linking
        - title: URL strategies
          permalink: /ui/navigation/url-strategies
    - title: Animations
      permalink: /ui/animations
      children:
        - title: Introduction
          permalink: /ui/animations
          match-page-url-exactly: true
        - title: Overview
          permalink: /ui/animations/overview
        - title: Tutorial
          permalink: /ui/animations/tutorial
        - title: Implicit animations
          permalink: /ui/animations/implicit-animations
        - title: Hero animations
          permalink: /ui/animations/hero-animations
        - title: Staggered animations
          permalink: /ui/animations/staggered-animations
    - title: Advanced UI
      permalink: /ui/advanced
      children:
        - title: Actions & shortcuts
          permalink: /ui/advanced/actions_and_shortcuts
        - title: Fonts & typography
          permalink: /ui/advanced/typography
        - title: Keyboard focus system
          permalink: /ui/advanced/focus
        - title: Gestures
          permalink: /ui/advanced/gestures
        - title: Shaders
          permalink: /ui/advanced/shaders
        - title: Slivers
          permalink: /ui/advanced/slivers
    - title: Widget catalog
      permalink: /ui/widgets

- title: Data & backend
  permalink: /data-and-backend
  children:
    - title: State management
      permalink: /data-and-backend/state-mgmt
      children:
        - title: Introduction
          permalink: /data-and-backend/state-mgmt/intro
        - title: Think declaratively
          permalink: /data-and-backend/state-mgmt/declarative
        - title: Ephemeral vs app state
          permalink: /data-and-backend/state-mgmt/ephemeral-vs-app
        - title: Simple app state management
          permalink: /data-and-backend/state-mgmt/simple
        - title: Options
          permalink: /data-and-backend/state-mgmt/options
    - title: Networking & http
      permalink: /data-and-backend/networking
    - title: JSON and serialization
      permalink: /data-and-backend/json
    - title: Firebase
      permalink: /data-and-backend/firebase
    - title: Google APIs
      permalink: /data-and-backend/google-apis

- title: Accessibility & localization
  permalink: /accessibility-and-localization
  children:
    - title: Accessibility
      permalink: /accessibility-and-localization/accessibility
    - title: Internationalization
      permalink: /accessibility-and-localization/internationalization

- title: Platform integration
  permalink: /platform-integration
  children:
    - title: Supported platforms
      permalink: /reference/supported-platforms
    - title: Building desktop apps with Flutter
      permalink: /platform-integration/desktop
    - title: Writing platform-specific code
      permalink: /platform-integration/platform-channels
    - title: Android
      permalink: /platform-integration/android
      children:
        - title: Adding a splash screen
          permalink: /platform-integration/android/splash-screen
        - title: C interop
          permalink: /platform-integration/android/c-interop
        - title: Hosting native Android views
          permalink: /platform-integration/android/platform-views
        - title: Restore state on Android
          permalink: /platform-integration/android/restore-state-android
        - title: Targeting ChromeOS with Android
          permalink:  /platform-integration/android/chromeos
    - title: iOS
      permalink: /platform-integration/ios
      children:
        - title: Leveraging Apple's system libraries
          permalink: /platform-integration/ios/apple-frameworks
        - title: Adding a splash screen
          permalink: /platform-integration/ios/splash-screen
        - title: Adding iOS App Clip support
          permalink: /platform-integration/ios/ios-app-clip
        - title: Adding iOS app extensions
          permalink: /platform-integration/ios/app-extensions
        - title: C interop
          permalink: /platform-integration/ios/c-interop
        - title: Hosting native iOS views
          permalink: /platform-integration/ios/platform-views
        - title: iOS debugging
          permalink: /platform-integration/ios/ios-debugging
        - title: Restore state on iOS
          permalink: /platform-integration/ios/restore-state-ios
    - title: Linux
      permalink: /platform-integration/linux
      children:
        - title: Building Linux apps
          permalink: /platform-integration/linux/building
    - title: macOS
      permalink: /platform-integration/macos
      children:
        - title: Building macOS apps
          permalink: /platform-integration/macos/building
        - title: C interop
          permalink: /platform-integration/macos/c-interop
    - title: Web
      permalink: /platform-integration/web
      children:
        - title: Building web apps
          permalink: /platform-integration/web/building
        - title: Web FAQ
          permalink: /platform-integration/web/faq
        - title: Web renderers
          permalink: /platform-integration/web/renderers
        - title: Custom app initialization
          permalink: /platform-integration/web/initialization
        - title: Displaying images on the web
          permalink: /platform-integration/web/web-images
    - title: Windows
      permalink: /platform-integration/windows
      children:
        - title: Building Windows apps
          permalink: /platform-integration/windows/building
        - title: Run loop migration
          permalink: /platform-integration/windows/run-loop-migration
        - title: Version information migration
          permalink: /platform-integration/windows/version-migration
        - title: Dark mode migration
          permalink: /platform-integration/windows/dark-mode-migration

- title: Packages & plugins
  permalink: /packages-and-plugins
  children:
    - title: Background processes
      permalink: /packages-and-plugins/background-processes
    - title: Developing packages & plugins
      permalink: /packages-and-plugins/developing-packages
    - title: Flutter Favorites program
      permalink: /packages-and-plugins/favorites
    - title: Happy paths project
      permalink: /packages-and-plugins/happy-paths
      match-page-url-exactly: true
    - title: Happy paths recommendations
      permalink: /packages-and-plugins/happy-paths/recommended
    - title: Plugins in Flutter tests
      permalink: /packages-and-plugins/plugins-in-tests
    - title: Using packages
      permalink: /packages-and-plugins/using-packages
    - title: Package site
      permalink: https://pub.dev/flutter

- title: Tools & features
  permalink: /tools
  children:
    - title: Android Studio & IntelliJ
      permalink: /tools/android-studio
    - title: Visual Studio Code
      permalink: /tools/vs-code
    - title: DevTools
      permalink: /tools/devtools
      children:
        - title: Overview
          permalink: /tools/devtools/overview
        - title: Install from Android Studio & IntelliJ
          permalink: /tools/devtools/android-studio
        - title: Install from VS Code
          permalink: /tools/devtools/vscode
        - title: Install from command line
          permalink: /tools/devtools/cli
        - title: Flutter inspector
          permalink: /tools/devtools/inspector
        - title: Performance view
          permalink: /tools/devtools/performance
        - title: CPU Profiler view
          permalink: /tools/devtools/cpu-profiler
        - title: Memory view
          permalink: /tools/devtools/memory
        - title: Debug console view
          permalink: /tools/devtools/console
        - title: Network view
          permalink: /tools/devtools/network
        - title: Debugger
          permalink: /tools/devtools/debugger
        - title: Logging view
          permalink: /tools/devtools/logging
        - title: App size tool
          permalink: /tools/devtools/app-size
        - title: Release notes
          permalink: /tools/devtools/release-notes
    - title: SDK overview
      permalink: /tools/sdk
    - title: Flutter and the pubspec file
      permalink: /tools/pubspec
    - title: Hot reload
      permalink: /tools/hot-reload
    - title: Flutter Fix
      permalink: /tools/flutter-fix
    - title: Code formatting
      permalink: /tools/formatting

- title: Testing & debugging
  permalink: /testing
  children:
    - title: Debugging tools
      permalink: /testing/debugging
    - title: Testing plugins
      permalink: /testing/testing-plugins
    - title: Debugging apps programmatically
      permalink: /testing/code-debugging
    - title: Using an OEM debugger
      permalink: /testing/oem-debuggers
    - title: Flutter's build modes
      permalink: /testing/build-modes
    - title: Common Flutter errors
      permalink: /testing/common-errors
    - title: Handling errors
      permalink: /testing/errors
    - title: Testing
      permalink: /testing
      match-page-url-exactly: true
    - title: Integration testing
      permalink: /testing/integration-tests
      match-page-url-exactly: true

- title: Performance & optimization
  permalink: /perf
  children:
    - title: Overview
      permalink: /perf
      match-page-url-exactly: true
    - title: Impeller **NEW**
      permalink: /perf/impeller
    - title: Performance best practices
      permalink: /perf/best-practices
    - title: App size
      permalink: /perf/app-size
    - title: Deferred components
      permalink: /perf/deferred-components
#    - title: Memory
#      permalink: /perf/memory
#    - title: Power usage
#      permalink: /perf/power
    - title: Rendering performance
      permalink: /perf/rendering-performance
    - title: Performance profiling
      permalink: /perf/ui-performance
    - title: Shader compilation jank
      permalink: /perf/shader
    - title: Performance metrics
      permalink: /perf/metrics
    - title: Performance FAQ
      permalink: /perf/faq
    - title: Appendix
      permalink: /perf/appendix

- title: Deployment
  permalink: /deployment
<<<<<<< HEAD
  permalink: /deployment
=======
>>>>>>> d9fd7eb9
  children:
    - title: Obfuscating Dart code
      permalink: /deployment/obfuscate
    - title: Creating flavors for Flutter
      permalink: /deployment/flavors
    - title: Build and release an Android app
      permalink: /deployment/android
    - title: Build and release an iOS app
      permalink: /deployment/ios
    - title: Build and release a macOS app
      permalink: /deployment/macos
    - title: Build and release a Linux app
      permalink: /deployment/linux
    - title: Build and release a Windows app
      permalink: /deployment/windows
    - title: Build and release a web app
      permalink: /deployment/web
    - title: Continuous deployment
      permalink: /deployment/cd

- title: Add to an existing app
  permalink: /add-to-app
  children:
    - title: Introduction
      permalink: /add-to-app
      match-page-url-exactly: true
    - title: Adding to an Android app
      permalink: /add-to-app/android
      children:
        - title: Project setup
          permalink: /add-to-app/android/project-setup
        - title: Add a single Flutter screen
          permalink: /add-to-app/android/add-flutter-screen
        - title: Add a Flutter Fragment
          permalink: /add-to-app/android/add-flutter-fragment
        - title: Add a Flutter View
          permalink: /add-to-app/android/add-flutter-view
        - title: Plugin setup
          permalink: /add-to-app/android/plugin-setup
    - title: Adding to an iOS app
      permalink: /add-to-app/ios
      children:
        - title: Project setup
          permalink: /add-to-app/ios/project-setup
        - title: Add a single Flutter screen
          permalink: /add-to-app/ios/add-flutter-screen
    - title: Debugging & hot reload
      permalink: /add-to-app/debugging
    - title: Loading sequence and performance
      permalink: /add-to-app/performance
    - title: Multiple Flutter instances
      permalink: /add-to-app/multiple-flutters

- divider

- title: Resources
  children:
    - title: Architectural overview
      permalink: /resources/architectural-overview
    - title: Books
      permalink: /resources/books
    - title: Compatibility policy
      permalink: /resources/compatibility
    - title: Contributing to Flutter
      permalink: https://github.com/flutter/flutter/blob/master/CONTRIBUTING.md
    - title: Creating useful bug reports
      permalink: /resources/bug-reports
    - title: Dart resources
      permalink: /resources/bootstrap-into-dart
    - title: Design documents
      permalink: /resources/design-docs
    - title: FAQ
      permalink: /resources/faq
    - title: Casual Games Toolkit
      permalink: /resources/games-toolkit
    - title: Google Fonts package
      permalink: https://pub.dev/packages/google_fonts
    - title: Inside Flutter
      permalink: /resources/inside-flutter
    - title: Flutter vs. Swift Concurrency
      permalink: /resources/dart-swift-concurrency
    - title: Official brand assets
      permalink: https://flutter.dev/brand
    - title: Platform adaptations
      permalink: /resources/platform-adaptations
    - title: Videos and online courses
      permalink: /resources/videos

- title: Reference
  expanded: true
  children:
    - title: Who is Dash?
      permalink: /dash
    - title: Widget index
      permalink: /reference/widgets
    - title: API reference
      permalink: https://api.flutter.dev
    - title: flutter CLI reference
      permalink: /reference/flutter-cli
    - title: Security false positives
      permalink: /reference/security-false-positives
    - title: Package site
      permalink: https://pub.dev/flutter<|MERGE_RESOLUTION|>--- conflicted
+++ resolved
@@ -371,10 +371,6 @@
 
 - title: Deployment
   permalink: /deployment
-<<<<<<< HEAD
-  permalink: /deployment
-=======
->>>>>>> d9fd7eb9
   children:
     - title: Obfuscating Dart code
       permalink: /deployment/obfuscate
