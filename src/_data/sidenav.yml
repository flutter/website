- title: Get started
  children:
    - title: 1. Install
      permalink: /get-started/install
    - title: 2. Set up an editor
      permalink: /get-started/editor
    - title: 3. Test drive
      permalink: /get-started/test-drive
    - title: 4. Write your first app
      permalink: /get-started/codelab
    - title: 5. Learn more
      permalink: /get-started/learn-more
    - divider
    - title: From another platform?
      children:
        - title: Flutter for Android devs
          permalink: /get-started/flutter-for/android-devs
        - title: Flutter for SwiftUI devs
          permalink: /get-started/flutter-for/swiftui-devs
        - title: Flutter for UIKit devs
          permalink: /get-started/flutter-for/uikit-devs
        - title: Flutter for React Native devs
          permalink: /get-started/flutter-for/react-native-devs
        - title: Flutter for web devs
          permalink: /get-started/flutter-for/web-devs
        - title: Flutter for Xamarin.Forms devs
          permalink: /get-started/flutter-for/xamarin-forms-devs
        - title: Introduction to declarative UI
          permalink: /get-started/flutter-for/declarative
    - title: "Dart language overview"
      permalink: https://dart.dev/overview

- title: Stay up to date
  permalink: /release
  children:
    - title: Upgrade
      permalink: /release/upgrade
    - title: SDK archive
      permalink: /release/archive
    - divider
    - title: What's new
      permalink: /release/whats-new
    - title: Release notes
      permalink: /release/release-notes
    - title: Breaking changes
      permalink: /release/breaking-changes

- title: Samples & tutorials
  children:
    - title: Flutter Gallery [running app]
      permalink: https://gallery.flutter.dev
    - title: Flutter Gallery [repo]
      permalink: https://github.com/flutter/gallery
    - title: Sample apps on GitHub
      permalink: https://flutter.github.io/samples/
    - title: Cookbook
      permalink: /cookbook
    - title: Codelabs
      permalink: /codelabs
    - title: Tutorials
      permalink: /reference/tutorials

- divider

- title: User interface
  permalink: /ui
  children:
    - title: Introduction to widgets
      permalink: /ui/widgets-intro
    - title: Building layouts
      permalink: /ui/layout
      children:
        - title: Layouts in Flutter
          permalink: /ui/layout
          match-page-url-exactly: true
        - title: Tutorial
          permalink: /ui/layout/tutorial
        - title: Creating adaptive and responsive apps
          permalink: /ui/layout/adaptive-responsive
        - title: Building adaptive apps
          permalink: /ui/layout/building-adaptive-apps
        - title: Understanding constraints
          permalink: /ui/layout/constraints
        - title: Box constraints
          permalink: /ui/layout/box-constraints
    - title: Adding interactivity
      permalink: /ui/interactive
    - title: Assets and images
      permalink: /ui/assets-and-images
    - title: Material Design
      permalink: /ui/material
    - title: Navigation & routing
      permalink: /ui/navigation
      children:
        - title: Navigation in Flutter
          permalink: /ui/navigation
          match-page-url-exactly: true
        - title: Deep linking
          permalink: /ui/navigation/deep-linking
        - title: URL strategies
          permalink: /ui/navigation/url-strategies
    - title: Animations
      permalink: /ui/animations
      children:
        - title: Introduction
          permalink: /ui/animations
          match-page-url-exactly: true
        - title: Overview
          permalink: /ui/animations/overview
        - title: Tutorial
          permalink: /ui/animations/tutorial
        - title: Implicit animations
          permalink: /ui/animations/implicit-animations
        - title: Hero animations
          permalink: /ui/animations/hero-animations
        - title: Staggered animations
          permalink: /ui/animations/staggered-animations
    - title: Advanced UI
      permalink: /ui/advanced
      children:
<<<<<<< HEAD
        - title: Actions & shortcuts
          permalink: /ui/advanced/actions_and_shortcuts
        - title: Fonts & typography
          permalink: /ui/advanced/typography
        - title: Keyboard focus system
          permalink: /ui/advanced/focus
        - title: Gestures
          permalink: /ui/advanced/gestures
        - title: Shaders
          permalink: /ui/advanced/shaders
        - title: Slivers
          permalink: /ui/advanced/slivers
    - title: Widget catalog
      permalink: /ui/widgets

- title: Data & backend
  permalink: /data-and-backend
  children:
    - title: State management
      permalink: /data-and-backend/state-mgmt
=======
        - title: Supported platforms
          permalink: /reference/supported-platforms
        - title: Building desktop apps with Flutter
          permalink: /development/platform-integration/desktop
        - title: Writing platform-specific code
          permalink: /development/platform-integration/platform-channels
        - title: Android
          permalink: /development/platform-integration/android
          children:
            - title: Adding a splash screen
              permalink: /development/platform-integration/android/splash-screen
            - title: C interop
              permalink: /development/platform-integration/android/c-interop
            - title: Hosting native Android views
              permalink: /development/platform-integration/android/platform-views
            - title: AndroidX migration
              permalink: /development/platform-integration/android/androidx-migration
            - title: Deprecated Splash Screen API Migration
              permalink: /development/platform-integration/android/splash-screen-migration
            - title: Restore state on Android **NEW**
              permalink: /development/platform-integration/android/restore-state-android
            - title: Targeting ChromeOS with Android
              permalink:  /development/platform-integration/android/chromeos
        - title: iOS
          permalink: /development/platform-integration/ios
          children:
            - title: Leveraging Apple's system libraries
              permalink: /development/platform-integration/ios/apple-frameworks
            - title: Adding a splash screen
              permalink: /development/platform-integration/ios/splash-screen
            - title: Adding iOS App Clip support
              permalink: /development/platform-integration/ios/ios-app-clip
            - title: Adding iOS app extensions
              permalink: /development/platform-integration/ios/app-extensions
            - title: C interop
              permalink: /development/platform-integration/ios/c-interop
            - title: Hosting native iOS views
              permalink: /development/platform-integration/ios/platform-views
            - title: iOS debugging
              permalink: /development/platform-integration/ios/ios-debugging
            - title: Restore state on iOS **NEW**
              permalink: /development/platform-integration/ios/restore-state-ios
        - title: Linux
          permalink: /development/platform-integration/linux
          children:
            - title: Building Linux apps
              permalink: /development/platform-integration/linux/building
        - title: macOS
          permalink: /development/platform-integration/macos
          children:
            - title: Building macOS apps
              permalink: /development/platform-integration/macos/building
            - title: C interop
              permalink: /development/platform-integration/macos/c-interop
        - title: Web
          permalink: /development/platform-integration/web
          children:
            - title: Building web apps
              permalink: /development/platform-integration/web/building
            - title: Web FAQ
              permalink: /development/platform-integration/web/faq
            - title: Web renderers
              permalink: /development/platform-integration/web/renderers
            - title: Custom app initialization
              permalink: /development/platform-integration/web/initialization
            - title: Displaying images on the web
              permalink: /development/platform-integration/web/web-images
        - title: Windows
          permalink: /development/platform-integration/windows
          children:
            - title: Building Windows apps
              permalink: /development/platform-integration/windows/building
            - title: Run loop migration
              permalink: /development/platform-integration/windows/run-loop-migration
            - title: Version information migration
              permalink: /development/platform-integration/windows/version-migration
            - title: Dark mode migration
              permalink: /development/platform-integration/windows/dark-mode-migration
    - title: Packages & plugins
      permalink: /development/packages-and-plugins
>>>>>>> 2481de52
      children:
        - title: Introduction
          permalink: /data-and-backend/state-mgmt/intro
        - title: Think declaratively
          permalink: /data-and-backend/state-mgmt/declarative
        - title: Ephemeral vs app state
          permalink: /data-and-backend/state-mgmt/ephemeral-vs-app
        - title: Simple app state management
          permalink: /data-and-backend/state-mgmt/simple
        - title: Options
          permalink: /data-and-backend/state-mgmt/options
    - title: Networking & http
      permalink: /data-and-backend/networking
    - title: JSON and serialization
      permalink: /data-and-backend/json
    - title: Firebase
      permalink: /data-and-backend/firebase
    - title: Google APIs
      permalink: /data-and-backend/google-apis

- title: Accessibility & localization
  permalink: /accessibility-and-localization
  children:
    - title: Accessibility
      permalink: /accessibility-and-localization/accessibility
    - title: Internationalization
      permalink: /accessibility-and-localization/internationalization

- title: Platform integration
  permalink: /platform-integration
  children:
    - title: Supported platforms
      permalink: /reference/supported-platforms
    - title: Building desktop apps with Flutter
      permalink: /platform-integration/desktop
    - title: Writing platform-specific code
      permalink: /platform-integration/platform-channels
    - title: Android
      permalink: /platform-integration/android
      children:
        - title: Adding a splash screen
          permalink: /platform-integration/android/splash-screen
        - title: C interop
          permalink: /platform-integration/android/c-interop
        - title: Hosting native Android views
          permalink: /platform-integration/android/platform-views
        - title: AndroidX migration
          permalink: /platform-integration/android/androidx-migration
        - title: Deprecated Splash Screen API Migration
          permalink: /platform-integration/android/splash-screen-migration
        - title: Targeting ChromeOS with Android
          permalink:  /platform-integration/android/chromeos
    - title: iOS
      permalink: /platform-integration/ios
      children:
        - title: Leveraging Apple's system libraries
          permalink: /platform-integration/ios/apple-frameworks
        - title: Adding a splash screen
          permalink: /platform-integration/ios/splash-screen
        - title: Adding iOS App Clip support
          permalink: /platform-integration/ios/ios-app-clip
        - title: Adding iOS app extensions
          permalink: /platform-integration/ios/app-extensions
        - title: C interop
          permalink: /platform-integration/ios/c-interop
        - title: Hosting native iOS views
          permalink: /platform-integration/ios/platform-views
        - title: iOS debugging
          permalink: /platform-integration/ios/ios-debugging
    - title: Linux
      permalink: /platform-integration/linux
      children:
        - title: Building Linux apps
          permalink: /platform-integration/linux/building
    - title: macOS
      permalink: /platform-integration/macos
      children:
        - title: Building macOS apps
          permalink: /platform-integration/macos/building
        - title: C interop
          permalink: /platform-integration/macos/c-interop
    - title: Web
      permalink: /platform-integration/web
      children:
        - title: Building web apps
          permalink: /platform-integration/web/building
        - title: Web FAQ
          permalink: /platform-integration/web/faq
        - title: Web renderers
          permalink: /platform-integration/web/renderers
        - title: Custom app initialization
          permalink: /platform-integration/web/initialization
        - title: Displaying images on the web
          permalink: /platform-integration/web/web-images
    - title: Windows
      permalink: /platform-integration/windows
      children:
        - title: Building Windows apps
          permalink: /platform-integration/windows/building
        - title: Run loop migration
          permalink: /platform-integration/windows/run-loop-migration
        - title: Version information migration
          permalink: /platform-integration/windows/version-migration
        - title: Dark mode migration
          permalink: /platform-integration/windows/dark-mode-migration

- title: Packages & plugins
  permalink: /packages-and-plugins
  children:
    - title: Background processes
      permalink: /packages-and-plugins/background-processes
    - title: Developing packages & plugins
      permalink: /packages-and-plugins/developing-packages
    - title: Flutter Favorites program
      permalink: /packages-and-plugins/favorites
    - title: Happy paths project
      permalink: /packages-and-plugins/happy-paths
      match-page-url-exactly: true
    - title: Happy paths recommendations
      permalink: /packages-and-plugins/happy-paths/recommended
    - title: Plugins in Flutter tests
      permalink: /packages-and-plugins/plugins-in-tests
    - title: Using packages
      permalink: /packages-and-plugins/using-packages
    - title: Package site
      permalink: https://pub.dev/flutter

- title: Tools & features
  permalink: /tools
  children:
    - title: Android Studio & IntelliJ
      permalink: /tools/android-studio
    - title: Visual Studio Code
      permalink: /tools/vs-code
    - title: DevTools
      permalink: /tools/devtools
      children:
        - title: Overview
          permalink: /tools/devtools/overview
        - title: Install from Android Studio & IntelliJ
          permalink: /tools/devtools/android-studio
        - title: Install from VS Code
          permalink: /tools/devtools/vscode
        - title: Install from command line
          permalink: /tools/devtools/cli
        - title: Flutter inspector
          permalink: /tools/devtools/inspector
        - title: Performance view
          permalink: /tools/devtools/performance
        - title: CPU Profiler view
          permalink: /tools/devtools/cpu-profiler
        - title: Memory view
          permalink: /tools/devtools/memory
        - title: Debug console view **NEW**
          permalink: /tools/devtools/console
        - title: Network view
          permalink: /tools/devtools/network
        - title: Debugger
          permalink: /tools/devtools/debugger
        - title: Logging view
          permalink: /tools/devtools/logging
        - title: App size tool
          permalink: /tools/devtools/app-size
        - title: Release notes
          permalink: /tools/devtools/release-notes
    - title: SDK overview
      permalink: /tools/sdk
    - title: Flutter and the pubspec file
      permalink: /tools/pubspec
    - title: Hot reload
      permalink: /tools/hot-reload
    - title: Flutter Fix
      permalink: /tools/flutter-fix
    - title: Code formatting
      permalink: /tools/formatting

- title: Testing & debugging
  permalink: /testing
  children:
    - title: Debugging tools
      permalink: /testing/debugging
    - title: Testing plugins
      permalink: /testing/testing-plugins
    - title: Debugging apps programmatically
      permalink: /testing/code-debugging
    - title: Using an OEM debugger
      permalink: /testing/oem-debuggers
    - title: Flutter's build modes
      permalink: /testing/build-modes
    - title: Common Flutter errors
      permalink: /testing/common-errors
    - title: Handling errors
      permalink: /testing/errors
    - title: Testing
      permalink: /testing
      match-page-url-exactly: true
    - title: Integration testing
      permalink: /testing/integration-tests
      match-page-url-exactly: true
    - title: Migrating from flutter_driver
      permalink: /testing/integration-tests/migration

- title: Performance & optimization
  permalink: /perf
  children:
    - title: Overview
      permalink: /perf
      match-page-url-exactly: true
    - title: Impeller **NEW**
      permalink: /perf/impeller
    - title: Performance best practices
      permalink: /perf/best-practices
    - title: App size
      permalink: /perf/app-size
    - title: Deferred components
      permalink: /perf/deferred-components
#    - title: Memory
#      permalink: /perf/memory
#    - title: Power usage
#      permalink: /perf/power
    - title: Rendering performance
      permalink: /perf/rendering-performance
    - title: Performance profiling
      permalink: /perf/ui-performance
    - title: Shader compilation jank
      permalink: /perf/shader
    - title: Performance metrics
      permalink: /perf/metrics
    - title: Performance FAQ
      permalink: /perf/faq
    - title: Appendix
      permalink: /perf/appendix

- title: Deployment
  children:
    - title: Obfuscating Dart code
      permalink: /deployment/obfuscate
    - title: Creating flavors for Flutter
      permalink: /deployment/flavors
    - title: Build and release an Android app
      permalink: /deployment/android
    - title: Build and release an iOS app
      permalink: /deployment/ios
    - title: Build and release a macOS app
      permalink: /deployment/macos
    - title: Build and release a Linux app
      permalink: /deployment/linux
    - title: Build and release a Windows app
      permalink: /deployment/windows
    - title: Build and release a web app
      permalink: /deployment/web
    - title: Continuous deployment
      permalink: /deployment/cd

- title: Add to an existing app
  permalink: /add-to-app
  children:
    - title: Introduction
      permalink: /add-to-app
      match-page-url-exactly: true
    - title: Adding to an Android app
      permalink: /add-to-app/android
      children:
        - title: Project setup
          permalink: /add-to-app/android/project-setup
        - title: Add a single Flutter screen
          permalink: /add-to-app/android/add-flutter-screen
        - title: Add a Flutter Fragment
          permalink: /add-to-app/android/add-flutter-fragment
        - title: Add a Flutter View
          permalink: /add-to-app/android/add-flutter-view
        - title: Plugin setup
          permalink: /add-to-app/android/plugin-setup
    - title: Adding to an iOS app
      permalink: /add-to-app/ios
      children:
        - title: Project setup
          permalink: /add-to-app/ios/project-setup
        - title: Add a single Flutter screen
          permalink: /add-to-app/ios/add-flutter-screen
    - title: Debugging & hot reload
      permalink: /add-to-app/debugging
    - title: Loading sequence and performance
      permalink: /add-to-app/performance
    - title: Multiple Flutter instances
      permalink: /add-to-app/multiple-flutters

- divider

- title: Resources
  children:
    - title: Architectural overview
      permalink: /resources/architectural-overview
    - title: Books
      permalink: /resources/books
    - title: Compatibility policy
      permalink: /resources/compatibility
    - title: Contributing to Flutter
      permalink: https://github.com/flutter/flutter/blob/master/CONTRIBUTING.md
    - title: Creating useful bug reports
      permalink: /resources/bug-reports
    - title: Dart resources
      permalink: /resources/bootstrap-into-dart
    - title: Design documents
      permalink: /resources/design-docs
    - title: FAQ
      permalink: /resources/faq
    - title: Casual Games Toolkit
      permalink: /resources/games-toolkit
    - title: Google Fonts package
      permalink: https://pub.dev/packages/google_fonts
    - title: Inside Flutter
      permalink: /resources/inside-flutter
    - title: Flutter vs. Swift Concurrency
      permalink: /resources/dart-swift-concurrency
    - title: Official brand assets
      permalink: https://flutter.dev/brand
    - title: Platform adaptations
      permalink: /resources/platform-adaptations
    - title: Videos and online courses
      permalink: /resources/videos

- title: Reference
  expanded: true
  children:
    - title: Who is Dash?
      permalink: /dash
    - title: Widget index
      permalink: /reference/widgets
    - title: API reference
      permalink: https://api.flutter.dev
    - title: flutter CLI reference
      permalink: /reference/flutter-cli
    - title: Security false positives
      permalink: /reference/security-false-positives
    - title: Package site
      permalink: https://pub.dev/flutter<|MERGE_RESOLUTION|>--- conflicted
+++ resolved
@@ -118,7 +118,6 @@
     - title: Advanced UI
       permalink: /ui/advanced
       children:
-<<<<<<< HEAD
         - title: Actions & shortcuts
           permalink: /ui/advanced/actions_and_shortcuts
         - title: Fonts & typography
@@ -139,88 +138,6 @@
   children:
     - title: State management
       permalink: /data-and-backend/state-mgmt
-=======
-        - title: Supported platforms
-          permalink: /reference/supported-platforms
-        - title: Building desktop apps with Flutter
-          permalink: /development/platform-integration/desktop
-        - title: Writing platform-specific code
-          permalink: /development/platform-integration/platform-channels
-        - title: Android
-          permalink: /development/platform-integration/android
-          children:
-            - title: Adding a splash screen
-              permalink: /development/platform-integration/android/splash-screen
-            - title: C interop
-              permalink: /development/platform-integration/android/c-interop
-            - title: Hosting native Android views
-              permalink: /development/platform-integration/android/platform-views
-            - title: AndroidX migration
-              permalink: /development/platform-integration/android/androidx-migration
-            - title: Deprecated Splash Screen API Migration
-              permalink: /development/platform-integration/android/splash-screen-migration
-            - title: Restore state on Android **NEW**
-              permalink: /development/platform-integration/android/restore-state-android
-            - title: Targeting ChromeOS with Android
-              permalink:  /development/platform-integration/android/chromeos
-        - title: iOS
-          permalink: /development/platform-integration/ios
-          children:
-            - title: Leveraging Apple's system libraries
-              permalink: /development/platform-integration/ios/apple-frameworks
-            - title: Adding a splash screen
-              permalink: /development/platform-integration/ios/splash-screen
-            - title: Adding iOS App Clip support
-              permalink: /development/platform-integration/ios/ios-app-clip
-            - title: Adding iOS app extensions
-              permalink: /development/platform-integration/ios/app-extensions
-            - title: C interop
-              permalink: /development/platform-integration/ios/c-interop
-            - title: Hosting native iOS views
-              permalink: /development/platform-integration/ios/platform-views
-            - title: iOS debugging
-              permalink: /development/platform-integration/ios/ios-debugging
-            - title: Restore state on iOS **NEW**
-              permalink: /development/platform-integration/ios/restore-state-ios
-        - title: Linux
-          permalink: /development/platform-integration/linux
-          children:
-            - title: Building Linux apps
-              permalink: /development/platform-integration/linux/building
-        - title: macOS
-          permalink: /development/platform-integration/macos
-          children:
-            - title: Building macOS apps
-              permalink: /development/platform-integration/macos/building
-            - title: C interop
-              permalink: /development/platform-integration/macos/c-interop
-        - title: Web
-          permalink: /development/platform-integration/web
-          children:
-            - title: Building web apps
-              permalink: /development/platform-integration/web/building
-            - title: Web FAQ
-              permalink: /development/platform-integration/web/faq
-            - title: Web renderers
-              permalink: /development/platform-integration/web/renderers
-            - title: Custom app initialization
-              permalink: /development/platform-integration/web/initialization
-            - title: Displaying images on the web
-              permalink: /development/platform-integration/web/web-images
-        - title: Windows
-          permalink: /development/platform-integration/windows
-          children:
-            - title: Building Windows apps
-              permalink: /development/platform-integration/windows/building
-            - title: Run loop migration
-              permalink: /development/platform-integration/windows/run-loop-migration
-            - title: Version information migration
-              permalink: /development/platform-integration/windows/version-migration
-            - title: Dark mode migration
-              permalink: /development/platform-integration/windows/dark-mode-migration
-    - title: Packages & plugins
-      permalink: /development/packages-and-plugins
->>>>>>> 2481de52
       children:
         - title: Introduction
           permalink: /data-and-backend/state-mgmt/intro
@@ -271,6 +188,8 @@
           permalink: /platform-integration/android/androidx-migration
         - title: Deprecated Splash Screen API Migration
           permalink: /platform-integration/android/splash-screen-migration
+        - title: Restore state on Android
+          permalink: /platform-integration/android/restore-state-android
         - title: Targeting ChromeOS with Android
           permalink:  /platform-integration/android/chromeos
     - title: iOS
@@ -290,6 +209,8 @@
           permalink: /platform-integration/ios/platform-views
         - title: iOS debugging
           permalink: /platform-integration/ios/ios-debugging
+        - title: Restore state on iOS
+          permalink: /platform-integration/ios/restore-state-ios
     - title: Linux
       permalink: /platform-integration/linux
       children:
