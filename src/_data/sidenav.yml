- title: Get started
  children:
    - title: 1. Install
      permalink: /get-started/install
    - title: 2. Set up an editor
      permalink: /get-started/editor
    - title: 3. Test drive
      permalink: /get-started/test-drive
    - title: 4. Write your first app
      permalink: /get-started/codelab
    - title: 5. Learn more
      permalink: /get-started/learn-more
    - divider
    - title: From another platform?
      children:
        - title: Flutter for Android devs
          permalink: /get-started/flutter-for/android-devs
        - title: Flutter for SwiftUI devs
          permalink: /get-started/flutter-for/swiftui-devs
        - title: Flutter for UIKit devs
          permalink: /get-started/flutter-for/uikit-devs
        - title: Flutter for React Native devs
          permalink: /get-started/flutter-for/react-native-devs
        - title: Flutter for web devs
          permalink: /get-started/flutter-for/web-devs
        - title: Flutter for Xamarin.Forms devs
          permalink: /get-started/flutter-for/xamarin-forms-devs
        - divider
        - title: Introduction to declarative UI
          permalink: /get-started/flutter-for/declarative
        - title: Flutter versus Swift concurrency
          permalink: /resources/dart-swift-concurrency
    - title: "Dart language overview"
      permalink: https://dart.dev/overview

- title: Stay up to date
  permalink: /release
  children:
    - title: Upgrade
      permalink: /release/upgrade
    - title: SDK archive
      permalink: /release/archive
    - divider
    - title: What's new
      permalink: /release/whats-new
    - title: Release notes
      permalink: /release/release-notes
    - title: Breaking changes
      permalink: /release/breaking-changes
    - title: Compatibility policy
      permalink: /release/compatibility-policy

- title: Samples & codelabs
  children:
    - title: Flutter Gallery
      permalink: https://gallery.flutter.dev
    - title: Samples and demos
      permalink: https://flutter.github.io/samples/
    - title: Cookbook
      permalink: /cookbook
    - title: Codelabs
      permalink: /codelabs

- divider

- title: User interface
  permalink: /ui
  match-page-url-exactly: true
  children:
    - title: Introduction
      permalink: /ui
    - title: Building layouts
      permalink: /ui/layout
      children:
        - title: Layouts in Flutter
          permalink: /ui/layout
          match-page-url-exactly: true
        - title: Tutorial
          permalink: /ui/layout/tutorial
        - title: Creating adaptive and responsive apps
          permalink: /ui/layout/adaptive-responsive
        - title: Building adaptive apps
          permalink: /ui/layout/building-adaptive-apps
    - title: Material Design
      permalink: /ui/material
    - title: Scrolling
      permalink: /ui/scrolling
      children:
        - title: Introduction
          permalink: /ui/scrolling
          match-page-url-exactly: true
        - title: Slivers
          permalink: /ui/scrolling/slivers
    - title: Advanced UI
      permalink: /ui/advanced
      children:
        - title: Fonts & typography
          permalink: /ui/advanced/typography
        - title: Shaders
          permalink: /ui/advanced/shaders
    - title: Widget catalog
      permalink: /ui/widgets
      
- title: Interactivity
  permalink: /ui/interactivity
  children:
    - title: Add interactivity to your app
      permalink: /ui/interactivity
      match-page-url-exactly: true
    - title: Gestures
      permalink: /ui/interactivity/gestures
      children:
        - title: Introduction
          permalink: /ui/interactivity/gestures
          match-page-url-exactly: true
        - title: Handle taps
          permalink: /cookbook/gestures/handling-taps
        - title: Drag a UI element
          permalink: /cookbook/effects/drag-a-widget
        - title: Add Material touch ripples
          permalink: /cookbook/gestures/ripples
        - title: Implement swipe to dismiss
          permalink: /cookbook/gestures/dismissible
    - title: Input & forms
      permalink: /ui/interactivity/input
      children:
        - title: Create and style a text field
          permalink: /cookbook/forms/text-input
        - title: Retrieve the value of a text field
          permalink: /cookbook/forms/retrieve-input
        - title: Handle changes to a text field
          permalink: /cookbook/forms/text-field-changes
        - title: Manage focus in text fields
          permalink: /cookbook/forms/focus
        - title: Build a form with validation
          permalink: /cookbook/forms/validation
    - title: Implement actions & shortcuts
      permalink: /ui/interactivity/actions-and-shortcuts
    - title: Manage keyboard focus
      permalink: /ui/interactivity/focus

- title: Assets & media
  permalink: /ui/assets
  children:
    - title: Add assets and images
      permalink: /ui/assets/assets-and-images
    - title: Display images from the internet
      permalink: /cookbook/images/network-image
    - title: Fade in images with a placeholder
      permalink: /cookbook/images/fading-in-images
    - title: Play and pause a video
      permalink: /cookbook/plugins/play-video

- title: Navigation & routing
  permalink: /ui/navigation
  children:
    - title: Overview
      permalink: /ui/navigation
      match-page-url-exactly: true
    - title: Navigate to a new screen and back
      permalink: /cookbook/navigation/navigation-basics
    - title: Send data to a new screen
      permalink: /cookbook/navigation/passing-data
    - title: Return data from a screen
      permalink: /cookbook/navigation/returning-data
    - title: Setup deep linking
      permalink: /ui/navigation/deep-linking
    - title: Setup app links for Android
      permalink: /cookbook/navigation/set-up-app-links
    - title: Setup universal links for iOS
      permalink: /cookbook/navigation/set-up-universal-links
    - title: Configure web URL strategies
      permalink: /ui/navigation/url-strategies
      
- title: Animations & transitions
  permalink: /ui/animations
  children:
    - title: Introduction
      permalink: /ui/animations
      match-page-url-exactly: true
    - title: Tutorial
      permalink: /ui/animations/tutorial
    - title: Implicit animations
      permalink: /ui/animations/implicit-animations
    - title: Animate the properties of a container
      permalink: /cookbook/animation/animated-container
    - title: Fade a widget in and out
      permalink: /cookbook/animation/opacity-animation
    - title: Hero animations
      permalink: /ui/animations/hero-animations
    - title: Animate a page route transition
      permalink: /cookbook/animation/page-route-animation
    - title: Animate using a physic simulation
      permalink: /cookbook/animation/physics-simulation
    - title: Staggered animations
      permalink: /ui/animations/staggered-animations
    - title: Create a staggered menu animation
      permalink: /cookbook/effects/staggered-menu-animation
    - title: API overview
      permalink: /ui/animations/overview

- title: Data & backend
  permalink: /data-and-backend
  children:
    - title: State management
      permalink: /data-and-backend/state-mgmt
      children:
        - title: Introduction
          permalink: /data-and-backend/state-mgmt/intro
        - title: Think declaratively
          permalink: /data-and-backend/state-mgmt/declarative
        - title: Ephemeral vs app state
          permalink: /data-and-backend/state-mgmt/ephemeral-vs-app
        - title: Simple app state management
          permalink: /data-and-backend/state-mgmt/simple
        - title: Options
          permalink: /data-and-backend/state-mgmt/options
    - title: Networking & http
      permalink: /data-and-backend/networking
      children:
        - title: Overview
          permalink: /data-and-backend/networking
          match-page-url-exactly: true
        - title: Fetch data from the internet
          permalink: /cookbook/networking/fetch-data
        - title: Make authenticated requests
          permalink: /cookbook/networking/authenticated-requests
        - title: Send data to the internet
          permalink: /cookbook/networking/send-data
        - title: Update data over the internet
          permalink: /cookbook/networking/update-data
        - title: Delete data on the internet
          permalink: /cookbook/networking/delete-data
        - title: Communicate with WebSockets
          permalink: /cookbook/networking/web-sockets
    - title: Serialization
      permalink: /data-and-backend/serialization
      children:
        - title: JSON serialization
          permalink: /data-and-backend/serialization/json
        - title: Parse JSON in the background
          permalink: /cookbook/networking/background-parsing
    - title: Persistence
      permalink: /data-and-backend/persistence
      children: 
        - title: Store key-value data on disk
          permalink: /cookbook/persistence/key-value
        - title: Read and write files
          permalink: /cookbook/persistence/reading-writing-files
        - title: Persist data with SQLite
          permalink: /cookbook/persistence/sqlite
    - title: Firebase
      permalink: /data-and-backend/firebase
    - title: Google APIs
      permalink: /data-and-backend/google-apis

- title: Accessibility & localization
  permalink: /accessibility-and-localization
  children:
    - title: Accessibility
      permalink: /accessibility-and-localization/accessibility
    - title: Internationalization
      permalink: /accessibility-and-localization/internationalization

- title: Platform integration
  permalink: /platform-integration
  children:
    - title: Supported platforms
      permalink: /reference/supported-platforms
    - title: Build desktop apps with Flutter
      permalink: /platform-integration/desktop
    - title: Write platform-specific code
      permalink: /platform-integration/platform-channels
    - title: Android
      permalink: /platform-integration/android
      children:
        - title: Add a splash screen
          permalink: /platform-integration/android/splash-screen
        - title: Bind to native code
          permalink: /platform-integration/android/c-interop
        - title: Host a native Android view
          permalink: /platform-integration/android/platform-views
        - title: Restore state on Android
          permalink: /platform-integration/android/restore-state-android
        - title: Target ChromeOS with Android
          permalink:  /platform-integration/android/chromeos
    - title: iOS
      permalink: /platform-integration/ios
      children:
        - title: Leverage Apple's system libraries
          permalink: /platform-integration/ios/apple-frameworks
        - title: Add a launch screen
          permalink: /platform-integration/ios/launch-screen
        - title: Add iOS App Clip support
          permalink: /platform-integration/ios/ios-app-clip
        - title: Add iOS app extensions
          permalink: /platform-integration/ios/app-extensions
        - title: Bind to native code
          permalink: /platform-integration/ios/c-interop
        - title: Host a native iOS view
          permalink: /platform-integration/ios/platform-views
        - title: Enable debugging on iOS
          permalink: /platform-integration/ios/ios-debugging
        - title: Restore state on iOS
          permalink: /platform-integration/ios/restore-state-ios
    - title: Linux
      permalink: /platform-integration/linux
      children:
        - title: Build a Linux app
          permalink: /platform-integration/linux/building
    - title: macOS
      permalink: /platform-integration/macos
      children:
        - title: Build a macOS app
          permalink: /platform-integration/macos/building
        - title: C interop
          permalink: /platform-integration/macos/c-interop
    - title: Web
      permalink: /platform-integration/web
      children:
        - title: Build a web app
          permalink: /platform-integration/web/building
        - title: Web FAQ
          permalink: /platform-integration/web/faq
        - title: Web renderers
          permalink: /platform-integration/web/renderers
        - title: Custom app initialization
          permalink: /platform-integration/web/initialization
        - title: Displaying images on the web
          permalink: /platform-integration/web/web-images
    - title: Windows
      permalink: /platform-integration/windows
      children:
        - title: Build a Windows app
          permalink: /platform-integration/windows/building

- title: Packages & plugins
  permalink: /packages-and-plugins
  children:
    - title: Use packages & plugins
      permalink: /packages-and-plugins/using-packages
    - title: Develop packages & plugins
      permalink: /packages-and-plugins/developing-packages
    - divider
    - title: Happy paths
      permalink: /packages-and-plugins/happy-paths
    - title: Flutter Favorites
      permalink: /packages-and-plugins/favorites
    - title: Package repository
      permalink: https://pub.dev/flutter

- title: Testing & debugging
  permalink: /testing
  children:
    - header: Testing
    - title: Testing overview
      permalink: /testing/overview
      match-page-url-exactly: true
    - title: Widget testing
      children:
        - title: Introduction
          permalink: /cookbook/testing/widget/introduction
        - title: Find widgets
          permalink: /cookbook/testing/widget/finders
        - title: Simulate scrolling
          permalink: /cookbook/testing/widget/scrolling
        - title: Simulate user interaction
          permalink: /cookbook/testing/widget/tap-drag
    - title: Integration testing
      children:
        - title: Introduction
          permalink: /testing/integration-tests
          match-page-url-exactly: true
        - title: Write and run an integration test
          permalink: /cookbook/testing/integration/introduction
        - title: Profile an integration test
          permalink: /cookbook/testing/integration/profiling
    - title: Unit testing
      children:
        - title: Introduction
          permalink: /cookbook/testing/unit/introduction
        - title: Mock dependencies
          permalink: /cookbook/testing/unit/mocking
    - title: Test a plugin
      permalink: /testing/testing-plugins
    - title: Handle plugin code in tests
      permalink: /testing/plugins-in-tests
    - header: Debugging
    - title: Debugging tools
      permalink: /testing/debugging
    - title: Debug your app programmatically
      permalink: /testing/code-debugging
<<<<<<< HEAD
    - title: Use a native language debugger
      permalink: /testing/native-debugging
    - title: Flutter's build modes
      permalink: /testing/build-modes
    - title: Common Flutter errors
=======
    - title: Debug native app code
      permalink: /testing/oem-debuggers
    - title: Fix common errors
>>>>>>> 36b376aa
      permalink: /testing/common-errors
    - title: Handle errors
      permalink: /testing/errors
      match-page-url-exactly: true
    - title: Report errors to a service
      permalink: /cookbook/maintenance/error-reporting

- title: Performance & optimization
  permalink: /perf
  children:
    - title: Overview
      permalink: /perf
      match-page-url-exactly: true
    - title: Impeller **NEW**
      permalink: /perf/impeller
    - title: Performance best practices
      permalink: /perf/best-practices
    - title: App size
      permalink: /perf/app-size
    - title: Deferred components
      permalink: /perf/deferred-components
#    - title: Memory
#      permalink: /perf/memory
#    - title: Power usage
#      permalink: /perf/power
    - title: Rendering performance
      permalink: /perf/rendering-performance
    - title: Performance profiling
      permalink: /perf/ui-performance
    - title: Shader compilation jank
      permalink: /perf/shader
    - title: Performance metrics
      permalink: /perf/metrics
    - title: Performance FAQ
      permalink: /perf/faq
    - title: Appendix
      permalink: /perf/appendix

- title: Deployment
  permalink: /deployment
  children:
    - title: Obfuscate Dart code
      permalink: /deployment/obfuscate
    - title: Create flavors of an app
      permalink: /deployment/flavors
    - title: Build and release an Android app
      permalink: /deployment/android
    - title: Build and release an iOS app
      permalink: /deployment/ios
    - title: Build and release a macOS app
      permalink: /deployment/macos
    - title: Build and release a Linux app
      permalink: /deployment/linux
    - title: Build and release a Windows app
      permalink: /deployment/windows
    - title: Build and release a web app
      permalink: /deployment/web
    - title: Set up continuous deployment
      permalink: /deployment/cd

- title: Add to an existing app
  permalink: /add-to-app
  children:
    - title: Introduction
      permalink: /add-to-app
      match-page-url-exactly: true
    - title: Add to an Android app
      permalink: /add-to-app/android
      children:
        - title: Set up Android project
          permalink: /add-to-app/android/project-setup
        - title: Add a single Flutter screen
          permalink: /add-to-app/android/add-flutter-screen
        - title: Add a Flutter Fragment
          permalink: /add-to-app/android/add-flutter-fragment
        - title: Add a Flutter View
          permalink: /add-to-app/android/add-flutter-view
        - title: Use a Flutter plugin
          permalink: /add-to-app/android/plugin-setup
    - title: Add to an iOS app
      permalink: /add-to-app/ios
      children:
        - title: Set up iOS project
          permalink: /add-to-app/ios/project-setup
        - title: Add a single Flutter screen
          permalink: /add-to-app/ios/add-flutter-screen
    - title: Debug embedded Flutter module
      permalink: /add-to-app/debugging
    - title: Add multiple Flutter instances
      permalink: /add-to-app/multiple-flutters
    - title: Loading sequence and performance
      permalink: /add-to-app/performance

- divider

- title: Tools & editors
  permalink: /tools
  children:
    - title: Android Studio & IntelliJ
      permalink: /tools/android-studio
    - title: Visual Studio Code
      permalink: /tools/vs-code
    - title: DevTools
      permalink: /tools/devtools
      children:
        - title: Overview
          permalink: /tools/devtools/overview
        - title: Install from Android Studio & IntelliJ
          permalink: /tools/devtools/android-studio
        - title: Install from VS Code
          permalink: /tools/devtools/vscode
        - title: Install from command line
          permalink: /tools/devtools/cli
        - title: Flutter inspector
          permalink: /tools/devtools/inspector
        - title: Performance view
          permalink: /tools/devtools/performance
        - title: CPU Profiler view
          permalink: /tools/devtools/cpu-profiler
        - title: Memory view
          permalink: /tools/devtools/memory
        - title: Debug console view
          permalink: /tools/devtools/console
        - title: Network view
          permalink: /tools/devtools/network
        - title: Debugger
          permalink: /tools/devtools/debugger
        - title: Logging view
          permalink: /tools/devtools/logging
        - title: App size tool
          permalink: /tools/devtools/app-size
        - title: Release notes
          permalink: /tools/devtools/release-notes
    - title: SDK overview
      permalink: /tools/sdk
    - title: Flutter's pubspec options
      permalink: /tools/pubspec
    - title: Automated fixes
      permalink: /tools/flutter-fix
    - title: Code formatting
      permalink: /tools/formatting

- title: Flutter concepts
  children:
    - title: Architectural overview
      permalink: /resources/architectural-overview
    - title: Inside Flutter
      permalink: /resources/inside-flutter
    - title: Understanding constraints
      permalink: /ui/layout/constraints
    - title: Flutter's build modes
      permalink: /testing/build-modes
    - title: Hot reload
      permalink: /tools/hot-reload
    - title: Platform adaptations
      permalink: /resources/platform-adaptations

- title: Resources
  permalink: /resources
  children:
    - header: Learning
    - title: Books
      permalink: /resources/books
    - title: Videos and online courses
      permalink: /resources/videos
    - title: Learn Dart
      permalink: /resources/bootstrap-into-dart
    - header: Contributing
    - title: Create useful bug reports
      permalink: /resources/bug-reports
    - title: Contribute to Flutter
      permalink: https://github.com/flutter/flutter/blob/main/CONTRIBUTING.md
    - title: Design documents
      permalink: /resources/design-docs
    - header: Toolkits
    - title: Casual Games Toolkit
      permalink: /resources/games-toolkit
    - title: Flutter News Toolkit
      permalink: /resources/news-toolkit
    - header: General
    - title: FAQ
      permalink: /resources/faq
    - title: Google Fonts package
      permalink: https://pub.dev/packages/google_fonts
    - title: Official brand assets
      permalink: https://flutter.dev/brand

- title: Reference
  permalink: /reference
  expanded: true
  children:
    - title: Who is Dash?
      permalink: /dash
    - title: Widget index
      permalink: /reference/widgets
    - title: API reference
      permalink: https://api.flutter.dev
    - title: flutter CLI reference
      permalink: /reference/flutter-cli
    - title: Security false positives
      permalink: /reference/security-false-positives<|MERGE_RESOLUTION|>--- conflicted
+++ resolved
@@ -390,17 +390,11 @@
       permalink: /testing/debugging
     - title: Debug your app programmatically
       permalink: /testing/code-debugging
-<<<<<<< HEAD
     - title: Use a native language debugger
       permalink: /testing/native-debugging
     - title: Flutter's build modes
       permalink: /testing/build-modes
     - title: Common Flutter errors
-=======
-    - title: Debug native app code
-      permalink: /testing/oem-debuggers
-    - title: Fix common errors
->>>>>>> 36b376aa
       permalink: /testing/common-errors
     - title: Handle errors
       permalink: /testing/errors
