--- conflicted
+++ resolved
@@ -310,15 +310,7 @@
     - header: Debugging
     - title: Debugging tools
       permalink: /testing/debugging
-<<<<<<< HEAD
     - title: Debug your app programmatically
-=======
-    - title: Testing plugins
-      permalink: /testing/testing-plugins
-    - title: Plugins in Flutter tests
-      permalink: /testing/plugins-in-tests
-    - title: Debugging apps programmatically
->>>>>>> fc4ccee3
       permalink: /testing/code-debugging
     - title: Debug native app code
       permalink: /testing/oem-debuggers
