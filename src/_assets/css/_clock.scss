--- conflicted
+++ resolved
@@ -288,13 +288,10 @@
         flex-direction: row;
         height: auto;
       }
-<<<<<<< HEAD
 
       .wtm-logo {
         max-height: 35px;
       }
-=======
->>>>>>> 357d7ee2
     }
 
     @include media-breakpoint-up(lg) {
