--- conflicted
+++ resolved
@@ -94,19 +94,13 @@
 
   // Styles for wtm copy
   &__wtm-copy {
-<<<<<<< HEAD
     color: $clock-color-dark;
     margin-bottom: 96px;
 
     .subheading {
+      color: $clock-color-dark;
       font-size: 24px;
       margin: 40px 0 24px;
-=======
-    .subheading {
-      color: $clock-color-dark;
-      font-size: 56px;
-      margin: 0 0 24px;
->>>>>>> 9abf72cd
     }
 
     .paragraph {
@@ -147,14 +141,9 @@
     }
 
     .heading {
-<<<<<<< HEAD
+      color: $clock-color-dark;
       font-size: 20px;
       margin: 0 auto 40px;
-=======
-      color: $clock-color-dark;
-      font-size: 32px;
-      margin: 0 auto 88px;
->>>>>>> 9abf72cd
       max-width: 630px;
       text-align: center;
     }
@@ -297,14 +286,11 @@
       margin-bottom: 24px;
     }
 
-<<<<<<< HEAD
     .info-paragraph {
       font-size: 14px;
       margin-bottom: 0;
     }
 
-=======
->>>>>>> 9abf72cd
     &__texture {
       background-color: $clock-color-blue;
       background-image: asset_url('clock/prizes__background.svg');
@@ -364,21 +350,14 @@
     }
 
     .subheading {
-<<<<<<< HEAD
+      color: $clock-color-dark;
       font-size: 24px;
-=======
-      color: $clock-color-dark;
-      font-size: 56px;
->>>>>>> 9abf72cd
       margin: 0 0 16px 0;
     }
 
     .paragraph {
-<<<<<<< HEAD
-      font-size: 14px;
-=======
       font-family: $site-font-family-base;
->>>>>>> 9abf72cd
+      font-size: 14px;
       margin-bottom: 24px;
     }
 
@@ -461,16 +440,12 @@
 
   // Style for submissions
   &__submissions, &__contest {
-<<<<<<< HEAD
-=======
     font-family: $site-font-family-base;
-    padding: 48px 0;
 
     ul {
       padding-left: 16px;
     }
-
->>>>>>> 9abf72cd
+    
     li {
       font-size: 14px;
       padding: 8px 0;
@@ -486,15 +461,12 @@
     }
 
     .paragraph {
-<<<<<<< HEAD
-      font-size: 14px;
-=======
->>>>>>> 9abf72cd
+      font-size: 14px;
       margin-bottom: 40px;
     }
 
     .title {
-<<<<<<< HEAD
+      font-family: $site-font-family-base;
       font-size: 14px;
       font-weight: 600;
       margin: 40px 0 16px;
@@ -522,12 +494,6 @@
         font-size: 18px;
         margin: 0;
       }
-=======
-      font-family: $site-font-family-base;
-      font-size: 18px;
-      font-weight: 500;
-      margin: 0;
->>>>>>> 9abf72cd
     }
   }
 
@@ -576,24 +542,15 @@
     }
 
     .subheading {
-<<<<<<< HEAD
+      color: $clock-color-dark;
       font-size: 24px;
       margin: 0 0 40px;
     }
 
     .faq__card-body {
+      font-family: $site-font-family-base;
       font-size: 14px;
       padding: 0 24px 24px 0;
-=======
-      color: $clock-color-dark;
-      font-size: 56px;
-      margin: 0 0 56px;
-    }
-
-    .faq__card-body {
-      font-family: $site-font-family-base;
-      padding: 0 40px 24px 0;
->>>>>>> 9abf72cd
     }
 
     @include media-breakpoint-up(lg) {
