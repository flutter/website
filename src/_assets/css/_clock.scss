.clock {
  $clock-color-dark: #212c34;
  $clock-color-blue: #01579b;
  $clock-color-light-blue: #aecbfa;
  $clock-color-light-grey: #f8f9fa;
  $clock-color-grey: #555;
  $color-code-block: #252525;

  color: $clock-color-grey;
  font-family: $site-font-family-alt;
  font-size: 18px;

  // Background texture shared by all sections
  &__texture {
    height: 100%;
    margin-left: calc(50% - 50vw);
    position: absolute;
    width: 100vw;
  }

  // Common styles for clock sections
  &__section {
    margin-left: calc(50% - 50vw);
    margin-right: calc(50% - 50vw);
  }

  // Styles for section clock__hero
  &__hero {
    background-color: $flutter-dark-blue-texture;
    color: $site-color-white;
    padding-bottom: 104px;
    position: relative;
    text-align: center;

    .heading {
      font-size: 32px;
      margin: 120px 27px 40px 27px;
    }

    .youtube-link, .twitter-link {
      color: $twitter-color;

      i {
        margin-right: 5px;
      }
    }

    .twitter-link {
      display: inline-block;
      margin-bottom: 8px;
    }

    &__texture {
      background-color: $flutter-dark-blue-texture;
      background-image: asset_url('clock/hero-pattern__background-mobile.svg');
      background-repeat: no-repeat;
      background-size: cover;
    }

    @include media-breakpoint-up(sm) {
      .heading {
        font-size: 38px;
      }

      &__texture {
        background-color: $flutter-dark-blue-texture;
        background-image: asset_url('clock/hero-pattern__background.svg');
        background-repeat: no-repeat;
        background-size: cover;
      }
    }

    @include media-breakpoint-up(lg) {
      .heading {
        font-size: 72px;
        margin: 120px auto 40px;
        max-width: 642px;
      }
    }
  }

  // Styles for section clock__wtm (What to make)
  &__wtm {
    position: relative;

    &__texture {
      background-color: $site-color-white;
      background-image: asset_url('clock/wtm__background-bottom.svg'), asset_url('clock/wtm__background-top.svg');
      background-position: right top 200px, left top 50px;
      background-repeat: no-repeat;
      background-size: 25%, 35%;
    }

    &_container {
      margin: 80px 0;
    }

<<<<<<< HEAD
    @include media-breakpoint-up(sm) {
      &__texture {
        background-position: right top 450px, left top 50px;
        background-size: 15%, 25%;
      }
    }
    
=======
>>>>>>> 3c748bea
    @include media-breakpoint-up(lg) {

      &_container {
        margin: 100px 0;
      }

      &__texture {
        background-position: right bottom 50vh, left top 100px;
        background-size: initial;
      }
    }
  }

  // Styles for wtm copy
  &__wtm-copy {
    .subheading {
      color: $clock-color-dark;
      font-size: 24px;
      margin: 40px 0 24px;
    }

    .paragraph {
      font-size: 16px;
    }

    .paragraph-conditions {
      font-family: $site-font-family-base;
      font-size: 14px;
      margin: 0;
    }

    @include media-breakpoint-up(sm) {
      .subheading {
        font-size: 32px;
      }
    }

    @include media-breakpoint-up(lg) {
      display: flex;
      flex-direction: column;
      justify-content: center;
      margin-bottom: 0;

      .subheading {
        font-size: 56px;
        margin: 0 0 24px;
      }

      .paragraph {
        font-size: 20px;
      }
    }
  }

  // Styles for wtm entries
  &__wtm-entries {
    margin-top: 80px;

    &_container {
      display: flex;
      justify-content: space-between;
      flex-wrap: wrap;
      margin-bottom: 64px;
    }

    .heading {
      color: $clock-color-dark;
      font-size: 20px;
      margin: 0 auto 40px;
      max-width: 630px;
      text-align: center;
    }

    .card {
      background-color: #F8F9FA;
      border: none;
      border-radius: 8px;
      height: 40vw;
      margin-bottom: 16px;
      width: 48%;

      &:nth-of-type(4), &:nth-of-type(3) {
        margin-bottom: 0;
      }
    }

    .entries__card-body {
      position: relative;

      .paragraph {
        font-size: 16px;
        line-height: 20px;
        text-align: left;
      }

      .fas {
        bottom: 16px;
        left: 16px;
        position: absolute;
        width: 34px;
      }
    }

    @include media-breakpoint-up(sm) {
      .heading {
        font-size: 24px;
      }

      .card {
        height: 20vw;
        width: 24%;
      }
    }

    @include media-breakpoint-up(lg) {
      margin-top: 72px;

      &_container {
        flex-wrap: initial;
        margin-bottom: 80px;
      }

      .heading {
        font-size: 32px;
        margin: 0 auto 88px;
      }

      .card {
        height: 185px;
        margin-bottom: 0;
        width: 185px;
      }

      .entries__card-body {
        .paragraph {
          font-size: 20px;
          margin-bottom: 50px;
        }
      }

      .fas {
        bottom: 24px;
        left: 24px;
        position: absolute;
        width: 48px;
      }
    }
  }

  &__wtm-logos {

    .logos-heading {
      font-size: 16px;
      margin-bottom: 24px;
    }

    .logos-container {
      align-items: center;
      display: flex;
      flex-direction: column;
      height: 250px;
      justify-content: space-evenly;
    }

    @include media-breakpoint-up(sm) {

      .logos-container {
        flex-direction: row;
        height: auto;
      }      
    }

    @include media-breakpoint-up(lg) {

      .logos-heading {
        font-size: 20px;
        margin-bottom: 40px;
      }
    }
  }

  // Styles for section clock__prizes
  &__prizes {
    background-color: $clock-color-blue;
    color: $site-color-white;
    font-family: $site-font-family-base;
    position: relative;

    ul {
      padding: 0;
      margin: 0;
    }

    li {
      list-style: none;
    }

    hr {
      background-color: $clock-color-light-blue;
      margin: 40px 0;
      width: 100%;
    }

    &_container {
      margin: 80px 0;
    }

    &_image {
      margin-bottom: 40px;
    }

    &__texture {
      background-color: $clock-color-blue;
      background-image: asset_url('clock/prizes__background.svg');
      background-position: right 50px top 150px;
      background-repeat: no-repeat;
    }

    .prizes-text {
      display: inline-block;
      font-size: 16px;
      margin-bottom: 16px;
    }

    .subheading {
      font-size: 20px;
      margin: 8px 0;
    }

    .paragraph {
      font-size: 14px;
      margin-bottom: 24px;
    }

    .info-paragraph {
      font-size: 14px;
      margin-bottom: 0;
    }

    &__texture {
      background-color: $clock-color-blue;
      background-image: asset_url('clock/prizes__background.svg');
      background-position: right 20px top 25px;
      background-repeat: no-repeat;
      background-size: 90%, 100%;
    }

    .prize-link {
      color: $site-color-white;
      text-decoration: underline;
    }

    @include media-breakpoint-up(sm) {
      &_container {
        margin: 160px 0 80px;
      }

      .prizes-text {
        font-size: 20px;
      }

      .subheading {
        font-size: 24px;
      }
    }

    @include media-breakpoint-up(lg) {

      &_container {
        margin: 160px 0;
      }

      &_image {
        padding-top: 126px;
      }

      &__texture {
        background-position: right 50px top 150px;
        background-size: inherit;
      }

      .prizes-text {
        font-size: 20px;
      }

      .subheading {
        font-size: 40px;
        margin: 24px 0;
      }

      .paragraph {
        font-size: 20px;
        margin-bottom: inherit;
      }

      .info-paragraph {
        font-size: 18px;
      }

      hr {
        margin: 56px 0;
      }
    }
  }

  // Styles for section clock__getting (Getting Started)
  &__getting {
    ol {
      padding-left: 16px;
    }

    li {
      font-size: 16px;
      font-weight: 500;
      padding: 16px 0;
      word-break: break-word;
    }

    &_container {
      margin: 80px 0;
    }

    .subheading {
      color: $clock-color-dark;
      font-size: 24px;
      margin: 0 0 16px 0;
    }

    .paragraph {
      font-family: $site-font-family-base;
      font-size: 14px;
      margin-bottom: 24px;
    }

    .sub-item {
      font-family: $site-font-family-base;
      font-size: 14px;
      font-weight: normal;
      padding: 8px 0;

      .sub-item {
        list-style: none;
      }
    }

    .sub-item:last-child {
      padding-bottom: 0;
    }

<<<<<<< HEAD
    @include media-breakpoint-up(sm) {
      .subheading {
        font-size: 32px;
      }

      .sub-item {
        font-size: 16px;
      }
    }
    
=======
>>>>>>> 3c748bea
    @include media-breakpoint-up(lg) {

      .subheading {
        font-size: 56px;
      }

      .paragraph {
        font-size: 18px;
      }

      li {
        font-size: 20px;
      }

      .sub-item {
        font-size: 18px;
      }
    }
  }

  // Styles for section clock__submit
  &__submit {
    background-color: $clock-color-light-grey;
    color: $clock-color-dark;
    margin: 0 calc(50% - 50vw) 80px calc(50% - 50vw);
    padding-left: 0;
    padding-right: 0;
    text-align: center;

    &_container {
      padding: 80px 16px;
    }

    .subheading {
      font-size: 24px;
      margin: 0 auto 32px;
      text-align: center;
    }

    .submit-app__button {
      font-size: 14px;
      padding: 16px 24px;
    }

    @include media-breakpoint-up(sm) {
      .subheading {
        font-size: 32px;
      }
    }

    @include media-breakpoint-up(lg) {
      margin: 0 0 80px 0;

      &_container {
        padding: 80px;
      }

      .subheading {
        font-size: 48px;
        max-width: 626px;
      }

      .submit-app__button {
        font-size: 18px;
      }
    }
  }

  // Style for submissions
  &__submissions, &__contest {
    font-family: $site-font-family-base;

    ul {
      padding-left: 18px;
    }

    li {
      font-size: 14px;
      padding: 8px 0;
    }

    hr {
      margin: 40px 0 0;
    }

    .subheading {
      font-size: 20px;
      margin: 0 0 16px;
    }

    .paragraph {
      font-size: 14px;
      margin-bottom: 40px;
    }

    .title {
      font-family: $site-font-family-base;
      font-size: 14px;
      font-weight: 600;
      margin: 40px 0 16px;
    }

    .code-font {
      color: $color-code-block;
      font-family: $site-font-family-courier;
    }

    @include media-breakpoint-up(sm) {
      .subheading {
        font-size: 24px;
      }
    }

    @include media-breakpoint-up(lg) {
      li {
        font-size: 18px;
      }

      .subheading {
        font-size: 32px;
      }

      .paragraph {
        font-size: 18px;
      }

      .title {
        font-size: 18px;
        margin: 0;
      }
    }
  }

  // Style for contest
  &__contest {
    padding-top: 48px;
  }

  // Styles for section clock__faqs
  &__faqs {
    margin-top: 80px;
    position: relative;

    &__texture {
      background-color: $clock-color-light-grey;
    }

    &_container {
      padding: 80px 0;

      .faqs_button {
        align-items: center;
        color: $clock-color-grey;
        display: flex;
        justify-content: space-between;
        padding: 0;
        text-align: left;
        width: 100%;
      }

      .faqs_card {
        &:last-of-type {
          .card-header {
            border-bottom: 1px solid rgba(85, 85, 85, 0.2);
          }
        }
      }

      .faqs_card-header {
        background-color: transparent;
        border-bottom: 0;
        border-top: 1px solid rgba(85, 85, 85, 0.2);
        border-radius: 0;
        padding: 17px 0;
      }
    }

    .subheading {
      color: $clock-color-dark;
      font-size: 24px;
      margin: 0 0 40px;
    }

    .faq__card-body {
      font-family: $site-font-family-base;
      font-size: 14px;
      padding: 0 24px 24px 0;
    }

    @include media-breakpoint-up(sm) {
      .subheading {
        font-size: 32px;
      }
    }

    @include media-breakpoint-up(lg) {
      margin-top: 100px;

      .subheading {
        font-size: 56px;
      }

      .faq__card-body {
        font-size: 18px;
      }
    }
  }

  //dropdown button
  .dropdown__button {
    box-shadow: none;
    outline: none;
  }

  .code-font {
    color: $color-code-block;
    font-family: $site-font-family-courier;
  }

  .dropdown__button[aria-expanded="true"] {
    i {
      transform: rotate(180deg);
    }
  }

  .no-list-style {
    list-style: none;
    margin-left: -16px;
  }
}<|MERGE_RESOLUTION|>--- conflicted
+++ resolved
@@ -95,7 +95,6 @@
       margin: 80px 0;
     }
 
-<<<<<<< HEAD
     @include media-breakpoint-up(sm) {
       &__texture {
         background-position: right top 450px, left top 50px;
@@ -103,8 +102,6 @@
       }
     }
     
-=======
->>>>>>> 3c748bea
     @include media-breakpoint-up(lg) {
 
       &_container {
@@ -454,7 +451,6 @@
       padding-bottom: 0;
     }
 
-<<<<<<< HEAD
     @include media-breakpoint-up(sm) {
       .subheading {
         font-size: 32px;
@@ -465,8 +461,6 @@
       }
     }
     
-=======
->>>>>>> 3c748bea
     @include media-breakpoint-up(lg) {
 
       .subheading {
