.clock {
  $clock-color-dark: #212c34;
  $clock-color-blue: #01579b;
  $clock-color-light-blue: #aecbfa;
  $clock-color-light-grey: #f8f9fa;
  $clock-color-grey: #555;
  $color-code-block: #252525;

  color: $clock-color-grey;
  font-family: $site-font-family-alt;
  font-size: 18px;

  // Background texture shared by all sections
  &__texture {
    height: 100%;
    margin-left: calc(50% - 50vw);
    position: absolute;
    width: 100vw;
  }

  // Common styles for clock sections
  &__section {
    margin-left: calc(50% - 50vw);
    margin-right: calc(50% - 50vw);
  }

  // Styles for section clock__hero
  &__hero {
    background-color: $clock-color-dark;
    color: $site-color-white;
    padding-bottom: 104px;
    position: relative;
    text-align: center;

    .heading {
      font-size: 32px;
      margin: 120px 27px 40px 27px;
    }

    .youtube-link, .twitter-link {
      color: $twitter-color;

      i {
        margin-right: 5px;
      }
    }

    .twitter-link {
      display: inline-block;
      margin-bottom: 8px;
    }

    &__texture {
      background-color: $flutter-dark-blue-texture;
      background-image: asset_url('clock/hero/hero-circle.svg'),
                        asset_url('clock/hero/hero-clock.svg'),
                        asset_url('clock/hero/hero-diamond.svg'),
                        asset_url('clock/hero/hero-dots.svg'),
                        asset_url('clock/hero/hero-oval.svg');
      background-repeat: no-repeat;
      background-position: top 61px right -220px, bottom -50px right -80px, bottom -50px left -200px, top -30px center,top 100px left -250px;
      background-size: 320px, 280px, 270px, 90px, 310px;
    }

    @include media-breakpoint-up(sm) {
      .heading {
        font-size: 38px;
      }
    }

    @include media-breakpoint-up(md) {
      &__texture {
        background-position: top 43px right -70%, bottom 20px right -20px, bottom -30% left 30px, top -40px center,top 30px left -60%;
        background-size: 55%, 30%, 25%, 14%, 50%;
      }
    }

    @include media-breakpoint-up(lg) {
      .heading {
        font-size: 72px;
        margin: 120px auto 40px;
        max-width: 642px;
      }

      &__texture {
        background-position: top 43px right -20px, bottom 74px right -20px, bottom -30px left 200px, top -40px center,top 30px left -20px;
        background-size: 35%, 25%, 18%, 11%, 30%;
      }
    }

    @include media-breakpoint-up(xl) {
      &__texture {
        background-size: 30%, 22%, 15%, 8%, 25%;
      }
    }

    @media screen and (min-width: 1800px) {
      &__texture {
        background-size: 30%, 20%, 10%, 5%, 15%;
      }
    }
  }

  // Styles for section clock__wtm (What to make)
  &__wtm {
    position: relative;

    &__texture {
      background-color: $site-color-white;
      background-image: asset_url('clock/wtm__background-bottom.svg'), asset_url('clock/wtm__background-top.svg');
      background-position: right top 200px, left top 50px;
      background-repeat: no-repeat;
      background-size: 25%, 35%;
    }

    &_container {
      margin: 80px 0;
    }

    @include media-breakpoint-up(sm) {
      &__texture {
        background-position: right top 450px, left top 50px;
        background-size: 15%, 25%;
      }
    }

    @include media-breakpoint-up(lg) {

      &_container {
        margin: 100px 0;
      }

      &__texture {
<<<<<<< HEAD
        background-position: top 520px right, left top 100px;
=======
        background-position: right bottom 586px, left top 100px;
>>>>>>> b1827f73
        background-size: initial;
      }
    }
  }

  // Styles for wtm copy
  &__wtm-copy {
    .subheading {
      color: $clock-color-dark;
      font-size: 24px;
      margin: 40px 0 24px;
    }

    .paragraph {
      font-size: 16px;
    }

    .paragraph-conditions {
      font-family: $site-font-family-base;
      font-size: 14px;
      margin: 0;
    }

    @include media-breakpoint-up(sm) {
      .subheading {
        font-size: 32px;
      }
    }

    @include media-breakpoint-up(lg) {
      display: flex;
      flex-direction: column;
      justify-content: center;
      margin-bottom: 0;

      .subheading {
        font-size: 56px;
        margin: 0 0 24px;
      }

      .paragraph {
        font-size: 20px;
      }
    }
  }

  // Styles for wtm entries
  &__wtm-entries {
    margin-top: 80px;

    &_container {
      display: flex;
      justify-content: space-between;
      flex-wrap: wrap;
      margin-bottom: 64px;
    }

    .heading {
      color: $clock-color-dark;
      font-size: 20px;
      margin: 0 auto 40px;
      max-width: 630px;
      text-align: center;
    }

    .card {
      background-color: #F8F9FA;
      border: none;
      border-radius: 8px;
      height: 40vw;
      margin-bottom: 16px;
      width: 48%;

      &:nth-of-type(4), &:nth-of-type(3) {
        margin-bottom: 0;
      }
    }

    .entries__card-body {
      position: relative;

      .paragraph {
        font-size: 16px;
        line-height: 20px;
        text-align: left;
      }

      .fas {
        bottom: 16px;
        left: 16px;
        position: absolute;
        width: 34px;
      }
    }

    @include media-breakpoint-up(sm) {
      .heading {
        font-size: 24px;
        line-height: 32px;
      }

      .card {
        height: 20vw;
        width: 24%;
      }
    }

    @include media-breakpoint-up(lg) {
      margin-top: 72px;

      &_container {
        flex-wrap: initial;
        margin-bottom: 80px;
      }

      .heading {
        font-size: 32px;
        line-height: initial;
        margin: 0 auto 88px;
      }

      .card {
        height: 185px;
        margin-bottom: 0;
        width: 185px;
      }

      .entries__card-body {
        .paragraph {
          font-size: 20px;
          margin-bottom: 50px;
        }
      }

      .fas {
        bottom: 24px;
        left: 24px;
        position: absolute;
        width: 48px;
      }
    }
  }

  &__wtm-logos {

    .logos-heading {
      font-size: 16px;
      margin-bottom: 24px;
    }

    .logos-container {
      align-items: center;
      display: flex;
      flex-direction: column;
      height: 250px;
      justify-content: space-around;
    }

    .wtm-logo {
      max-height: 35px;
    }

    @include media-breakpoint-up(sm) {

      .logos-container {
        flex-direction: row;
        height: auto;
        justify-content: space-evenly;
      }

      .wtm-logo {
        max-width: 30%;
      }
    }

    @include media-breakpoint-up(lg) {

      .logos-heading {
        font-size: 20px;
        margin-bottom: 40px;
      }

      .wtm-logo {
        max-height: initial;
      }
    }
  }

  // Styles for section clock__prizes
  &__prizes {
    background-color: $clock-color-blue;
    color: $site-color-white;
    font-family: $site-font-family-base;
    position: relative;

    ul {
      padding: 0;
      margin: 0;
    }

    li {
      list-style: none;
    }

    hr {
      background-color: $clock-color-light-blue;
      margin: 40px 0;
      width: 100%;
    }

    &_container {
      margin: 80px 0;
    }

    &_image {
      margin-bottom: 40px;
    }

    &__texture {
      background-color: $clock-color-blue;
      background-image: asset_url('clock/prizes__background.svg');
      background-position: right 50px top 150px;
      background-repeat: no-repeat;
    }

    .prizes-text {
      display: inline-block;
      font-size: 16px;
      margin-bottom: 16px;
    }

    .subheading {
      font-size: 20px;
      margin: 8px 0;
    }

    .paragraph {
      font-size: 14px;
      margin-bottom: 24px;
    }

    .info-paragraph {
      font-size: 14px;
      margin-bottom: 0;
    }

    &__texture {
      background-color: $clock-color-blue;
      background-image: asset_url('clock/prizes__background.svg');
      background-position: right 20px top 25px;
      background-repeat: no-repeat;
      background-size: 90%, 100%;
    }

    .prize-link {
      color: $site-color-white;
      text-decoration: underline;
    }

    @include media-breakpoint-up(sm) {
      &_container {
        margin: 160px 0 80px;
      }

      .prizes-text {
        font-size: 20px;
      }

      .subheading {
        font-size: 24px;
      }
    }

    @include media-breakpoint-up(lg) {

      &_container {
        margin: 160px 0;
      }

      &_image {
        padding-top: 126px;
      }

      &__texture {
        background-position: right 50px top 150px;
        background-size: inherit;
      }

      .prizes-text {
        font-size: 20px;
      }

      .subheading {
        font-size: 40px;
        margin: 24px 0;
      }

      .paragraph {
        font-size: 20px;
        margin-bottom: inherit;
      }

      .info-paragraph {
        font-size: 18px;
      }

      hr {
        margin: 56px 0;
      }
    }
  }

  // Styles for section clock__getting (Getting Started)
  &__getting {
    ol {
      padding-left: 16px;
    }

    li {
      font-size: 16px;
      font-weight: 500;
      padding: 16px 0;
      word-break: break-word;
    }

    &_container {
      margin: 80px 0;
    }

    .subheading {
      color: $clock-color-dark;
      font-size: 24px;
      margin: 0 0 16px 0;
    }

    .paragraph {
      font-family: $site-font-family-base;
      font-size: 14px;
      margin-bottom: 24px;
    }

    .sub-item {
      font-family: $site-font-family-base;
      font-size: 14px;
      font-weight: normal;
      padding: 8px 0;

      .sub-item {
        list-style-type: circle;
      }
    }

    .sub-item:last-child {
      padding-bottom: 0;
    }

    @include media-breakpoint-up(sm) {
      .subheading {
        font-size: 32px;
      }

      .sub-item {
        font-size: 16px;
      }
    }

    @include media-breakpoint-up(lg) {

      .subheading {
        font-size: 56px;
      }

      .paragraph {
        font-size: 18px;
      }

      li {
        font-size: 20px;
      }

      .sub-item {
        font-size: 18px;
      }
    }
  }

  // Styles for section clock__submit
  &__submit {
    background-color: $clock-color-light-grey;
    color: $clock-color-dark;
    margin: 0 calc(50% - 50vw) 80px calc(50% - 50vw);
    padding-left: 0;
    padding-right: 0;
    text-align: center;

    &_container {
      padding: 80px 16px;
    }

    .subheading {
      font-size: 24px;
      margin: 0 auto 32px;
      text-align: center;
    }

    .submit-app__button {
      font-size: 14px;
      padding: 16px 24px;
    }

    @include media-breakpoint-up(sm) {
      .subheading {
        font-size: 32px;
      }
    }

    @include media-breakpoint-up(lg) {
      margin: 0 0 80px 0;

      &_container {
        padding: 80px;
      }

      .subheading {
        font-size: 48px;
        max-width: 626px;
      }

      .submit-app__button {
        font-size: 18px;
      }
    }
  }

  // Style for submissions
  &__submissions, &__contest {
    font-family: $site-font-family-base;

    ul {
      padding-left: 18px;
    }

    li {
      font-size: 14px;
      padding: 8px 0;
    }

    hr {
      margin: 40px 0 0;
    }

    .subheading {
      font-size: 20px;
      margin: 0 0 16px;
    }

    .paragraph {
      font-size: 14px;
      margin-bottom: 40px;
    }

    .title {
      font-family: $site-font-family-base;
      font-size: 14px;
      font-weight: 600;
      margin: 40px 0 16px;
    }

    .code-font {
      color: $color-code-block;
      font-family: $site-font-family-courier;
    }

    @include media-breakpoint-up(sm) {
      .subheading {
        font-size: 24px;
      }
    }

    @include media-breakpoint-up(lg) {
      li {
        font-size: 18px;
      }

      .subheading {
        font-size: 32px;
      }

      .paragraph {
        font-size: 18px;
      }

      .title {
        font-size: 18px;
        margin: 0;
      }
    }
  }

  // Style for contest
  &__contest {
    padding-top: 48px;
  }

  // Styles for section clock__faqs
  &__faqs {
    margin-top: 80px;
    position: relative;

    &__texture {
      background-color: $clock-color-light-grey;
    }

    &_container {
      padding: 80px 0;

      .faqs_button {
        align-items: center;
        color: $clock-color-grey;
        display: flex;
        font-size: 20px;
        justify-content: space-between;
        padding: 0;
        text-align: left;
        user-select: text;
        width: 100%;
      }

      .faqs_card {
        &:last-of-type {
          .card-header {
            border-bottom: 1px solid rgba(85, 85, 85, 0.2);
          }
        }
      }

      .faqs_card-header {
        background-color: transparent;
        border-bottom: 0;
        border-top: 1px solid rgba(85, 85, 85, 0.2);
        border-radius: 0;
        padding: 17px 0;
      }
    }

    .subheading {
      color: $clock-color-dark;
      font-size: 24px;
      margin: 0 0 40px;
    }

    .faq__card-body {
      font-family: $site-font-family-base;
      font-size: 14px;
      padding: 0 24px 24px 0;
    }

    @include media-breakpoint-up(sm) {
      .subheading {
        font-size: 32px;
      }
    }

    @include media-breakpoint-up(lg) {
      margin-top: 100px;

      .subheading {
        font-size: 56px;
      }

      .faq__card-body {
        font-size: 18px;
      }
    }
  }

  //dropdown button
  .dropdown__button {
    box-shadow: none;
    outline: none;
  }

  .code-font {
    color: $color-code-block;
    font-family: $site-font-family-courier;
  }

  .dropdown__button[aria-expanded="true"] {
    i {
      transform: rotate(180deg);
    }
  }

  .no-list-style {
    list-style: none;
    margin-left: -16px;
  }
}<|MERGE_RESOLUTION|>--- conflicted
+++ resolved
@@ -131,11 +131,7 @@
       }
 
       &__texture {
-<<<<<<< HEAD
         background-position: top 520px right, left top 100px;
-=======
-        background-position: right bottom 586px, left top 100px;
->>>>>>> b1827f73
         background-size: initial;
       }
     }
