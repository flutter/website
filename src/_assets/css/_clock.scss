.clock {
  $clock-color-dark: #212c34;
  $clock-color-blue: #01579b;
  $clock-color-light-blue: #aecbfa;
  $clock-color-light-grey: #f8f9fa;
  $clock-color-grey: #555;
  $color-code-block: #252525;

  color: $clock-color-grey;
  font-family: $site-font-family-alt;
  font-size: 18px;

  // Background texture shared by all sections
  &__texture {
    height: 100%;
    margin-left: calc(50% - 50vw);
    position: absolute;
    width: 100vw;
  }

  // Common styles for clock sections
  &__section {
    margin-left: calc(50% - 50vw);
    margin-right: calc(50% - 50vw);
  }

  // Styles for section clock__hero
  &__hero {
    background-color: $flutter-dark-blue-texture;
    color: $site-color-white;
    padding-bottom: 104px;
    position: relative;
    text-align: center;

    .heading {
      font-size: 32px;
      margin: 120px 27px 40px 27px;
    }

    .youtube-link, .twitter-link {
      color: $twitter-color;

      i {
        margin-right: 5px;
      }
    }

    .twitter-link {
      display: inline-block;
      margin-bottom: 8px;
    }

    &__texture {
      background-color: $flutter-dark-blue-texture;
      background-image: asset_url('clock/hero-pattern__background-mobile.svg');
      background-repeat: no-repeat;
      background-size: cover;
    }

    @include media-breakpoint-up(lg) {
      .heading {
        font-size: 72px;
        margin: 120px auto 40px;
        max-width: 642px;
      }

      &__texture {
        background-color: $flutter-dark-blue-texture;
        background-image: asset_url('clock/hero-pattern__background.svg');
        background-repeat: no-repeat;
        background-size: cover;
      }
    }
  }

  // Styles for section clock__wtm (What to make)
  &__wtm {
    position: relative;

    &__texture {
      background-color: $site-color-white;
      background-image: asset_url('clock/wtm__background-bottom.svg'), asset_url('clock/wtm__background-top.svg');
      background-position: right top 200px, left top 50px;
      background-repeat: no-repeat;
      background-size: 25%, 35%;
    }

    &_container {
      margin: 80px 0;
    }
    
    @include media-breakpoint-up(lg) {

      &_container {
        margin: 100px 0;
      }

      &__texture {
        background-position: right bottom 50vh, left top 100px;
        background-size: initial;
      }
    }
  }

  // Styles for wtm copy
  &__wtm-copy {
    color: $clock-color-dark;

    .subheading {
      color: $clock-color-dark;
      font-size: 24px;
      margin: 40px 0 24px;
    }

    .paragraph {
      font-size: 16px;
    }

    .paragraph-conditions {
      font-family: $site-font-family-base;
      font-size: 14px;
      margin: 0;
    }

    @include media-breakpoint-up(lg) {
      display: flex;
      flex-direction: column;
      justify-content: center;
      margin-bottom: 0;

      .subheading {
        font-size: 56px;
        margin: 0 0 24px;
      }

      .paragraph {
        font-size: 20px;
      }
    }
  }

  // Styles for wtm entries
  &__wtm-entries {
    margin-top: 80px;

    &_container {
      display: flex;
      justify-content: space-between;
      flex-wrap: wrap;
      margin-bottom: 64px;
    }

    .heading {
      color: $clock-color-dark;
      font-size: 20px;
      margin: 0 auto 40px;
      max-width: 630px;
      text-align: center;
    }

    .card {
      background-color: #F8F9FA;
      border: none;
      border-radius: 8px;
      height: 40vw;
      margin-bottom: 16px;
      width: 48%;

      &:nth-of-type(4), &:nth-of-type(3) {
        margin-bottom: 0;
      }
    }

    .entries__card-body {
      position: relative;

      .paragraph {
        font-size: 16px;
        line-height: 20px;
        text-align: left;
      }

      .fas {
        bottom: 16px;
        left: 16px;
        position: absolute;
        width: 34px;
      }
    }

    @include media-breakpoint-up(lg) {
      margin-top: 72px;

      &_container {
        margin-bottom: 80px;
      }

      .heading {
        font-size: 32px;
        margin: 0 auto 88px;
      }

      .card {
        height: 190px;
        margin-bottom: 0;
        width: 190px;
      }

      .paragraph {
        font-size: 20px;
        margin-bottom: 50px;
      }
      
      .fas {
        bottom: 24px;
        left: 24px;
        position: absolute;
        width: 48px;
      }
    }
  }

  &__wtm-logos {

    .logos-heading {
      font-size: 16px;
      margin-bottom: 24px;
    }

    .logos-container {
      align-items: center;
      display: flex;
      flex-direction: column;
      height: 250px;
      justify-content: space-evenly;
    }

    @include media-breakpoint-up(lg) {

      .logos-heading {
        font-size: 20px;
        margin-bottom: 40px;
      }

      .logos-container {
        flex-direction: row;
        height: auto;
      }
    }
  }

  // Styles for section clock__prizes
  &__prizes {
    background-color: $clock-color-blue;
    color: $site-color-white;
    font-family: $site-font-family-base;
    position: relative;

    ul {
      padding: 0;
      margin: 0;
    }

    li {
      list-style: none;
    }

    hr {
      background-color: $clock-color-light-blue;
      margin: 40px 0;
      width: 100%;
    }

    &_container {
      margin: 80px 0;
    }

    &_image {
      margin-bottom: 40px;
    }

    &__texture {
      background-color: $clock-color-blue;
      background-image: asset_url('clock/prizes__background.svg');
      background-position: right 50px top 150px;
      background-repeat: no-repeat;
    }

    .prizes-text {
      display: inline-block;
      font-size: 16px;
      margin-bottom: 16px;
    }

    .subheading {
      font-size: 20px;
      margin: 8px 0;
    }

    .paragraph {
      font-size: 14px;
      margin-bottom: 24px;
    }

    .info-paragraph {
      font-size: 14px;
      margin-bottom: 0;
    }

<<<<<<< HEAD
    &__texture {
      background-color: $clock-color-blue;
      background-image: asset_url('clock/prizes__background.svg');
      background-position: right 20px top 25px;
      background-repeat: no-repeat;
      background-size: 90%, 100%;
=======
    .prize-link {
      color: $site-color-white;
      text-decoration: underline;
>>>>>>> 6bb438e4
    }

    @include media-breakpoint-up(lg) {

      &_container {
        margin: 160px 0;
      }

      &_image {
        padding-top: 126px;
      }

      &__texture {
        background-position: right 50px top 150px;
        background-size: inherit;
      }

      .prizes-text {
        font-size: 20px;
      }

      .subheading {
        font-size: 40px;
        margin: 24px 0;
      }

      .paragraph {
        font-size: 20px;
        margin-bottom: inherit;
      }

      .info-paragraph {
        font-size: 18px;
      }

      hr {
        margin: 56px 0;
      }
    }
  }

  // Styles for section clock__getting (Getting Started)
  &__getting {
    ol {
      padding-left: 16px;
    }

    li {
      font-size: 16px;
      font-weight: 500;
      padding: 16px 0;
      word-break: break-word;
    }

    &_container {
      margin: 80px 0;
    }

    .subheading {
      color: $clock-color-dark;
      font-size: 24px;
      margin: 0 0 16px 0;
    }

    .paragraph {
      font-family: $site-font-family-base;
      font-size: 14px;
      margin-bottom: 24px;
    }

    .sub-item {
      font-family: $site-font-family-base;
      font-size: 14px;
      font-weight: normal;
      padding: 8px 0;

      .sub-item {
        list-style: none;
      }
    }

    .sub-item:last-child {
      padding-bottom: 0;
    }
    
    @include media-breakpoint-up(lg) {

      .subheading {
        font-size: 56px;
      }

      .paragraph {
        font-size: 18px;
      }

      li {
        font-size: 20px;
      }

      .sub-item {
        font-size: 18px;
      }
    }
  }

  // Styles for section clock__submit
  &__submit {
    background-color: $clock-color-light-grey;
    color: $clock-color-dark;
    margin: 0 -25px 80px -25px;
    padding-left: 0;
    padding-right: 0;
    text-align: center;

    &_container {
      padding: 80px 16px;
    }

    .subheading {
      font-size: 24px;
      margin: 0 auto 32px;
      text-align: center;
    }

    .submit-app__button {
      font-size: 14px;
      padding: 16px 24px;
    }

    @include media-breakpoint-up(lg) {
      margin: 0 0 80px 0;

      &_container {
        padding: 80px;
      }

      .subheading {
        font-size: 48px;
        max-width: 626px;
      }

      .submit-app__button {
        font-size: 18px;
      }
    }
  }

  // Style for submissions
  &__submissions, &__contest {
    font-family: $site-font-family-base;

    ul {
      padding-left: 16px;
    }
    
    li {
      font-size: 14px;
      padding: 8px 0;
    }

    hr {
      margin: 40px 0 0;
    }

    .subheading {
      font-size: 20px;
      margin: 0 0 16px;
    }

    .paragraph {
      font-size: 14px;
      margin-bottom: 40px;
    }

    .title {
      font-family: $site-font-family-base;
      font-size: 14px;
      font-weight: 600;
      margin: 40px 0 16px;
    }

    .code-font {
      color: $color-code-block;
      font-family: $site-font-family-courier;
    }

    @include media-breakpoint-up(lg) {
      li {
        font-size: 18px;
      }

      .subheading {
        font-size: 32px;
      }

      .paragraph {
        font-size: 18px;
      }

      .title {
        font-size: 18px;
        margin: 0;
      }
    }
  }

  // Style for contest
  &__contest {
    padding-top: 48px;
  }

  // Styles for section clock__faqs
  &__faqs {
    margin-top: 80px;
    position: relative;

    &__texture {
      background-color: $clock-color-light-grey;
    }

    &_container {
      padding: 80px 0;

      .faqs_button {
        align-items: center;
        color: $clock-color-grey;
        display: flex;
        justify-content: space-between;
        padding: 0;
        text-align: left;
        width: 100%;
      }

      .faqs_card {
        &:last-of-type {
          .card-header {
            border-bottom: 1px solid rgba(85, 85, 85, 0.2);
          }
        }
      }

      .faqs_card-header {
        background-color: transparent;
        border-bottom: 0;
        border-top: 1px solid rgba(85, 85, 85, 0.2);
        border-radius: 0;
        padding: 17px 0;
      }
    }

    .subheading {
      color: $clock-color-dark;
      font-size: 24px;
      margin: 0 0 40px;
    }

    .faq__card-body {
      font-family: $site-font-family-base;
      font-size: 14px;
      padding: 0 24px 24px 0;
    }

    @include media-breakpoint-up(lg) {
      margin-top: 100px;

      .subheading {
        font-size: 56px;
      }

      .faq__card-body {
        font-size: 18px;
      }
    }
  }

  //dropdown button
  .dropdown__button {
    box-shadow: none;
    outline: none;
  }

  .code-font {
    color: $color-code-block;
    font-family: $site-font-family-courier;
  }

  .dropdown__button[aria-expanded="true"] {
    i {
      transform: rotate(180deg);
    }
  }

  .no-list-style {
    list-style: none;
    margin-left: -16px;
  }
}<|MERGE_RESOLUTION|>--- conflicted
+++ resolved
@@ -307,18 +307,17 @@
       margin-bottom: 0;
     }
 
-<<<<<<< HEAD
     &__texture {
       background-color: $clock-color-blue;
       background-image: asset_url('clock/prizes__background.svg');
       background-position: right 20px top 25px;
       background-repeat: no-repeat;
       background-size: 90%, 100%;
-=======
+    }
+    
     .prize-link {
       color: $site-color-white;
       text-decoration: underline;
->>>>>>> 6bb438e4
     }
 
     @include media-breakpoint-up(lg) {
