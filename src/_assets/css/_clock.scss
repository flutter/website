--- conflicted
+++ resolved
@@ -340,6 +340,7 @@
       font-size: 16px;
       font-weight: 500;
       padding: 16px 0;
+      word-break: break-word;
     }
 
     &_container {
@@ -440,8 +441,6 @@
 
   // Style for submissions
   &__submissions, &__contest {
-    padding: 48px 0;
-
     li {
       font-size: 14px;
       padding: 8px 0;
@@ -494,15 +493,12 @@
 
   // Style for contest
   &__contest {
-    padding: 0 0 80px;
+    padding-top: 48px;
   }
 
   // Styles for section clock__faqs
   &__faqs {
-<<<<<<< HEAD
     margin-top: 80px;
-=======
->>>>>>> ea9831c2
     position: relative;
 
     &__texture {
@@ -540,13 +536,8 @@
     }
 
     .subheading {
-<<<<<<< HEAD
       font-size: 24px;
       margin: 0 0 40px;
-=======
-      font-size: 56px;
-      margin: 0 0 56px;
->>>>>>> ea9831c2
     }
 
     .faq__card-body {
