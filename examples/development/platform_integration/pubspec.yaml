name: platform_integration
description: Examples for documenting platform integration.

publish_to: none

version: 1.0.0+1

environment:
<<<<<<< HEAD
  sdk: ^3.2.0-0
=======
  sdk: ^3.1.0
>>>>>>> 06e16e24

dependencies:
  flutter:
    sdk: flutter
<<<<<<< HEAD
  pigeon: ^12.0.1
=======
  pigeon: ^13.0.0
>>>>>>> 06e16e24

  cupertino_icons: ^1.0.6

dev_dependencies:
  example_utils:
    path: ../../example_utils
  flutter_test:
    sdk: flutter

flutter:
  uses-material-design: true<|MERGE_RESOLUTION|>--- conflicted
+++ resolved
@@ -6,20 +6,12 @@
 version: 1.0.0+1
 
 environment:
-<<<<<<< HEAD
   sdk: ^3.2.0-0
-=======
-  sdk: ^3.1.0
->>>>>>> 06e16e24
 
 dependencies:
   flutter:
     sdk: flutter
-<<<<<<< HEAD
-  pigeon: ^12.0.1
-=======
   pigeon: ^13.0.0
->>>>>>> 06e16e24
 
   cupertino_icons: ^1.0.6
 
