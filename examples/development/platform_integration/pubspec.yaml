name: platform_integration
description: Examples for documenting platform integration.

publish_to: none

version: 1.0.0+1

environment:
  sdk: ^3.3.0-0

dependencies:
  flutter:
    sdk: flutter
<<<<<<< HEAD
  pigeon: ^16.0.5
=======
  pigeon: ^17.0.0
>>>>>>> 21853ac9

  cupertino_icons: ^1.0.6

dev_dependencies:
  example_utils:
    path: ../../example_utils
  flutter_test:
    sdk: flutter

flutter:
  uses-material-design: true<|MERGE_RESOLUTION|>--- conflicted
+++ resolved
@@ -11,12 +11,7 @@
 dependencies:
   flutter:
     sdk: flutter
-<<<<<<< HEAD
-  pigeon: ^16.0.5
-=======
   pigeon: ^17.0.0
->>>>>>> 21853ac9
-
   cupertino_icons: ^1.0.6
 
 dev_dependencies:
