name: plugin_api_migration
description: A new Flutter project.

# The following line prevents the package from being accidentally published to
# pub.dev using `flutter pub publish`. This is preferred for private packages.
publish_to: none # Remove this line if you wish to publish to pub.dev

# The following defines the version and build number for your application.
# A version number is three numbers separated by dots, like 1.2.43
# followed by an optional build number separated by a +.
# Both the version and the builder number may be overridden in flutter
# build by specifying --build-name and --build-number, respectively.
# In Android, build-name is used as versionName while build-number used as versionCode.
# Read more about Android versioning at https://developer.android.com/studio/publish/versioning
# In iOS, build-name is used as CFBundleShortVersionString while build-number used as CFBundleVersion.
# Read more about iOS versioning at
# https://developer.apple.com/library/archive/documentation/General/Reference/InfoPlistKeyReference/Articles/CoreFoundationKeys.html
version: 1.0.0+1

environment:
<<<<<<< HEAD
  sdk: ^3.2.0-0
=======
  sdk: ^3.1.0
>>>>>>> 06e16e24

# Dependencies specify other packages that your package needs in order to work.
# To automatically upgrade your package dependencies to the latest versions
# consider running `flutter pub upgrade --major-versions`. Alternatively,
# dependencies can be manually updated by changing the version numbers below to
# the latest version available on pub.dev. To see which dependencies have newer
# versions available, run `flutter pub outdated`.
dependencies:
  flutter:
    sdk: flutter
  css_colors: ^1.1.1
  url_launcher: ^6.1.12
  battery: ^2.0.3
  flutter_test:
    sdk: flutter
  path: ^1.8.3
  integration_test:
    sdk: flutter

  # The following adds the Cupertino Icons font to your application.
  # Use with the CupertinoIcons class for iOS style icons.
  cupertino_icons: ^1.0.6

dev_dependencies:
  example_utils:
    path: ../../example_utils

flutter:
  uses-material-design: true<|MERGE_RESOLUTION|>--- conflicted
+++ resolved
@@ -18,11 +18,7 @@
 version: 1.0.0+1
 
 environment:
-<<<<<<< HEAD
   sdk: ^3.2.0-0
-=======
-  sdk: ^3.1.0
->>>>>>> 06e16e24
 
 # Dependencies specify other packages that your package needs in order to work.
 # To automatically upgrade your package dependencies to the latest versions
