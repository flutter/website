name: xamarin_devs
description: A new Flutter project.

publish_to: 'none'
version: 1.0.0+1

environment:
  sdk: ^3.0.3

dependencies:
  flutter:
    sdk: flutter
  flutter_localizations:
    sdk: flutter
  cupertino_icons: ^1.0.2
  http: ^1.0.0

dev_dependencies:
  flutter_test:
    sdk: flutter
  flutter_lints: ^2.0.0

flutter:
<<<<<<< HEAD
  uses-material-design: true
=======
  uses-material-design: true






























>>>>>>> 483a18ee
<|MERGE_RESOLUTION|>--- conflicted
+++ resolved
@@ -21,9 +21,6 @@
   flutter_lints: ^2.0.0
 
 flutter:
-<<<<<<< HEAD
-  uses-material-design: true
-=======
   uses-material-design: true
 
 
@@ -55,4 +52,3 @@
 
 
 
->>>>>>> 483a18ee
