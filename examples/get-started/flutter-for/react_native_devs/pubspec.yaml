--- conflicted
+++ resolved
@@ -24,11 +24,7 @@
 
 
 flutter:
-<<<<<<< HEAD
-  uses-material-design: true
-=======
   uses-material-design: true
 
 
 
->>>>>>> 483a18ee
