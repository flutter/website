--- conflicted
+++ resolved
@@ -28,76 +28,6 @@
 * TOC Placeholder
 {:toc}
 
-<<<<<<< HEAD
-# Navigation
-
-## How do I navigate between pages?
-
-In iOS, to travel between view controllers, you can use a
-`UINavigationController` that manages the stack of view controllers to
-display.
-
-Flutter has a relatively similar implementation, using a `Navigator` and
-`Routes`. A `Route` is an abstraction for a “screen” or “page” of an app, and
-a `Navigator` is a [widget](https://flutter.io/technical-
-overview/#everythings-a-widget) that manages routes. A route roughly maps to a
-`UIViewController`. The navigator works in a similar way to the iOS
-`UINavigationController`, in that it can `push()` and `pop()` routes depending
-on whether you want to navigate to, or back from, a view.
-
-Unlike iOS, you will need to pass in a `Map` of names of routes to the top
-level `App` instance to declare all of your routes:
-
-<!-- skip -->
-{% prettify dart %}
-void main() {
-  runApp(new MaterialApp(
-    home: new MyAppHome(), // becomes the route named '/'
-    routes: <String, WidgetBuilder> {
-      '/a': (BuildContext context) => new MyPage(title: 'page A'),
-      '/b': (BuildContext context) => new MyPage(title: 'page B'),
-      '/c': (BuildContext context) => new MyPage(title: 'page C'),
-    },
-  ));
-}
-{% endprettify %}
- 
-You can then navigate to a route by getting hold of the `Navigator` and
-`push`ing one of the named routes.
-
-<!-- skip -->
-{% prettify dart %}
-Navigator.of(context).pushNamed('/b');
-{% endprettify %}
-
-The `Navigator` class which handles all routing in Flutter can be used to get
-a result back from a route that you have pushed on the stack. This can be done
-by `await`ing on the `Future` returned by `push()`. For example, if you were
-to start a ‘location’ route which lets the user select their location, you
-could do:
-
-<!-- skip -->
-{% prettify dart %}
-Map coordinates = await Navigator.of(context).pushNamed('/location');
-{% endprettify %}
-
-And then, inside your ‘location’ route, once the user has selected their
-location you can `pop()` the stack with the result:
-
-<!-- skip -->
-{% prettify dart %}
-Navigator.of(context).pop({"lat":43.821757,"long":-79.226392});
-{% endprettify %}
-
-## Navigating to other apps
-
-In iOS, in order to send the user to another application, you would use a
-specific URL scheme. For the system level apps, there are specific schemes you
-would use. In order to implement this functionality in Flutter, you would need
-to create a native platform integration, or use an existing
-[plugin](#plugins), such as
-[`url_launcher`](https://pub.dartlang.org/packages/url_launcher).
-=======
 # Views 
 
 ## What is the equivalent of a `UIView` in Flutter?
@@ -523,4 +453,72 @@
   );
 }
 {% endprettify %}
->>>>>>> 6231e75f
+
+# Navigation
+
+## How do I navigate between pages?
+
+In iOS, to travel between view controllers, you can use a
+`UINavigationController` that manages the stack of view controllers to
+display.
+
+Flutter has a relatively similar implementation, using a `Navigator` and
+`Routes`. A `Route` is an abstraction for a “screen” or “page” of an app, and
+a `Navigator` is a [widget](https://flutter.io/technical-
+overview/#everythings-a-widget) that manages routes. A route roughly maps to a
+`UIViewController`. The navigator works in a similar way to the iOS
+`UINavigationController`, in that it can `push()` and `pop()` routes depending
+on whether you want to navigate to, or back from, a view.
+
+Unlike iOS, you will need to pass in a `Map` of names of routes to the top
+level `App` instance to declare all of your routes:
+
+<!-- skip -->
+{% prettify dart %}
+void main() {
+  runApp(new MaterialApp(
+    home: new MyAppHome(), // becomes the route named '/'
+    routes: <String, WidgetBuilder> {
+      '/a': (BuildContext context) => new MyPage(title: 'page A'),
+      '/b': (BuildContext context) => new MyPage(title: 'page B'),
+      '/c': (BuildContext context) => new MyPage(title: 'page C'),
+    },
+  ));
+}
+{% endprettify %}
+ 
+You can then navigate to a route by getting hold of the `Navigator` and
+`push`ing one of the named routes.
+
+<!-- skip -->
+{% prettify dart %}
+Navigator.of(context).pushNamed('/b');
+{% endprettify %}
+
+The `Navigator` class which handles all routing in Flutter can be used to get
+a result back from a route that you have pushed on the stack. This can be done
+by `await`ing on the `Future` returned by `push()`. For example, if you were
+to start a ‘location’ route which lets the user select their location, you
+could do:
+
+<!-- skip -->
+{% prettify dart %}
+Map coordinates = await Navigator.of(context).pushNamed('/location');
+{% endprettify %}
+
+And then, inside your ‘location’ route, once the user has selected their
+location you can `pop()` the stack with the result:
+
+<!-- skip -->
+{% prettify dart %}
+Navigator.of(context).pop({"lat":43.821757,"long":-79.226392});
+{% endprettify %}
+
+## Navigating to other apps
+
+In iOS, in order to send the user to another application, you would use a
+specific URL scheme. For the system level apps, there are specific schemes you
+would use. In order to implement this functionality in Flutter, you would need
+to create a native platform integration, or use an existing
+[plugin](#plugins), such as
+[`url_launcher`](https://pub.dartlang.org/packages/url_launcher).