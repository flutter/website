--- conflicted
+++ resolved
@@ -219,12 +219,11 @@
 In order to achieve that level of customized, beautiful design,
 Flutter is architectured to drive pixels instead of the OEM widgets.
 
-<<<<<<< HEAD
 By providing our own widgets, we also aim to lower the overall cost
 of maintenance for your apps. You can create and maintain a
 single codebase for your UI,
 thus reducing the code of fixing bugs and adding features.
-=======
+
 ### What happens when my mobile OS updates and introduces new widgets?
 
 The Flutter team watches the adoption and demand for new mobile
@@ -243,7 +242,6 @@
 developers to access new mobile OS features and capabilities
 immediately. Developers don't have to wait for the Flutter team
 to expose the new mobile OS capability.
->>>>>>> fedcd437
 
 ### What operating systems can I use to build a Flutter app?
 
