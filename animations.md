--- conflicted
+++ resolved
@@ -172,11 +172,7 @@
 the final state of one simulation is needed to configure the next.
 
 There are [various concrete implementations](https://docs.flutter.io/flutter/physics/physics-library.html)
-<<<<<<< HEAD
-of the `Simulation` class for different effects. 
-=======
 of the `Simulation` class for different effects.
->>>>>>> 4a3c8cd3
 
 ## Animatables
 
