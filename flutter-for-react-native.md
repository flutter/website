---
layout: page
title: Flutter for React Native Developers
permalink: /flutter-for-react-native/
---

This document is for React Native developers looking to apply their existing React Native knowledge to build mobile apps with Flutter. If you understand the fundamentals of the React Native framework, then you can use this document as a jump start to your Flutter development. 


* TOC Placeholder
{:toc}

## A Brief Introduction to Dart for JavaScript Developers

While React Native uses JavaScript, Flutter uses a language called Dart. [Dart](https://www.dartlang.org/) is an open-source, scalable programming language for building web, server, and mobile apps. It is an object-oriented, single inheritance language that uses a C-style syntax that is AOT-compiled into native and also transcompiles optionally into JavaScript. It supports interfaces, abstract classes and strong types.

### Entry Point

While JavaScript does not have any specific entry function, Dart (like C) does have an entry function called `main()`.

<!-- skip -->
{% prettify javascript %}
// JavaScript
function main() {
  // Can be used as entry point
}
// but it has to be called manually.
main();
{% endprettify %}

<!-- skip -->
{% prettify dart %}
// Dart
main() {
}
{% endprettify %}

Try it out in [DartPad](https://dartpad.dartlang.org/0df636e00f348bdec2bc1c8ebc7daeb1).

### Printing to the console

Printing data to the console can be done in the following way.
<!-- skip -->
{% prettify javascript %}
// JavaScript
console.log("Level completed.");
{% endprettify %}

<!-- skip -->
{% prettify dart %}
// Dart
print('Hello World');
{% endprettify %}

Try it out in [DartPad](https://dartpad.dartlang.org/cf9e652f77636224d3e37d96dcf238e5).


### Variables
#### Creating and Assigning Variables

While JavaScript variables cannot be typed, Dart variables are optionally typed but it is a good practice to use typed variables.

In [Dart 2](https://www.dartlang.org/dart-2), variables must either be explicitly typed or it must be possible for the type system to infer the proper type automatically. Dart 2 performs both static and runtime type checks, using a sound type system. This type system enables better tooling, as well as earlier feedback when you write code.

<!-- skip -->
{% prettify javascript %}
// JavaScript
var name = "JavaScript";
{% endprettify %}

<!-- skip -->
{% prettify dart %}
// Dart
String name = 'dart';
var otherName = 'Dart'; // Also inferred to be a String in Strong mode.
// Both are acceptable in Dart.
{% endprettify %}

Try it out in [DartPad](https://dartpad.dartlang.org/3f4625c16e05eec396d6046883739612).


#### Default value

In Dart, uninitialized variables have an initial value of `null`. Even variables with numeric types are initially null because numbers are objects in Dart. But in JavaScript, uninitialized variables are "undefined".

<!-- skip -->
{% prettify javascript %}
// JavaScript
var name; // == undefined
{% endprettify %}

<!-- skip -->
{% prettify dart %}
// Dart
var name; // == null
int x; // == null
{% endprettify %}

Try it out in the [DartPad](https://dartpad.dartlang.org/57ec21faa8b6fe2326ffd74e9781a2c7).

**Note:** For more information, see the documentation on [variables](https://www.dartlang.org/resources/dart-tips/dart-tips-ep-3).

### Checking for null/zero

In Dart, only the boolean value `true` is treated as true. But in JavaScript, values like 1 or any non-null objects are treated as true.

<!-- skip -->
{% prettify javascript %}
// JavaScript
var myNull = null;
if (!myNull) {
  console.log("null is treated as false");
}
var zero = 0;
if (!zero) {
  console.log("0 is treated as false");
}
{% endprettify %}

<!-- skip -->
{% prettify dart %}
// Dart
var myNull = null;
if (myNull == null) {
  print('use "== null" to check null');
}
var zero = 0;
if (zero == 0) {
  print('use "== 0" to check zero');
}
{% endprettify %}

Try it out in [DartPad](https://dartpad.dartlang.org/c85038ad677963cb6dc943eb1a0b72e6).

### Functions

For the most part, Dart and JavaScript functions are similar. The only thing that's different in Dart and JavaScript functions is the declaration.

<!-- skip -->
{% prettify javascript %}
// JavaScript
function fn() {
  return true;
}
{% endprettify %}

<!-- skip -->
{% prettify dart %}
// Dart
fn() {
  return true;
}
// can also be written as
bool fn() {
  return true;
}
{% endprettify %}

Try it out in [DartPad](https://dartpad.dartlang.org/5454e8bfadf3000179d19b9bc6be9918).

**Note:** For more information, see the documentation on [functions](https://www.dartlang.org/resources/dart-tips/dart-tips-ep-6).

### Asynchronous Programming
#### Futures

Like JavaScript, Dart supports single-threaded execution. In JavaScript, the `Promise` object represents the eventual completion (or failure) of an asynchronous operation and its resulting value.

<!-- skip -->
{% prettify javascript %}
// JavaScript
_getIPAddress = () => {
  const url="https://httpbin.org/ip";
  return fetch(url)
    .then(response => response.json())
    .then(responseJson => {
      console.log(responseJson.origin);
    })
    .catch(error => {
      console.error(error);
    });
};
{% endprettify %}

Whereas Dart uses [`Future`](https://www.dartlang.org/tutorials/language/futures) objects to handle this.

<!-- skip -->
{% prettify dart %}
// Dart
_getIPAddress() {
  final url = 'https://httpbin.org/ip';
  HttpRequest.request(url).then((value) {
      print(JSON.decode(value.responseText)['origin']);
  }).catchError((error) => print(error));
}
{% endprettify %}

Try it out in [DartPad](https://dartpad.dartlang.org/b68eb981456c5eec03daa3c05ee59486).

**Note:** For more information, see the documentation on [Futures](https://www.dartlang.org/tutorials/language/futures).

#### async / await

The async function declaration defines an asynchronous function. In JavaScript, when an async function is called, it returns a `Promise`. The `await` operator is used to wait for a `Promise`.

<!-- skip -->
{% prettify javascript %}
// JavaScript
async _getIPAddress() {
  const url="https://httpbin.org/ip";
  const response = await fetch(url);
  const json = await response.json();
  const data = await json.origin;
  console.log(data);
}
{% endprettify %}

Whereas in Dart, an `async` function returns a `Future`, and the body of the function is scheduled for execution later. The `await` operator is used to wait for a `Future`.

<!-- skip -->
{% prettify dart %}
// Dart
_getIPAddress() async {
  final url = 'https://httpbin.org/ip';
  var request = await HttpRequest.request(url);
  String ip = JSON.decode(request.responseText)['origin'];
  print(ip);
}
{% endprettify %}

Try it out in [DartPad](https://dartpad.dartlang.org/96e845a844d8f8d91c6f5b826ef38951).

**Note:** For more information, see the documentation on [async/await](https://www.dartlang.org/articles/language/await-async).

## Learn The Basics of Flutter
### How do I create a Flutter app?

In React Native, you would start off your development process by creating the project using the below command line tool.

<!-- skip -->
{% prettify shell %}
$ create-react-native-app {projectname}
{% endprettify %}

In [Flutter](https://flutter.io/get-started/), you can use this command line tool to do the same.

<!-- skip -->
{% prettify shell %}
$ flutter create {projectname}
{% endprettify %}

### How do I run my app?

In React Native, you would go to the project directory and use 
`npm run ios/android` or `yarn run ios/android`.
In [Flutter](https://flutter.io/get-started/), if you are using the terminal, then you use the `flutter run` command in the project root directory to run your app on a connected device or simulator. 
If you are using an IDE like IntelliJ, Android Studio, or VS Code with the Flutter plugin installed then you can use the in-built tools to run the app. 

For more information, see the documentation on [getting started](https://flutter.io/get-started/).

### How do I use import statements?

<!-- skip -->
{% prettify javascript %}
//React Native
import React from "react";
import { StyleSheet, Text, View } from "react-native";
{% endprettify %}

Contrary to React Native’s way of importing each component needed, in Flutter, you import `material.dart` from the flutter package, which allows you to use any material design widget without explicitly importing it. Dart automatically imports only the widgets that are actually used.

Alternatively, you could import the `cupertino` widgets, the basic `widgets`, or your own custom widget library. 

<!-- skip -->
{% prettify dart %}
import 'package:flutter/material.dart';
{% endprettify %}

### What is the equivalent of the React Native `Hello World` app in Flutter?

Let’s take a look at how we can define the app in their respective frameworks:

<!-- skip -->
{% prettify javascript %}
// React Native
import React from "react";
import { StyleSheet, Text, View } from "react-native";

export default class HelloWorldApp extends React.Component {
  render() {
    return (
      <View>
        <Text>Hello World</Text>
      </View>
    );
  }
}
{% endprettify %}

<!-- skip -->
{% prettify dart %}
// Flutter
import 'package:flutter/widgets.dart';

void main() { 
  runApp(
    new Center(
      child: new Text(
        'Hello, world!',
        textDirection: TextDirection.ltr,
      ),
    ), 
  );
}

{% endprettify %}

The `HelloWorldApp` class in React Native extends `React.Component` and implements the render method by returning a view component as shown.

In Flutter, the execution starts off with the `main()` function inside which a [`runApp()`](https://docs.flutter.io/flutter/widgets/runApp.html) function is used to take the given Widget and make it the root of the widget tree. In the Flutter example above, the widget tree consists of two widgets, the [`Center`](https://docs.flutter.io/flutter/widgets/Center-class.html) widget and its child, the [`Text`](https://docs.flutter.io/flutter/widgets/Text-class.html) widget. The text direction needs to be specified in this instance; when a MaterialApp widget is used, this is taken care of for you.

<<<<<<< HEAD
=======
When developing a more complex app you would create another class that is either a Stateless or Stateful widget and also use a [`MaterialApp`](https://docs.flutter.io/flutter/material/MaterialApp-class.html) widget as the root and pass several other widgets to it.

>>>>>>> 5de58c66

##### Preview

|Android |iOS |
|:---:|:--:|
|<img src="https://github.com/GeekyAnts/flutter-docs-code-samples/blob/master/hello-world/flutterhelloworld/screenshots/android.png?raw=true" style="width:300px;" alt="Loading">|<img src="https://github.com/GeekyAnts/flutter-docs-code-samples/blob/master/hello-world/flutterhelloworld/screenshots/iOS.png?raw=true" style="width:300px;" alt="Loading">|


### How do I use Widgets and nest them to form a Widget tree?

When writing an app, you will commonly author new widgets that are subclasses of either [StatelessWidget](https://docs.flutter.io/flutter/widgets/StatelessWidget-class.html) or [StatefulWidget](https://docs.flutter.io/flutter/widgets/StatefulWidget-class.html), depending on whether your widget manages any state. In the above Hello World example, HelloWorldApp class extends a StatelessWidget and overrides a build function which describes the widget in terms of other, lower-level widgets.

<!-- skip -->
{% prettify dart %}
// Flutter
import 'package:flutter/material.dart';

void main() => runApp(new MyApp());

class MyApp extends StatelessWidget {
  @override
  Widget build(BuildContext context) {
    return new MaterialApp(
        home: new Scaffold(
      appBar: new AppBar(
        title: new Text("Flutter"),
      ),
      body: new Center(
        child: new Text(
          'Hello World',
        ),
      ),
    ));
  }
}

{% endprettify %}

In the above example, the widget tree consists of five widgets, the [MaterialApp](https://docs.flutter.io/flutter/material/MaterialApp-class.html), [Scaffold](https://docs.flutter.io/flutter/material/Scaffold-class.html), [Column](https://docs.flutter.io/flutter/widgets/Column-class.html), [AppBar](https://docs.flutter.io/flutter/material/AppBar-class.html) and the [Text](https://docs.flutter.io/flutter/widgets/Text-class.html) widget. The `MaterialApp` wraps a number of widgets that are commonly required for material design applications and the `Scaffold` implements the basic material design visual layout structure. In simple apps it is easy to nest widgets, but as the code base gets larger and the app becomes complex it is advisable to break deeply nested widgets into functions that return the widget or smaller classes.


**Note:** You can check the working code for [Flutter](https://github.com/GeekyAnts/flutter-docs-code-samples/blob/master/hello-world/flutterhelloworld/lib/main.dart) and its equivalent [React Native](https://github.com/GeekyAnts/flutter-docs-code-samples/blob/master/hello-world/rnhelloworld/App.js) code.

### How do I create reusable components and use them?

In React Native, you create a separate class for a reusable component and use that class as a component. You would then use props to access the passed variables and functions. In the below React Native example, we have created a custom card class and used it inside a parent class.

<!-- skip -->
{% prettify javascript %}
// React Native
class CustomCard extends React.Component {
  render() {
    return (
      <View>
        <Text > Card {this.props.index} </Text>
        <Button
          title="Press"
          onPress={() => this.props.onPress(this.props.index)}
        />
      </View>
    );
  }
}

// Usage
<CustomCard onPress={this.onPress} index={item.key} />
{% endprettify %}

Similarly, in Flutter you just create a class for custom widgets and use it as you would use a normal widget.
Alternatively, you can also create and call a function that returns the widget.

<!-- skip -->
{% prettify dart %}
// Flutter
class CustomCard extends StatelessWidget {
  CustomCard({@required this.index, @required this.onPress});
  
  final index;
  final Function onPress;
  
  @override
  Widget build(BuildContext context) {
  return new Card(
    child: new Column(
      children: <Widget>[
        new Text(
          'Card $index',
        ),
        new FlatButton(
          child: const Text('Press'),
            onPressed: this.onPress,
          ),
      ],
    ));
  }
}
    ...
// Usage
new CustomCard(
  index: index,
  onPress: () {
    print('Card $index');
  },
)
    ...
{% endprettify %}

The above shown constructor for the `CustomCard` class is a Dart feature. The curly braces inside the constructor indicates that the parameters are optional when initialising. In order to make these fields required, we have two options- first one is to remove the curly braces from the constructor and the second is to add the `@required` to the constructor. The latter approach enables the developer to provide parameter names when using the `CustomCard` class in the app code as show in the (Usage section) example above. 

##### Preview

|Android|iOS|
|:---:|:--:|
|<img src="https://github.com/GeekyAnts/flutter-docs-code-samples/blob/master/modular/fluttermodular/screenshots/android.png?raw=true" style="width:300px;" alt="Loading">|<img src="https://github.com/GeekyAnts/flutter-docs-code-samples/blob/master/modular/fluttermodular/screenshots/android.png?raw=true" style="width:300px;" alt="Loading">|

**Note:** You can check the working code in [Flutter](https://github.com/GeekyAnts/flutter-docs-code-samples/blob/master/modular/fluttermodular/lib/main.dart) and its equivalent [React Native](https://github.com/GeekyAnts/flutter-docs-code-samples/blob/master/modular/rnmodular/App.js) code.

## Project Structure & Resources
### Where do I start writing the code?

If you have used CRNA (create-react-native-app), then you have written your code inside `App.js`. 
In Flutter, the entry file is `’projectname’/lib/main.dart` and execution starts from the main function. 

The minimal Flutter app simply calls the `runApp()` function with a widget. The `runApp()` function takes the given Widget and makes it the root of the widget tree. Any widget can be passed to it. But, if you are creating an app that uses material design, you can use [MaterialApp](https://docs.flutter.io/flutter/material/MaterialApp-class.html) class as root and define a theme that can be accessed across the app. If you are creating a screen, then you can use [`Scaffold`](https://docs.flutter.io/flutter/material/Scaffold-class.html) which implements the basic material design visual layout structure. But it is not mandatory.

### How are files structured in a Flutter app?

<pre>
┬
└ projectname
  ┬
  ├ android
  ├ build
  ├ ios
  ├ lib
    ┬
    └ main.dart
  ├ test
  └ pubspec.yaml
</pre>

<b>`projectname/android`</b> - file containing android native code.

<b>`projectname/build`</b> - stores iOS apk and Android app installation packages.

<b> `projectname/ios` </b> - file containing iOS native code.

<b> `projectname/lib` </b> - externally accessible Dart source files go here. Other source files can be put into `/lib/src` 

<b> `projectname/lib/main.dart` </b> - includes the main function which is start of execution. Also this is where you start writing your dart code.

<b>`projectname/test`</b> - automated test files.

<b>`projectname/pubspec.yaml`</b> - metadata for the app. Equivalent of `package.json` in React Native.

### Where do I put my resources(assets) and how do I use them?

In React Native, to add a static image to your app, place it somewhere in your source code tree and reference it like this :

<!-- skip -->
{% prettify javascript %}
<Image source={require("./my-icon.png")} />
{% endprettify %}

Flutter apps can include both code and assets (a.k.a. resources). An asset is a file that is bundled and deployed with your app and is accessible at runtime. Common types of assets include static data (such as JSON files), configuration files, icons, and images (JPEG, GIF, PNG, and BMP).
All the assets can live under any folder under the root directory.

For best practice, you can put them in an `assets` folder.

Flutter uses the pubspec.yaml file, located at the root of your project, to identify assets required by an app.

```yaml
flutter:
  assets:
    - assets/my_icon.png
    - assets/background.png
```

When an asset’s path is specified in the assets section of pubspec.yaml, the build process looks for any files with the same name in adjacent subdirectories. Such files are then included in the asset bundle along with the specified asset.

It is used like this in the app code:

<!-- skip -->
{% prettify dart %}
image: new AssetImage('assets/background.png'),
{% endprettify %}

### How do I load images over a network?

In React Native, you specify the `uri` in the `source` prop of the `Image` component and also provide the size if needed.

In Flutter, using `NetworkImage` creates an object that fetches the image from the given URL.

<!-- skip -->
{% prettify dart %}
// Flutter
new NetworkImage("{URL}"),
{% endprettify %}

### How do I install plugins/packages?

In Flutter, you cannot install packages from the command-line like in React Native where you use:

`yarn add {package-name}` / `npm install --save {package-name}`.

To install a package in flutter follow these steps:

* Add package name and version to your package's `pubspec.yaml` dependencies. The below example shows how to include `google_sign_in` dart package: 

```yaml
dependencies:
  flutter:
    sdk: flutter
  google_sign_in: "^2.0.1"
```

* Install package from the command line by running `flutter packages get`.
* Import the package into your code as shown below:

<!-- skip -->
{% prettify dart %}
import 'package:google_sign_in/google_sign_in.dart';
{% endprettify %}

Here are descriptions of the [Flutter packages](https://pub.dartlang.org/flutter/packages), including scores to help you compare them.

## Built-In Widgets

Flutter widgets are built using a modern react-style framework which takes inspiration from React Native. The central idea is that you build your UI out of widgets. Widgets describe what their view should look like given their current configuration and state.

Widgets are the basic building blocks of a Flutter app’s user interface. Each widget is an immutable declaration of part of the user interface. Unlike other frameworks that separate views, view controllers, layouts, and other properties, Flutter has a consistent, unified object model: the widget.

A widget can define:

* a structural element (like a button or menu)
* a stylistic element (like a font or color scheme)
* an aspect of layout (like padding)

Widgets are themselves often composed of many small, single-purpose widgets that combine to produce powerful effects. They form a hierarchy based on composition. Each widget nests inside, and inherits properties from, its parent. There is no separate “application” object. Instead, the root widget serves this role. 

### Views
### What is the equivalent of a `View` in Flutter?

In React Native, View is a container that supports layout with <b>`Flexbox`</b>, style, touch handling, and accessibility controls. 

In Flutter, we have layout specific widgets like [Container](https://docs.flutter.io/flutter/widgets/Container-class.html), [Column](https://docs.flutter.io/flutter/widgets/Column-class.html), [Row](https://docs.flutter.io/flutter/widgets/Row-class.html), [Center](https://docs.flutter.io/flutter/widgets/Center-class.html) etc. You can also use higher-level widgets like the [Scaffold](https://docs.flutter.io/flutter/material/Scaffold-class.html) widget which provides options for showing drawers, snack bars, and bottom sheets. Higher-level widgets are built from lower-level widgets using composition (instead of inheritance).

**Note:** Here is the [layout widget catalog](https://flutter.io/widgets/layout/).

### What is the equivalent of `FlatList` / `ListView`?

A `List` is a scrollable list of components arranged linearly. In React Native we use `FlatList` or `ListView` for a performant interface for rendering simple, flat lists.

<!-- skip -->
{% prettify javascript %}
// React Native
<FlatList
  data={[ ... ]}
  renderItem={({ item }) => <Text>{item.key}</Text>}
/>
{% endprettify %}

In Flutter, [`ListView`](https://docs.flutter.io/flutter/widgets/ListView-class.html) is Flutter's most commonly used scrolling widget. The default constructor takes an explicit list of children. It is appropriate to use [`ListView`](https://docs.flutter.io/flutter/widgets/ListView-class.html) for a small number of widgets. The `ListView.builder` constructor takes an `IndexedWidgetBuilder`, which builds the children on demand. This constructor is appropriate for list views with a large (or infinite) number of children because the builder is called only for those children that are actually visible.

<!-- skip -->
{% prettify dart %}
// Flutter
var data = [ ... ];
new ListView.builder(
  itemCount: data.length,
  itemBuilder: (context, int index) {
    return new Text(
      data[index],
    );
  },
)
{% endprettify %}

##### Preview

|Android|iOS|
|:---:|:--:|
|<img src="https://github.com/GeekyAnts/flutter-docs-code-samples/blob/master/scrollable/flutterscrollable/screenshots/android.gif?raw=true" style="width:300px;" alt="Loading">|<img src="https://github.com/GeekyAnts/flutter-docs-code-samples/blob/master/scrollable/flutterscrollable/screenshots/iOS.gif?raw=true" style="width:300px;" alt="Loading">|

**Note:** You can check the working code for [Flutter](https://github.com/GeekyAnts/flutter-docs-code-samples/blob/master/scrollable/flutterscrollable/lib/main.dart) and its equivalent [React Native](https://github.com/GeekyAnts/flutter-docs-code-samples/blob/master/scrollable/rnscrollable/App.js) code.

### How do I use a Canvas to draw/paint?

In React Native, no in-built canvas component is present, so we use third party libraries like `react-native-canvas` to use canvas.

<!-- skip -->
{% prettify javascript %}
// React Native
handleCanvas = canvas => {
  const ctx = canvas.getContext("2d");
  ctx.fillStyle = "skyblue";
  ctx.beginPath();
  ctx.arc(75, 75, 50, 0, 2 * Math.PI);
  ctx.fillRect(150, 100, 300, 300);
  ctx.stroke();
};

render() {
  return (
    <View>
      <Canvas ref={this.handleCanvas} />
    </View>
  );
}
{% endprettify %}

In Flutter, we use [`CustomPaint`](https://docs.flutter.io/flutter/widgets/CustomPaint-class.html) widget to draw during the paint phase. We implement abstract class [`CustomPainter`](https://docs.flutter.io/flutter/rendering/CustomPainter-class.html) and pass it to `painter` property in `CustomPaint` widget.

<!-- skip -->
{% prettify dart %}
// Flutter
class MyCanvasPainter extends CustomPainter {

  @override
  void paint(Canvas canvas, Size size) {
    Paint paint = new Paint();
    paint.color = Colors.amber;
    canvas.drawCircle(new Offset(100.0, 200.0), 40.0, paint);
    Paint paintRect = new Paint();
    paintRect.color = Colors.lightBlue;
    Rect rect = new Rect.fromPoints(new Offset(150.0, 300.0), new Offset(300.0, 400.0));
    canvas.drawRect(rect, paintRect);
  }
  
  bool shouldRepaint(MyCanvasPainter oldDelegate) => false;
  bool shouldRebuildSemantics(MyCanvasPainter oldDelegate) => false;
}
class _MyCanvasState extends State<MyCanvas> {

  @override
  Widget build(BuildContext context) {
    return new Scaffold(
      body: new CustomPaint(
        painter: new MyCanvasPainter(),
      ),
    );
  }
}
{% endprettify %}

##### Preview

|Android|iOS|
|:---:|:--:|
|<img src="https://github.com/GeekyAnts/flutter-docs-code-samples/blob/master/canvas/fluttercanvas/screenshots/android.png?raw=true" style="width:300px;" alt="Loading">|<img src="https://github.com/GeekyAnts/flutter-docs-code-samples/blob/master/canvas/fluttercanvas/screenshots/iOS.png?raw=true" style="width:300px;" alt="Loading">|

**Note:** You can check the working code for [Flutter](https://github.com/GeekyAnts/flutter-docs-code-samples/blob/master/canvas/fluttercanvas/lib/main.dart) and its equivalent [React Native](https://github.com/GeekyAnts/flutter-docs-code-samples/blob/master/canvas/rncanvas/App.js) code.

### Layouts
### How do I layout my Widgets?

In React Native, you would normally use the style prop on the view component to specify the flexbox properties to layout the underlying components like this:

<!-- skip -->
{% prettify javascript %}
// React Native
<View
  style={{
    flex: 1,
    flexDirection: "column",
    justifyContent: “space-between”,
    alignItems: “center”
  }}
>
{% endprettify %}

In Flutter, layout is determined by a combination of the type of Widget that you choose and its layout and style properties. Contrary to how it is done in React Native, where most of the layout can be done with the props that are passed to a specific component, in Flutter most of the layout is done by the use of widgets that are specifically designed to provide layout to the underlying widget.
For example, the [Column](https://docs.flutter.io/flutter/widgets/Column-class.html) and [Row](https://docs.flutter.io/flutter/widgets/Row-class.html) takes an array of children and not styling properties (only layout properties such as `CrossAxisAlignment` and `direction` among others) and aligns them vertical and horizontal respectively, while [Container](https://docs.flutter.io/flutter/widgets/Container-class.html) takes a combination of layout and styling properties. You can use a [`Center`](https://docs.flutter.io/flutter/widgets/Center-class.html) widget to center the child widget tree.

<!-- skip -->
{% prettify dart %}
// Flutter
new Center(
  child: new Container(
    child: new Column(
      mainAxisAlignment: mainaxis,
      children: <Widget>[
        new Container(
          color: Colors.red,
          width: 100.0,
          height: 100.0,
        ),
        new Container(
          color: Colors.blue,
          width: 100.0,
          height: 100.0,
        ),
        new Container(
          color: Colors.green,
          width: 100.0,
          height: 100.0,
        ),
      ],
    ),
  ),
);
{% endprettify %}

Another example would be when you need to align your components in a [Row](https://docs.flutter.io/flutter/widgets/Row-class.html) or [Column](https://docs.flutter.io/flutter/widgets/Column-class.html). 

In React Native, you would specify it as a prop. `flexDirection: “row”` . But in Flutter, you would use a [`Row`](https://docs.flutter.io/flutter/widgets/Row-class.html) widget and provide the required widget/widget tree as its children.

<<<<<<< HEAD
Other layout widgets available are [`Padding`](https://docs.flutter.io/flutter/widgets/Padding-class.html), [`Align`](https://docs.flutter.io/flutter/widgets/Align-class.html),[`Stack`](https://docs.flutter.io/flutter/widgets/Stack-class.html). 

Refer [here](https://flutter.io/widgets/layout/) for more layout widgets.
=======
Other layput widgets available are [`Padding`](https://docs.flutter.io/flutter/widgets/Padding-class.html), [`Align`](https://docs.flutter.io/flutter/widgets/Align-class.html),[`Stack`](https://docs.flutter.io/flutter/widgets/Stack-class.html).

Here is documentation for more [layout widgets](https://flutter.io/widgets/layout/).
>>>>>>> 5de58c66

##### Preview

|Android|iOS|
|:---:|:--:|
|<img src="https://github.com/GeekyAnts/flutter-docs-code-samples/blob/master/Layout_sample/basiclayout_sample/screenshots/android.gif?raw=true" style="width:300px;" alt="Loading">|<img src="https://github.com/GeekyAnts/flutter-docs-code-samples/blob/master/Layout_sample/basiclayout_sample/screenshots/iOS.gif?raw=true" style="width:300px;" alt="Loading">|

**Note:** You can check the working code for [Flutter](https://github.com/GeekyAnts/flutter-docs-code-samples/blob/master/Layout_sample/basiclayout_sample/lib/main.dart) and its equivalent [React Native](https://github.com/GeekyAnts/flutter-docs-code-samples/blob/master/Layout_sample/rnlayout/App.js) code.

### How do I overlap several widgets on top of one another?

In React Native, we can overlap several components by using `absolute` positioning. 

Flutter uses the [`Stack`](https://docs.flutter.io/flutter/widgets/Stack-class.html) widget to arrange children widgets on top of each other. The widgets can entirely or partially overlap the base widget.

`Stack` positions its children relative to the edges of its box. This class is useful if you simply want to overlap several children.

<!-- skip -->
{% prettify dart %}
// Flutter
new Stack(
  alignment: const Alignment(0.6, 0.6),
  children: [
    new CircleAvatar(
      backgroundImage: new NetworkImage(
        "https://avatars3.githubusercontent.com/u/14101776?v=4"),
      ),
      new Container(
        decoration: new BoxDecoration(
          color: Colors.black45,
      ),
      child: new Text(
        'Flutter’,
      ),
  ],
);
{% endprettify %}

The above example uses `Stack` to overlay a Container (that displays its `Text` on a translucent black background) on top of a `CircleAvatar`. The Stack offsets the text using the alignment property and Alignments.

##### Preview

|Android|iOS|
|:---:|:--:|
|<img src="https://github.com/GeekyAnts/flutter-docs-code-samples/blob/master/stack_example/flutter_stack/screenshots/android.png?raw=true" style="width:300px;" alt="Loading">|<img src="https://github.com/GeekyAnts/flutter-docs-code-samples/blob/master/stack_example/flutter_stack/screenshots/iOS.png?raw=true" style="width:300px;" alt="Loading">|

### Styling
### How to custom style my components in Flutter?

In React Native, we can use inline styling as well as `stylesheets.create`.

<!-- skip -->
{% prettify javascript %}
// React Native
<View style={styles.container}>
  <Text style={{ fontSize: 32, color: "cyan", fontWeight: "600" }}>
    This is a sample text
  </Text>
</View>
{% endprettify %}

<!-- skip -->
{% prettify javascript %}
const styles = StyleSheet.create({
  container: {
    flex: 1,
    backgroundColor: "#fff",
    alignItems: "center",
    justifyContent: "center"
  }
});
{% endprettify %}

Similarly in Flutter, widgets are highly customizable and layout specific components like [`Padding`](https://docs.flutter.io/flutter/widgets/Padding-class.html), [`Center`](https://docs.flutter.io/flutter/widgets/Center-class.html),[`Card`](https://docs.flutter.io/flutter/material/Card-class.html), [`Stack`](https://docs.flutter.io/flutter/widgets/Stack-class.html) etc. can be used. A `Text` widget can take a `TextStyle` class for its style property. If you want to use same text style at multiple places, you can create a [`TextStyle`](https://docs.flutter.io/flutter/dart-ui/TextStyle-class.html) class and use it for multiple `Text` widgets.

<!-- skip -->
{% prettify dart %}
// Flutter
var textStyle = new TextStyle(fontSize: 32.0, color: Colors.cyan, fontWeight: FontWeight.w600);
	...
new Center(
  child: new Column(
    mainAxisAlignment: MainAxisAlignment.center,
    children: <Widget>[
      new Text(
        'Sample text',
        style: textStyle,
      ),
      new Padding(
        padding: new EdgeInsets.all(20.0),
        child: new Icon(Icons.lightbulb_outline,
          size: 48.0, color: Colors.redAccent)
      ),
    ],
  ),
)
{% endprettify %}

##### Preview

|Android|iOS|
|:---:|:--:|
|<img src="https://github.com/GeekyAnts/flutter-docs-code-samples/blob/master/styling/flutterstyling/screenshots/android.gif?raw=true" style="width:300px;" alt="Loading">|<img src="https://github.com/GeekyAnts/flutter-docs-code-samples/blob/master/styling/flutterstyling/screenshots/iOS.gif?raw=true" style="width:300px;" alt="Loading">|

**Note:** You can check the working code for [Flutter](https://github.com/GeekyAnts/flutter-docs-code-samples/blob/master/styling/flutterstyling/lib/main.dart) and its equivalent [React Native](https://github.com/GeekyAnts/flutter-docs-code-samples/blob/master/styling/rnstyling/App.js) code.

### How to use `Icons` and `Colors` in Flutter?

There is no inbuilt support for icons in React Native, so third party libraries have to be used. Flutter has inbuilt support for Material icons as well as Cupertino (iOS-like) icons. To use Material icons, [`Icons`](https://docs.flutter.io/flutter/material/Icons-class.html) class is used. To use [`Cupertino icons`](https://docs.flutter.io/flutter/cupertino/CupertinoIcons-class.html), make sure you add a dependency on cupertino_icons in your project's pubspec.yaml file.

Here is the list of all [Material icons](https://docs.flutter.io/flutter/material/Icons-class.html#constants).

For Colors, [`Colors`](https://docs.flutter.io/flutter/material/Colors-class.html) class is used which uses Material design's [color palette](https://material.io/guidelines/style/color.html).

<!-- skip -->
{% prettify dart %}
new Icon(Icons.lightbulb_outline, color: Colors.redAccent)
{% endprettify %}

### How to add style themes in Flutter?

In React Native, we define common themes for components in stylesheets and use it in components.
Similarly,in Flutter we can add uniform styling for almost everything by defining it in the [`ThemeData`](https://docs.flutter.io/flutter/material/ThemeData-class.html) class and passing it to the theme property in [`MaterialApp`](https://docs.flutter.io/flutter/material/MaterialApp-class.html) that wraps all the widgets and acts as the root widget of the app. 

<!-- skip -->
{% prettify dart %}
  @override
  Widget build(BuildContext context) {
    return new MaterialApp(
      theme: new ThemeData(
        primaryColor: Colors.cyan,
        brightness: Brightness.dark,
      ),
      home: new StylingPage(),
    );
  }
{% endprettify %}

A `Theme` can be applied even without using the `MaterialApp` widget. The [`Theme`](https://docs.flutter.io/flutter/material/Theme-class.html) widget takes a `ThemeData` in it's `data` parameter and applies the `ThemeData` to all of it's children widgets. The usage is as shown below: 

<!-- skip -->
{% prettify dart %}
 @override
  Widget build(BuildContext context) {
    return new Theme(
      data: new ThemeData(
        primaryColor: Colors.cyan,
        brightness: brightness,
      ),
      child: new Scaffold(
         backgroundColor: Theme.of(context).primaryColor,
              ...
              ...
              
      ),
    );
  }
{% endprettify %}

## State Management
### What are Stateful and Stateless widgets and how do I use them?

In React Native, we do not have state-specific components, you can call `setState` in any component provided it manages that state. 

In Flutter, we have Stateful and Stateless widgets where you can use `setState` only in a [StatefulWidget](https://docs.flutter.io/flutter/widgets/StatefulWidget-class.html).

<!-- skip -->
{% prettify javascript %}
// React Native
export default class BlinkApp extends Component {

  constructor(props) {
    super(props);
    this.state = {
      buttonText: "blink",
      showText: true,
      text: "I love blinking"
    };
    this.toggleBlinkState = this.toggleBlinkState.bind(this);
    var handle;
  }
  
  toggleBlinkState() {
    if (this.state.buttonText == "blink") {
      handle = setInterval(() => {
        this.setState(previousState => {
          return { showText: !previousState.showText };
        });
      }, 1000);
      this.setState({
        buttonText: "Stop blinking"
      });
    } else {
      clearInterval(handle);
      this.setState({ buttonText: "blink", showText: true });
    }
  }

  render() {
    let display = this.state.showText ? this.state.text : " ";
    return (
      <View style={{ flex: 1, justifyContent: "center", alignItems: "center" }}>
        <StatusBar hidden={true} />
        <Text>{display} </Text>
        <Button onPress={this.toggleBlinkState} title={this.state.buttonText} />
      </View>
    );
  }
}
{% endprettify %}

#### Stateless Widget

A widget which has no internal state to manage is a Stateless widget. [Icons](https://docs.flutter.io/flutter/material/Icons-class.html), [IconButton](https://docs.flutter.io/flutter/material/IconButton-class.html), and [Text](https://docs.flutter.io/flutter/widgets/Text-class.html) are examples of stateless widgets, which subclass [StatelessWidget](https://docs.flutter.io/flutter/widgets/StatelessWidget-class.html).
Stateless widgets are useful when the part of the user interface you are describing does not depend on anything other than the configuration information in the object itself and the [`BuildContext`](https://docs.flutter.io/flutter/widgets/BuildContext-class.html) in which the widget is inflated.

<!-- skip -->
{% prettify dart %}
// Flutter
import 'package:flutter/material.dart';

void main() => runApp(new MyStatelessWidget(text: "StatelessWidget Example to show immutable data"));

class MyStatelessWidget extends StatelessWidget {
  final String text;
  MyStatelessWidget({Key key, this.text}) : super(key: key);

  @override
  Widget build(BuildContext context) {
    return new Center(
      child: new Text(
        text,
        textDirection: TextDirection.ltr,
      ),
    );
  }
}
{% endprettify %}

In the above example, you will use the constructor of the MyStatelessWidget class to pass the `text` which is marked as final and since this class extends StatelessWidget it can have immutable data.

The build method of a stateless widget is typically only called in three situations:
* When the widget is inserted into the tree
* When the widget's parent changes its configuration
* When an [`InheritedWidget`](https://docs.flutter.io/flutter/widgets/InheritedWidget-class.html) it depends on changes.
 
#### Stateful Widget

A Stateful widget is a widget that has mutable state. A State is information that can be read synchronously when the widget is built and might change during the lifetime of the widget. It is the responsibility of the widget implementer to ensure that the State is promptly notified when such state changes, `StatefulWidget` is useful when the part of the user interface you are describing can change dynamically. The state of the widget changes when a user interacts with a Stateful widget (by typing into a form, or moving a slider, for example), or  when it changes over time (perhaps a data feed causes the UI to update). [Checkbox](https://docs.flutter.io/flutter/material/Checkbox-class.html), [Radio](https://docs.flutter.io/flutter/material/Radio-class.html), [Slider](https://docs.flutter.io/flutter/material/Slider-class.html), [InkWell](https://docs.flutter.io/flutter/material/InkWell-class.html), [Form](https://docs.flutter.io/flutter/widgets/Form-class.html), and [TextField](https://docs.flutter.io/flutter/material/TextField-class.html) are examples of stateful widgets, which subclass [StatefulWidget](https://docs.flutter.io/flutter/widgets/StatefulWidget-class.html).

The code snippet below shows how to define a stateful widget and use `createState` to create a state of the `MyStatefulWidget` widget.

<!-- skip -->
{% prettify dart %}
class MyStatefulWidget extends StatefulWidget {
  MyStatefulWidget({Key key, this.title}) : super(key: key);
  final String title;
  
  @override
  _MyStatefulWidgetState createState() => new _MyStatefulWidgetState();
}
{% endprettify %}

The below code snippet shows how the state implements the build function and also how `setState` function is used to rebuild (recall the build function of the stateful `_MyStatefulWidgetState` widget). A `Timer` is used to periodically call `toggleShowText()` that uses a `setState()` to set `showText` and rebuild.

<!-- skip -->
{% prettify dart %}
class _MyStatefulWidgetState extends State<MyStatefulWidget> {
  bool showtext=true;
  bool toggleState=true;
  Timer t2;
  
  void toggleBlinkState(){
    setState((){ 
      toggleState=!toggleState;
    });
    var twenty = const Duration(milliseconds: 1000);
    if(toggleState==false) {
      t2 = new Timer.periodic(twenty, (Timer t) {
        toggleShowText();
      });
    } else {
      t2.cancel();
    }
  }
  
  void toggleShowText(){
    setState((){
      showtext=!showtext;
    });
	}
  
  @override
  Widget build(BuildContext context) {
    return new Scaffold(
      body: new Center(
        child: new Column(
          children: <Widget>[
            (showtext
              ?(new Text('This execution will be done before you can blink.'))
              :(new Container())
            ),
            new Padding(
              padding: new EdgeInsets.only(top: 70.0),
              child: new RaisedButton(
                onPressed: toggleBlinkState,
                child: (toggleState
                  ?( new Text("Blink")) 
                  :(new Text("Stop Blinking"))
                )
              )
            )
          ],
        ),
      ),
    );
  }
}
{% endprettify %}

### What are some of the best practices while using Stateful and Stateless widgets?
#### 1. Figure out which widget must be Stateful and Stateless?

Widgets in Flutter can be Stateful or Stateless, depending on whether they depend on some state.
If a widget changes—the user interacts with it, it’s Stateful; otherwise it can be Stateless.
Stateful widgets are useful when the part of the user interface you are describing can change dynamically.

#### 2. If using Stateful widget, decide which object manages the widget’s state.

There are three main ways to manage state:
* The widget manages its own state.
* The parent manages the widget’s state.
* A mix-and-match approach
  
##### How do you decide which approach to use? The following principles should help you decide:

* If the state in question is user data, for example the checked or unchecked mode of a checkbox, or the position of a slider, then the state is best managed by the parent widget.
* If the state in question is aesthetic, for example an animation, then the widget itself best manages the state.
* When in doubt, let the parent widget manage the child widget's state.

#### 3. Subclass StatefulWidget and State.

The `MyStatefulWidget` class manages its own state, so it overrides `createState()` to create the State object. The framework calls `createState()` when it wants to build the widget. In this example, `createState()` creates an instance of `_MyStatefulWidgetState` , which is implemented in the next step.

<!-- skip -->
{% prettify dart %}
class MyStatefulWidget extends StatefulWidget {
  MyHomePage({Key key, this.title}) : super(key: key);
  final String title;
  
  @override
  _MyStatefulWidgetState createState() => new _MyStatefulWidgetState();
}

class _MyStatefulWidgetState extends State<MyStatefulWidget> {
  
  @override
  Widget build(BuildContext context) {
    ...
  }
}
{% endprettify %}

#### 4. Plug the stateful widget into the widget tree.

Add your custom stateful widget to the widget tree in the app’s build method.

<!-- skip -->
{% prettify dart %}
class MyStatelessWidget extends StatelessWidget {
  // This widget is the root of your application.
  
  @override
  Widget build(BuildContext context) {
    return new MaterialApp(
      title: 'Flutter Demo',
      theme: new ThemeData(
        primarySwatch: Colors.blue,
      ),
      home: new MyStatefulWidget(title: 'State Change Demo'),
    );
  }
}
{% endprettify %}

##### Preview

|Android|iOS|
|:---:|:--:|
|<img src="https://github.com/GeekyAnts/flutter-docs-code-samples/blob/master/State_sample/flutter_basic_statesample/screenshots/android.gif?raw=true" style="width:300px;" alt="Loading">|<img src="https://github.com/GeekyAnts/flutter-docs-code-samples/blob/master/State_sample/flutter_basic_statesample/screenshots/iOS.gif?raw=true" style="width:300px;" alt="Loading">|

**Note:** You can check the working code for [Flutter](https://github.com/GeekyAnts/flutter-docs-code-samples/blob/master/State_sample/flutter_basic_statesample/lib/main.dart) and its equivalent [React Native](https://github.com/GeekyAnts/flutter-docs-code-samples/blob/master/State_sample/reactnative-state-sample/App.js) code.

### Props

In React Native, most components can be customized when they are created with different parameters. These creation parameters are called props. These parameters can be used in child component using `this.props`.

<!-- skip -->
{% prettify javascript %}
// React Native
class CustomCard extends React.Component {
  render() {
    return (
      <View>
        <Text> Card {this.props.index} </Text>
        <Button
          title="Press"
          onPress={() => this.props.onPress(this.props.index)}
        />
      </View>
    );
  }
}
class App extends React.Component {
  
  onPress = index => {
    console.log("Card ", index);
  };
  
  render() {
    return (
      <View>
        <FlatList
          data={[ ... ]}
          renderItem={({ item }) => (
            <CustomCard onPress={this.onPress} index={item.key} />
          )}
        />
      </View>
    );
  }
}
{% endprettify %}

In Flutter, you would just assign a local variable or function marked `final` with the prop received in the parameterised constructor and use it in the subsequent code.

<!-- skip -->
{% prettify dart %}
// Flutter
class CustomCard extends StatelessWidget {

  CustomCard({@required this.index, @required this.onPress});
  final index;
  final Function onPress;
  
  @override
  Widget build(BuildContext context) {
  return new Card(
    child: new Column(
      children: <Widget>[
        new Text(
          'Card $index',
        ),
        new FlatButton(
          child: const Text('Press'),
            onPressed: this.onPress,
          ),
      ],
    ));
  }
}
    ...
//Usage
new CustomCard(
  index: index,
  onPress: () {
    print('Card $index');
  },
)
{% endprettify %}


##### Preview

|Android|iOS|
|:---:|:--:|
|<img src="https://github.com/GeekyAnts/flutter-docs-code-samples/blob/master/modular/fluttermodular/screenshots/android.png?raw=true" style="width:300px;" alt="Loading">|<img src="https://github.com/GeekyAnts/flutter-docs-code-samples/blob/master/modular/fluttermodular/screenshots/iOS.png?raw=true" style="width:300px;" alt="Loading">|

**Note:** You can check the working code in [Flutter](https://github.com/GeekyAnts/flutter-docs-code-samples/blob/master/modular/fluttermodular/lib/main.dart) and its equivalent [React Native](https://github.com/GeekyAnts/flutter-docs-code-samples/blob/master/modular/rnmodular/App.js) code.

### Local Storage
#### How do I store persistent key-value pairs that are global to the app in Flutter?

In React Native, you would use the `setItem` and `getItem` functions of the `AsyncStorage` component to store and retrieve data that is persistent and global to the whole app.

<!-- skip -->
{% prettify javascript %}
// React Native
await AsyncStorage.setItem( "counterkey", JSON.stringify(++this.state.counter));
AsyncStorage.getItem("counterkey").then(value => {
  if (value != null) {
    this.setState({ counter: value });
  }
});
{% endprettify %}

In Flutter, we use [`shared_preferences`](https://github.com/flutter/plugins/tree/master/packages/shared_preferences). It is first given as a dependency in the `pubspec.yaml` as shown:

```yaml
dependencies:
  flutter:
    sdk: flutter
  shared_preferences: "^0.3.0"
```
It is then imported in the file where the instance of the `shared_preference` resides.

<!-- skip -->
{% prettify dart %}
import 'package:shared_preferences/shared_preferences.dart';
{% endprettify %}

An instance is obtained and used to perform operations such as storing and retrieving data.

<!-- skip -->
{% prettify dart %}
SharedPreferences prefs = await SharedPreferences.getInstance();
_counter=prefs.getInt('counter');
prefs.setInt('counter',++_counter);
setState(() {
  _counter=_counter;
});
{% endprettify %}

## Routing
### How do I navigate between screens in Flutter?

In React Native, there are three main built-in navigators, if you are using react-navigation-- StackNavigator, TabNavigator, and DrawerNavigator. Each of these provides a way to configure and define the screens. From the example, this code snippet shows the definition of each of the navigators :

<!-- skip -->
{% prettify javascript %}
// React Native
const MyApp = TabNavigator(
  { Home: { screen: HomeScreen }, Notifications: { screen: tabNavScreen } },
  { tabBarOptions: { activeTintColor: "#e91e63" } }
);
const SimpleApp = StackNavigator({
  Home: { screen: MyApp },
  stackScreen: { screen: StackScreen }
});
export default (MyApp1 = DrawerNavigator({
  Home: {
    screen: SimpleApp
  },
  Screen2: {
    screen: drawerScreen
  }
}));
{% endprettify %}

In Flutter, there are two main concepts to understand-- A [Route](https://docs.flutter.io/flutter/widgets/Route-class.html) is an abstraction for a “screen” or “page” of an app and a [Navigator](https://docs.flutter.io/flutter/widgets/Navigator-class.html) is a widget that manages routes.
A `Navigator` is defined as a widget that manages a set of child widgets with a stack discipline. The navigator manages a stack of `Route` objects and provides methods for managing the stack, like [`Navigator.push`](https://docs.flutter.io/flutter/widgets/Navigator/push.html) and [`Navigator.pop`](https://docs.flutter.io/flutter/widgets/Navigator/pop.html).
Initially, the definition of the routes is provided as a parameter(routes) to the [`MaterialApp`](https://docs.flutter.io/flutter/material/MaterialApp-class.html) widget. A code snippet from our example is as follows :

<!-- skip -->
{% prettify dart %}
// Flutter
class NavigationApp extends StatelessWidget {
  // This widget is the root of your application.
  @override
  Widget build(BuildContext context) {
    return new MaterialApp(
            ...
      routes: <String, WidgetBuilder>{
        '/a': (BuildContext context) => new usualNavscreen(),
        '/b': (BuildContext context) => new drawerNavscreen(),
      }
            ...
  );
  }
}
{% endprettify %}

To navigate to a named route, `of` method of the `Navigator` widget is used to specify the BuildContext(A handle to the location of a widget in the widget tree) and the name of the route is passed to `pushNamed` function to navigate to the specifed route as shown below:

<!-- skip -->
{% prettify dart %}
Navigator.of(context).pushNamed('/a');
{% endprettify %}

One can also use the push method of `Navigator` which adds the given [`route`](https://docs.flutter.io/flutter/widgets/Route-class.html) to the history of the navigator that most tightly encloses the given [`context`](https://docs.flutter.io/flutter/widgets/BuildContext-class.html), and transitions to it. In the below example we are using the [`MaterialPageRoute`](https://docs.flutter.io/flutter/material/MaterialPageRoute-class.html) widget which is a modal route that replaces the entire screen with a platform-adaptive transition. It takes a [`WidgetBuilder`](https://docs.flutter.io/flutter/widgets/WidgetBuilder.html) as a required parameter.

<!-- skip -->
{% prettify dart %}
Navigator.push(context, new MaterialPageRoute(builder: (BuildContext context) => new usualNavscreen()));
{% endprettify %}

### How do I use Tab Navigation and Drawer Navigation in Flutter?

In React Native, we define a Tab and Drawer navigators and use them in class to show tabs and drawers and navigate.

In Flutter, we make use of several lower-level widgets such as [`Drawer`](https://docs.flutter.io/flutter/material/Drawer-class.html) which is basically a material design panel that slides in horizontally and [`TabBar`](https://docs.flutter.io/flutter/material/TabBar-class.html), [`TabBarView`](https://docs.flutter.io/flutter/material/TabBarView-class.html) to show and navigate among Tabs. These lower-level widgets are used in combination with higher-level widget [`Scaffold`](https://docs.flutter.io/flutter/material/Scaffold-class.html) which implements them internally. The [`drawer`](https://docs.flutter.io/flutter/material/Drawer-class.html) and [`bottomNavigationBar`](https://docs.flutter.io/flutter/material/TabBar-class.html) parameters of the [`Scaffold`](https://docs.flutter.io/flutter/material/Scaffold-class.html) are provided with the above mentioned lower-level widgets.

#### Tab Navigation

In React Native, we can use `TabNavigation`. A code snippet from our example is as follows:

<!-- skip -->
{% prettify javascript %}
// React Native
const MyApp = TabNavigator(
  { Home: { screen: HomeScreen }, Notifications: { screen: tabNavScreen } },
  { tabBarOptions: { activeTintColor: "#e91e63" } }
);
{% endprettify %}

In Flutter, we need to use two main widgets - [TabBar](https://docs.flutter.io/flutter/material/TabBar-class.html) and [TabBarView](https://docs.flutter.io/flutter/material/TabBarView-class.html).
A TabBar Widget is used to create a TabBar and [`Tab`](https://docs.flutter.io/flutter/material/Tab-class.html) widgets are passed as children to the TabBar widget as shown below:

<!-- skip -->
{% prettify dart %}
// Flutter
TabController controller=new TabController(length: 2, vsync: this);

new TabBar(
  tabs: <Tab> [
    new Tab(icon: new Icon(Icons.person),),
    new Tab(icon: new Icon(Icons.email),),
  ],
  controller: controller,
),

{% endprettify %}

Also, a [`TabController`](https://docs.flutter.io/flutter/material/TabController-class.html) must be passed. A TabController coordinates tab selection between a [`TabBar`](https://docs.flutter.io/flutter/material/TabBar-class.html) and a [`TabBarView`](https://docs.flutter.io/flutter/material/TabBarView-class.html).
The `length` argument of the `TabController`'s constructor is the total number of tabs. Typically greater than one.
`vsync` is the [`TickerProvider`](https://docs.flutter.io/flutter/scheduler/TickerProvider-class.html) that can be used. `TickerProvider` is an interface implemented by classes that can vend [`Ticker`](https://docs.flutter.io/flutter/scheduler/Ticker-class.html) objects. Tickers can be used by any object that wants to be notified whenever a frame triggers, but are most commonly used indirectly via an [`AnimationController`](https://docs.flutter.io/flutter/animation/AnimationController-class.html). `AnimationControllers` need a `TickerProvider` to obtain their `Ticker`. If you are creating an AnimationController from a State, then you can use the [`TickerProviderStateMixin`](https://docs.flutter.io/flutter/widgets/TickerProviderStateMixin-class.html) or [`SingleTickerProviderStateMixin`](https://docs.flutter.io/flutter/widgets/SingleTickerProviderStateMixin-class.html) classes to obtain a suitable `TickerProvider`.

`TabBarView` widget is passed as the `body` parameter of the [`Scaffold`](https://docs.flutter.io/flutter/material/Scaffold-class.html) widget. All the screens corresponding to the `TabBar` widget’s tabs are given as children to `TabBarView` widget along with the same `TabController` as shown:

<!-- skip -->
{% prettify dart %}
// Flutter

class _NavigationHomePageState extends State<NavigationHomePage> with SingleTickerProviderStateMixin {
  TabController controller=new TabController(length: 2, vsync: this);
  @override
  Widget build(BuildContext context) {
    return new Scaffold(
      bottomNavigationBar: new Material (
        child: new TabBar(
          tabs: <Tab> [
            new Tab(icon: new Icon(Icons.person),)
            new Tab(icon: new Icon(Icons.email),),
          ],
          controller: controller,
        ),
        color: Colors.blue,
      ),
      body: new TabBarView(
        children: <Widget> [
          new home.homeScreen(),
          new tabScreen.tabScreen()
        ],
        controller: controller,
      )
    );
  }
}
{% endprettify %}

#### Drawer navigation

In React Native, we can use `DrawerNavigation` like this:

<!-- skip -->
{% prettify javascript %}
// React Native
export default (MyApp1 = DrawerNavigator({
  Home: {
    screen: SimpleApp
  },
  Screen2: {
    screen: drawerScreen
  }
}));
{% endprettify %}

In Flutter, we make use of a [`Drawer`]() widget which is a material design panel that slides in horizontally from the edge of a `Scaffold` to show navigation links in an application. You can provide a [`Button`](https://docs.flutter.io/flutter/material/RaisedButton-class.html), a [`Text`](https://docs.flutter.io/flutter/widgets/Text-class.html) widget or a List of items to display as the child to the Drawer widget. In our example here, we have used a [`ListTile`](https://docs.flutter.io/flutter/material/ListTile-class.html) widget and provided navigation on tap.

<!-- skip -->
{% prettify dart %}
// Flutter
new Drawer(
  child:new ListTile(
    leading: new Icon(Icons.change_history),
    title: new Text('Screen2'),
    onTap: () {
      Navigator.of(context).pushNamed("/b");
    },
  ),
  elevation: 20.0,
),
{% endprettify %}

Drawers are typically used with the Scaffold.drawer property. The AppBar automatically displays an appropriate IconButton to show the Drawer when a Drawer is available in the Scaffold. The Scaffold automatically handles the edge-swipe gesture to show the drawer.

<!-- skip -->
{% prettify dart %}
// Flutter
@override
Widget build(BuildContext context) {
  return new Scaffold(
    drawer: new Drawer(
      child: new ListTile(
        leading: new Icon(Icons.change_history),
        title: new Text('Screen2'),
        onTap: () {
          Navigator.of(context).pushNamed("/b");
        },
      ),
      elevation: 20.0,
    ),
    appBar: new AppBar(
      title: new Text("Home"),
    ),
    body: new Container(),
  );
}
{% endprettify %}

##### Preview

|Android|iOS|
|:---:|:--:|
|<img src="https://github.com/GeekyAnts/flutter-docs-code-samples/blob/master/Navigation_example/flutternavigation/screenshots/android.gif?raw=true" style="width:300px;" alt="Loading">|<img src="https://github.com/GeekyAnts/flutter-docs-code-samples/blob/master/Navigation_example/flutternavigation/screenshots/iOS.gif?raw=true" style="width:300px;" alt="Loading">|

**Note:** You can check the working code for [Flutter](https://github.com/GeekyAnts/flutter-docs-code-samples/blob/master/Navigation_example/flutternavigation/lib/main.dart) and its equivalent [React Native](https://github.com/GeekyAnts/flutter-docs-code-samples/blob/master/Navigation_example/reactnative-navigation-example/App.js) code.

## Gesture Detection and Touch Event Handling
### How do I add a click/press listeners to a widget in Flutter?

In React Native, we can add various listeners to components using `Touchables` component or use `PanResponder`.

<!-- skip -->
{% prettify javascript %}
// React Native
<TouchableOpacity
  onPress={() => {
    console.log("Press");
  }}
  onLongPress={() => {
    console.log("Long Press");
  }}
>
  <Text>Tap or Long Press</Text>
</TouchableOpacity>
{% endprettify %}

For more complex gestures and combining several touches into a single gesture, we use [`PanResponders`](https://facebook.github.io/react-native/docs/panresponder.html) in React Native.

<!-- skip -->
{% prettify javascript %}
// React Native
class App extends Component {

  componentWillMount() {
    this._panResponder = PanResponder.create({
      onMoveShouldSetPanResponder: (event, gestureState) =>
        !!getDirection(gestureState),
      onPanResponderMove: (event, gestureState) => true,
      onPanResponderRelease: (event, gestureState) => {
        const drag = getDirection(gestureState);
      },
      onPanResponderTerminationRequest: (event, gestureState) => true
    });
  }
  
  render() {
    return (
      <View style={styles.container} {...this._panResponder.panHandlers}>
        <View style={styles.center}>
          <Text>Swipe Horizontally or Vertically</Text>
        </View>
      </View>
    );
  }
}
{% endprettify %}

In Flutter, one way to achieve this is using buttons or touchable widgets which have `onPress` parameters. Another way is by wrapping widgets in a [`GestureDetector`](https://docs.flutter.io/flutter/widgets/GestureDetector-class.html) widget which can add event detection to any widget by just passing the function in the respective callback.

<!-- skip -->
{% prettify dart %}
// Flutter
new GestureDetector(
  child: new Scaffold(
    appBar: new AppBar(
      title: new Text("Gestures"),
    ),
    body: new Center(
      child: new Column(
        mainAxisAlignment: MainAxisAlignment.center,
        children: <Widget>[
          new Text('Tap, Long Press, Swipe Horizontally or Vertically '),
        ],
      )
    ),
  ),
  onTap: () {
    print('Tapped');
  },
  onLongPress: () {
    print('Long Pressed');
  },
  onVerticalDragEnd: (DragEndDetails value) {
    print('Swiped Vertically');
  },
  onHorizontalDragEnd: (DragEndDetails value) {
    print('Swiped Horizontally');
  },
);
{% endprettify %}

Here is the list of all [Flutter `GestureDetector` callbacks](https://docs.flutter.io/flutter/widgets/GestureDetector-class.html#Properties).

##### Preview

|Android|iOS|
|:---:|:--:|
|<img src="https://github.com/GeekyAnts/flutter-docs-code-samples/blob/master/gestures/fluttergestures/screenshots/android.gif?raw=true" style="width:300px;" alt="Loading">|<img src="https://github.com/GeekyAnts/flutter-docs-code-samples/blob/master/gestures/fluttergestures/screenshots/iOS.gif?raw=true" style="width:300px;" alt="Loading">|

**Note:** You can check the working code for [Flutter](https://github.com/GeekyAnts/flutter-docs-code-samples/blob/master/gestures/fluttergestures/lib/main.dart) and its equivalent [React Native](https://github.com/GeekyAnts/flutter-docs-code-samples/blob/master/gestures/rngestures/App.js) code.

## Making HTTP Networking Requests
### How do I fetch data from API calls?

React Native provides the Fetch API for networking. You just have to make a fetch request and then handle the response to get the data.

<!-- skip -->
{% prettify javascript %}
// React Native
_getIPAddress = () => {
  fetch("https://httpbin.org/ip")
    .then(response => response.json())
    .then(responseJson => {
      this.setState({ _ipAddress: responseJson.origin });
    })
    .catch(error => {
      console.error(error);
    });
};
{% endprettify %}

Similar flow is followed in Flutter but it uses the [`dart:io`](https://docs.flutter.io/flutter/dart-io/dart-io-library.html) core HTTP support, so to create an HTTP Client we need to add an import.

<!-- skip -->
{% prettify dart %}
import 'package:flutter/services.dart';
{% endprettify %}

The client supports HTTP operations, such as GET, POST, PUT, DELETE.

<!-- skip -->
{% prettify dart %}
// Flutter
final url = 'https://httpbin.org/ip';
final httpClient = createHttpClient();
_getIPAddress() async {
  var response = await httpClient.get(url);
  String ip = JSON.decode(response.body)['origin'];
  setState(() {
    _ipAddress = ip;
  });
}
{% endprettify %}

##### Preview

|Android|iOS|
|:---:|:--:|
|<img src="https://github.com/GeekyAnts/flutter-docs-code-samples/blob/master/api-calls/flutterapicalls/screenshots/android.gif?raw=true" style="width:300px;" alt="Loading">|<img src="https://github.com/GeekyAnts/flutter-docs-code-samples/blob/master/api-calls/flutterapicalls/screenshots/iOS.gif?raw=true" style="width:300px;" alt="Loading">|

**Note:** You can check the working code for [Flutter](https://github.com/GeekyAnts/flutter-docs-code-samples/blob/master/api-calls/flutterapicalls/lib/main.dart) and its equivalent [React Native](https://github.com/GeekyAnts/flutter-docs-code-samples/blob/master/api-calls/rnapicalls/App.js) code.

## Form Input
### How do I use `TextInput` field in Flutter?

In React Native, typically you would use a `TextInput` component to show a text input box and use the callback to store the value in a variable.

<!-- skip -->
{% prettify javascript %}
// React Native
<TextInput
  placeholder="Enter your Password"
  onChangeText={password => this.setState({ password })}
 />
<Button title="Submit" onPress={this.validate} />
{% endprettify %}

In Flutter, we use [`TextEditingController`](https://docs.flutter.io/flutter/widgets/TextEditingController-class.html) to manage the text field. Whenever text field is modified, the text field updates value and the controller notifies its listeners. Listeners can then read the text and selection properties to learn what the user has typed. You can access the input in `TextField` by using `'Controller Object'.text`.

<!-- skip -->
{% prettify dart %}
// Flutter
final TextEditingController _controller = new TextEditingController();
      ...
new TextField(
  controller: _controller,
  decoration: new InputDecoration(
    hintText: 'Type something', labelText: "Text Field "
  ),
),
new RaisedButton(
  child: new Text('Submit'),
  onPressed: () {
    showDialog(
      context: context,
        child: new AlertDialog(
          title: new Text('Alert'),
          content: new Text('You typed ${_controller.text}'),
        ),
     );
   },
 ),
)
{% endprettify %}

When the user clicks on the submit button, an alert dialog opens up and displays the current text entered in the text field. This is achieved by the use of [`alertDialog`](https://docs.flutter.io/flutter/material/AlertDialog-class.html) widget that displays the alert message and the text from the `TextField` is accessed by the `_controller.text`([TextEditingController](https://docs.flutter.io/flutter/widgets/TextEditingController-class.html) object's property).

### How do I use `Forms` in Flutter?

In Flutter, we use [`Form`](https://docs.flutter.io/flutter/widgets/Form-class.html) widget, where [`TextFormField`](https://docs.flutter.io/flutter/material/TextFormField-class.html) widgets along with the submit button are passed as children. The `TextFormField` widget has a parameter called [`onSaved`](https://docs.flutter.io/flutter/widgets/FormField/onSaved.html) which takes a callback and executes when the form is saved.
The process is to call methods on FormState to save, reset, or validate each FormField that is a descendant of this Form. To obtain the `FormState`, you may use `Form.of` with a context whose ancestor is the Form, or pass a `GlobalKey` to the Form constructor and call `GlobalKey.currentState`.

<!-- skip -->
{% prettify dart %}
final formKey = new GlobalKey<FormState>();

...

new Form(
  key:formKey,
  child: new Column(
    children: <Widget>[
      new TextFormField(
        validator: (value) => !value.contains('@') ? 'Not a valid email.' : null,
        onSaved: (val) => _email = val,
        decoration: const InputDecoration(
          hintText: 'Enter your email',
          labelText: 'Email',
        ),
      ),
      new RaisedButton(
        onPressed: _submit,
        child: new Text('Login'),
      ),
    ],
  ),
)
{% endprettify %}

The process is to call methods on FormState to save, reset, or validate each FormField that is a descendant of this Form. To obtain the `FormState`, you may use `Form.of` with a context whose ancestor is the Form, or pass a `GlobalKey` to the Form constructor and call `GlobalKey.currentState`. The below code snippet shows how `Form.save()` and `formKey` which is a `GlobalKey` used to save the form on submit. 

<!-- skip -->
{% prettify dart %}
void _submit() {
  final form = formKey.currentState;
  if (form.validate()) {
    form.save();
    showDialog(
      context: context,
      child: new AlertDialog(
        title: new Text('Alert'),
        content: new Text('Email: $_email, password: $_password'),
      )
    );
  }
}
{% endprettify %}


##### Preview

|Android|iOS|
|:---:|:--:|
|<img src="https://github.com/GeekyAnts/flutter-docs-code-samples/blob/master/input-fields/flutterinputfields/screenshots/android.gif?raw=true" style="width:300px;" alt="Loading">|<img src="https://github.com/GeekyAnts/flutter-docs-code-samples/blob/master/input-fields/flutterinputfields/screenshots/iOS.gif?raw=true" style="width:300px;" alt="Loading">|

**Note:** You can check out the working code for [Flutter](https://github.com/GeekyAnts/flutter-docs-code-samples/blob/master/input-fields/flutterinputfields/lib/main.dart) and [React Native](https://github.com/GeekyAnts/flutter-docs-code-samples/blob/master/input-fields/rninputfields/App.js)

## Platform-specific code

When building a cross-platform app, you'll want to re-use as much code as possible across platforms. Scenarios may arise where it makes sense for the code to be different. In React Native, separate implementation can be given at almost anywhere in the app code by recognizing the platform the app will run on. To get the target platform, you need to use this component :

<!-- skip -->
{% prettify javascript %}
// React Native
if (Platform.OS === "ios") {
  return "iOS";
} else if (Platform.OS === "android") {
  return "android";
} else {
  return "not recognised";
}
{% endprettify %}
The same goes in Flutter,
{% prettify dart %}
// Flutter
if (Theme.of(context).platform == TargetPlatform.iOS) {
  return "iOS";
} else if (Theme.of(context).platform == TargetPlatform.android) {
  return "android";
} else if (Theme.of(context).platform == TargetPlatform.fuchsia) {
  return "fuchsia";
} else {
  return "not recognised ";
}
{% endprettify %}

## Debugging
### How do I access In-App Developer Menu?

In React Native, the developer menu can be accessed by shaking your device. ⌘D for the iOS Simulator or ⌘M for Android emulator.
Similarly, in Flutter, if you start your application using `flutter run`. If you are using an IDE , you can use its built-in tools. You can also access the menu by typing `h` in the terminal window.

| Action| Terminal Shortcut| Debug functions/ properties|
| :------- | :------ |
| Widget hierarchy of the app| `w`| debugDumpApp()|
| Rendering tree of the app | `t`| debugDumpRenderTree()|
| Layers| `L`| debugDumpLayerTree()|
| Accessibility | `S` (traversal order) or "U" (inverse hit test order)|debugDumpSemantics()|
| To toggle the widget inspector | "i"| WidgetsApp.showWidgetInspectorOverride|
| To toggle the display of construction lines| "p"| debugPaintSizeEnabled|
| To simulate different operating systems| "o"| defaultTargetPlatform|
| To display the performance overlay | "P"| WidgetsApp.showPerformanceOverlay|
| To save a screenshot to flutter.png| "s"||
| To quit| "q"||

### How do I perform hot reload?

Instead of recompiling your app every time you make a change, you can reload your app instantly. The app is updated to reflect your change, and the current state of the app is preserved.
In React Native, the shortcut is ⌘R for the iOS Simulator and tapping R twice on Android emulators.
In Flutter, If you are using IntelliJ IDE or Android Studio, you can select Save All (⌘s/ctrl-s), or click the Hot Reload button on the toolbar.
If you are running the app at the command line using flutter run, type `r` in the terminal window.
You can also perform full restart by typing `R` in the terminal window.

### Is there anything like Chrome Developer Tools in Flutter?

In Flutter, [`Dart Observatory`](https://dart-lang.github.io/observatory/) is used which is a tool for debugging. If you have started your application using `flutter run`, you can open the Web page at the Observatory URL printed to the console (e.g., `http://127.0.0.1:8100/`). If you are using an IDE, you can also debug your application using its built-in debugger.
The Observatory also supports profiling, examining the heap, observing executed lines of code, debugging memory leaks and memory fragmentation, etc. For more information, see [Observatory’s documentation](https://dart-lang.github.io/observatory/).

The Flutter plugin v21 announced a new feature called "Flutter Inspector" for IntelliJ and Android Studio. The inspector makes it much easier to understand why your application is rendering the way it does. It allows you to: 
* View the UI structure of your app as a tree of widgets. 
* Select a point on your device or simulator and find the corresponding Widget that rendered those pixels. 
* View properties for individual widgets. 
* Generally, better understand layout issues. 

The inspector view can be opened via View > Tool Windows > Flutter Inspector (it shows content only when an app is running). To inspect a specific widget, select the ‘Toggle inspect mode’ action in the toolbar, then click on the desired widget on the phone or simulator. The widget will be highlighted in your app’s UI, you’ll see the widget in the widget hierarchy in IntelliJ, and will be able to view the individual properties for that widget.

**Note:** For more details, see the documentation on [debugging in Flutter](https://flutter.io/debugging/).

## Animations

For great user experience, animations are essential. In React Native, we use Animated API to create animations.
In Flutter, we use [`Animation`](https://docs.flutter.io/flutter/animation/Animation-class.html) class and [`AnimationController`](https://docs.flutter.io/flutter/animation/AnimationController-class.html) class. `Animation` is an abstract class that understands its current value and its state (completed or dismissed). `AnimationController` class lets you play an animation forward or in reverse, or stop animation and set the animation to a specific value.

### How do I add a simple fade-in animation?

In the React Native example, we use an animated component `FadeInView` using Animated API. We define initial opacity state, final state, the duration over which transition happens. We add animation component inside `Animated` component, then we map the opacity state `fadeAnim` to the opacity of the Text component we want to animate. Then, finally, we `start()` the animation.

<!-- skip -->
{% prettify javascript %}
// React Native
class FadeInView extends React.Component {
  state = {
    fadeAnim: new Animated.Value(0) // Initial value for opacity: 0
  };
  componentDidMount() {
    Animated.timing(this.state.fadeAnim, {
      toValue: 1,
      duration: 10000
    }).start();
  }
  render() {
    return (
      <Animated.View style={{...this.props.style, opacity: this.state.fadeAnim }} >
        {this.props.children}
      </Animated.View>
    );
  }
}
    ...
<FadeInView>
  <Text> Fading in </Text>
</FadeInView>
    ...
{% endprettify %}

In the equivalent Flutter example, we use [`AnimationController`](https://docs.flutter.io/flutter/animation/AnimationController-class.html) object `controller` and describe duration inside it. We also use Animation object `animation` where we define it as [`Tween`](https://docs.flutter.io/flutter/animation/Tween-class.html) which basically describes a linear interpolation between a beginning and ending value and animate. We are using [`FadeTransition`](https://docs.flutter.io/flutter/widgets/FadeTransition-class.html) widget where we have `opacity` property which is mapped to the `animation` object. The sole job of a Tween is to define a mapping from an input range to an output range. Then we start the animation using `controller.forward()`. We can perform other operations too using the controller. In the example, We are using the [`FlutterLogo`](https://docs.flutter.io/flutter/material/FlutterLogo-class.html) inside the `FadeTransition` widget.

<!-- skip -->
{% prettify dart %}
// Flutter
void main() {
  runApp(new Center(child: new LogoFade()));
}

class LogoFade extends StatefulWidget {
  _LogoFadeState createState() => new _LogoFadeState();
}

class _LogoFadeState extends State<LogoFade> with TickerProviderStateMixin {
  Animation animation;
  AnimationController controller;

  initState() {
    super.initState();
    controller = new AnimationController(
        duration: const Duration(milliseconds: 3000), vsync: this);
    final CurvedAnimation curve =
        new CurvedAnimation(parent: controller, curve: Curves.easeIn);
    animation = new Tween(begin: 0.0, end: 1.0).animate(curve);
    controller.forward();
  }

  Widget build(BuildContext context) {
    return new FadeTransition(
      opacity: animation,
      child: new Container(
        height: 300.0,
        width: 300.0,
        child: new FlutterLogo(),
      ),
    );
  }

  dispose() {
    controller.dispose();
    super.dispose();
  }
}
{% endprettify %}


##### Preview

|Android|iOS|
|:---:|:--:|
|<img src="https://github.com/GeekyAnts/flutter-docs-code-samples/blob/master/animations/flutterfade/screenshots/android.gif?raw=true" style="width:300px;" alt="Loading">|<img src="https://github.com/GeekyAnts/flutter-docs-code-samples/blob/master/animations/flutterfade/screenshots/iOS.gif?raw=true" style="width:300px;" alt="Loading">|

**Note:** You can check the working code for [Flutter](https://github.com/GeekyAnts/flutter-docs-code-samples/blob/master/animations/flutterfade/lib/main.dart) and [React Native](https://github.com/GeekyAnts/flutter-docs-code-samples/blob/master/animations/rnfade/App.js).

### How do I add swipe animation to Cards?

In React Native, you either use PanResponder or third-party libraries for swipe animation. In Flutter, we can achieve this animation by using the [`Dismissible`](https://docs.flutter.io/flutter/widgets/Dismissible-class.html) widget and nest the child widgets.

<!-- skip -->
{% prettify dart %}
child: new Dismissible(
  key: key,
  onDismissed: (DismissDirection dir) {
    cards.removeLast();
  },
  child: new Container(
    ...
  ),
),
{% endprettify %}

##### Preview

|Android|iOS|
|:---:|:--:|
|<img src="https://github.com/GeekyAnts/flutter-docs-code-samples/blob/master/animations/fluttercardswipe/screenshots/android.gif?raw=true" style="width:300px;" alt="Loading">|<img src="https://github.com/GeekyAnts/flutter-docs-code-samples/blob/master/animations/fluttercardswipe/screenshots/iOS.gif?raw=true" style="width:300px;" alt="Loading">|

**Note:** Here is the [working code](https://github.com/GeekyAnts/flutter-docs-code-samples/blob/master/animations/fluttercardswipe/lib/main.dart).

## CheatSheet

| React Native Component                                                                    | Flutter Widget                                                                                             | Description                                                                                                                            |
| ----------------------------------------------------------------------------------------- | ---------------------------------------------------------------------------------------------------------- | -------------------------------------------------------------------------------------------------------------------------------------- |
| [Button](https://facebook.github.io/react-native/docs/button.html)                        | [RaisedButton](https://docs.flutter.io/flutter/material/RaisedButton-class.html)                           | A basic button that should render nicely on any platform.                                                                              |
|                                                                                           |  onPress [required]                                                                                        | The callback that is called when the button is tapped or otherwise activated.                                                          |
|                                                                                           | Child  (A Text widget is used)                                                                             | Text to display inside the button                                                                                                      |
|                                                                                           |                                                                                                            |                                                                                                                                        |
| [Button](https://facebook.github.io/react-native/docs/button.html)                        | [FlatButton](https://docs.flutter.io/flutter/material/FlatButton-class.html)                               | A basic material design button                                                                                                         |
|                                                                                           |  onPress [required]                                                                                        | A callback that is called when the button is tapped or otherwise activated.                                                            |
|                                                                                           | Child  (A Text widget is used)                                                                             | Text to display inside the button                                                                                                      |
|                                                                                           |                                                                                                            |                                                                                                                                        |
| [ScrollView](https://facebook.github.io/react-native/docs/scrollview.html)                | [ListView](https://docs.flutter.io/flutter/widgets/ListView-class.html)                                    | A scrollable list of widgets arranged linearly.|
||        children                                                                              |( \<Widget> []) List of child widgets to display.
||controller |[ [ScrollController](https://docs.flutter.io/flutter/widgets/ScrollController-class.html) ] An object that can be used to control the position to which this scroll view is scrolled.
||itemExtent|[ double ] If non-null, forces the children to have the given extent in the scroll direction. 
||scrollDirection|[ [Axis](https://docs.flutter.io/flutter/painting/Axis-class.html) ] The axis along which the scroll view scrolls.
||                                                                                                            |                                                                                                                                        |
| [FlatList](https://facebook.github.io/react-native/docs/flatlist.html)                    | [ListView.builder()](https://docs.flutter.io/flutter/widgets/ListView/ListView.builder.html)               | Constructor for linear array of widgets that are created on demand.
||itemBuilder [required] |[[ IndexedWidgetBuilder](https://docs.flutter.io/flutter/widgets/IndexedWidgetBuilder.html)] helps in building the children on demand. This callback will be called only with indices greater than or equal to zero and less than itemCount.
||itemCount |[ int ] It improves the ability of the ListView to estimate the maximum scroll extent.
|                                                                                           |                                                                                                            |                                                                                                                                        |
| [Image](https://docs.flutter.io/flutter/widgets/Image-class.html)                         | [Image](https://facebook.github.io/react-native/docs/image.html)                                           | A widget that displays an image.                                                                                                       |
|                                                                                           |  image [required]                                                                                          | The image to display.                                                                                                                  |
|                                                                                           | Image.asset                                                                                                | Several constructors are provided for the various ways that an image can be specified.                                                 |
|                                                                                           | width, height, color, alignment                                                                            | Style and Layout for the Image                                                                                                         |
|                                                                                           | fit                                                                                                        | Inscribing the image into the space allocated during layout.                                                                           |
|                                                                                           |                                                                                                            |                                                                                                                                        |
| [Modal](https://facebook.github.io/react-native/docs/modal.html)                          | [ModalRoute](https://docs.flutter.io/flutter/widgets/ModalRoute-class.html)                                | A route that blocks interaction with previous routes.                                                                                  |
|                                                                                           | animation                                                                                                  | The animation that drives the route's transition and the previous route's forward transition.                                          |
|                                                                                           |                                                                                                            |                                                                                                                                        |
|  [ActivityIndicator](https://facebook.github.io/react-native/docs/activityindicator.html) | [CircularProgressIndicator](https://docs.flutter.io/flutter/material/CircularProgressIndicator-class.html) | A widget that shows progress along a circle.                                                                                           |
|                                                                                           | strokeWidth                                                                                                | The width of the line used to draw the circle.                                                                                         |
|                                                                                           | backgroundColor                                                                                            | The progress indicator's background color. The current theme's ThemeData.backgroundColor by default.                                   |
|                                                                                           |                                                                                                            |                                                                                                                                        |
|  [ActivityIndicator](https://facebook.github.io/react-native/docs/activityindicator.html) | [LinearProgressIndicator](https://docs.flutter.io/flutter/material/LinearProgressIndicator-class.html)     | A widget that shows progress along a circle.                                                                                           |
|                                                                                           | value                                                                                                      | the value of this progress indicator                                                                                                   |
|                                                                                           |                                                                                                            |                                                                                                                                        |
| [RefreshControl](https://facebook.github.io/react-native/docs/refreshcontrol.html)        | [RefreshIndicator](https://docs.flutter.io/flutter/material/RefreshIndicator-class.html)                   | A widget that supports the Material "swipe to refresh" idiom.                                                                          |
|                                                                                           | color                                                                                                      | The progress indicator's foreground color.                                                                                             |
|                                                                                           | onRefresh                                                                                                  | A function that's called when the user has dragged the refresh indicator far enough to demonstrate that they want the app to refresh.  |
|                                                                                           |                                                                                                            |                                                                                                                                        |
| [View](https://facebook.github.io/react-native/docs/view.html)                            | [Container](https://docs.flutter.io/flutter/widgets/Container-class.html)                                  | Surrounds child widget.                                                                                                                |
|                                                                                           |                                                                                                            |                                                                                                                                        |
| [View](https://facebook.github.io/react-native/docs/view.html)                            | [Column](https://docs.flutter.io/flutter/widgets/Column-class.html)                                        | displays its children in a vertical array                                                                                              |
|                                                                                           |                                                                                                            |                                                                                                                                        |
| [View](https://facebook.github.io/react-native/docs/view.html)                            | [Row](https://docs.flutter.io/flutter/widgets/Row-class.html)                                              | displays its children in a horizontal array                                                                                            |
|                                                                                           |                                                                                                            |                                                                                                                                        |
| [View](https://facebook.github.io/react-native/docs/view.html)                            | [Center](https://docs.flutter.io/flutter/widgets/Center-class.html)                                        | centers its child within itself.                                                                                                       |
|                                                                                           |                                                                                                            |                                                                                                                                        |
| [View](https://facebook.github.io/react-native/docs/view.html)                            | [Padding](https://docs.flutter.io/flutter/widgets/Padding-class.html)                                      | insets its child by the given padding.                                                                                                 |
|                                                                                           | padding [required]                                                                                         | [ EdgeInsets ] amount of space by which to inset the child.
|||
| [TouchableOpacity](https://facebook.github.io/react-native/docs/touchableopacity.html)    | [GestureDetector](https://docs.flutter.io/flutter/widgets/GestureDetector-class.html)                      | detects gestures                                                                                                                       |
|                                                                                           | onTap                                                                                                      | callback when tap occurs                                                                                                               |
|                                                                                           | onDoubleTap                                                                                                | callback when tap occurs 
|||
| [TextInput](https://docs.flutter.io/flutter/services/TextInput-class.html)                | [TextInput](https://facebook.github.io/react-native/docs/textinput.html)                                   | interface to the system's text input control                                                                                           |
|                                                                                           | controller                                                                                                 | [ [TextEditingController](https://docs.flutter.io/flutter/widgets/TextEditingController-class.html) ] to access and modify text.
|||
| [Text](https://facebook.github.io/react-native/docs/text.html)                          | [Text](https://docs.flutter.io/flutter/widgets/Text-class.html)                                            | A run of text with a single style.                                                                                                                                                                           |
|                                                                                         | data                                                                                                      | [ String ] The text to display.                                                                                                                                                                              |
|                                                                                         | textDirection                                                                                             | [ [TextAlign]( https://docs.flutter.io/flutter/dart-ui/TextAlign-class.html) ] How the text should be aligned horizontally.                                                                                     |
|                                                                                         |                                                                                                           |                                                                                                                                                                                                              |
| [Switch](https://facebook.github.io/react-native/docs/switch.html)                      | [Switch](https://docs.flutter.io/flutter/material/Switch-class.html)                                      | A material design switch.                                                                                                                                                                                    |
|                                                                                         | value [required]                                                                                          | [ boolean ] Whether this switch is on or off                                                                                                                                                                 |
|                                                                                         | onChanged [required]                                                                                      | [ callback ] Called when the user toggles the switch on or off                                                                                                                                               |
|                                                                                         |                                                                                                           |                                                                                                                                                                                                              |
| [Slider](https://facebook.github.io/react-native/docs/slider.html)                      | [Slider](https://docs.flutter.io/flutter/material/Slider-class.html)                                      | Used to select from a range of values.                                                                                                                                                                       |
|                                                                                         | value [required]                                                                                          | [ double ] current value of slider                                                                                                                                                                           |
|                                                                                         | onChanged [required]                                                                                      | Called when the user selects a new value for the slider                                                                                                                                                      |
<|MERGE_RESOLUTION|>--- conflicted
+++ resolved
@@ -318,11 +318,9 @@
 
 In Flutter, the execution starts off with the `main()` function inside which a [`runApp()`](https://docs.flutter.io/flutter/widgets/runApp.html) function is used to take the given Widget and make it the root of the widget tree. In the Flutter example above, the widget tree consists of two widgets, the [`Center`](https://docs.flutter.io/flutter/widgets/Center-class.html) widget and its child, the [`Text`](https://docs.flutter.io/flutter/widgets/Text-class.html) widget. The text direction needs to be specified in this instance; when a MaterialApp widget is used, this is taken care of for you.
 
-<<<<<<< HEAD
-=======
+
 When developing a more complex app you would create another class that is either a Stateless or Stateful widget and also use a [`MaterialApp`](https://docs.flutter.io/flutter/material/MaterialApp-class.html) widget as the root and pass several other widgets to it.
 
->>>>>>> 5de58c66
 
 ##### Preview
 
@@ -685,12 +683,12 @@
 {% prettify javascript %}
 // React Native
 <View
-  style={{
+  style={%raw%}{{
     flex: 1,
     flexDirection: "column",
     justifyContent: “space-between”,
     alignItems: “center”
-  }}
+  }}{%endraw%}
 >
 {% endprettify %}
 
@@ -730,15 +728,10 @@
 
 In React Native, you would specify it as a prop. `flexDirection: “row”` . But in Flutter, you would use a [`Row`](https://docs.flutter.io/flutter/widgets/Row-class.html) widget and provide the required widget/widget tree as its children.
 
-<<<<<<< HEAD
-Other layout widgets available are [`Padding`](https://docs.flutter.io/flutter/widgets/Padding-class.html), [`Align`](https://docs.flutter.io/flutter/widgets/Align-class.html),[`Stack`](https://docs.flutter.io/flutter/widgets/Stack-class.html). 
-
-Refer [here](https://flutter.io/widgets/layout/) for more layout widgets.
-=======
+
 Other layput widgets available are [`Padding`](https://docs.flutter.io/flutter/widgets/Padding-class.html), [`Align`](https://docs.flutter.io/flutter/widgets/Align-class.html),[`Stack`](https://docs.flutter.io/flutter/widgets/Stack-class.html).
 
 Here is documentation for more [layout widgets](https://flutter.io/widgets/layout/).
->>>>>>> 5de58c66
 
 ##### Preview
 
@@ -794,7 +787,7 @@
 {% prettify javascript %}
 // React Native
 <View style={styles.container}>
-  <Text style={{ fontSize: 32, color: "cyan", fontWeight: "600" }}>
+  <Text style={%raw%}{{ fontSize: 32, color: "cyan", fontWeight: "600" }}{%endraw%}>
     This is a sample text
   </Text>
 </View>
@@ -940,7 +933,7 @@
   render() {
     let display = this.state.showText ? this.state.text : " ";
     return (
-      <View style={{ flex: 1, justifyContent: "center", alignItems: "center" }}>
+      <View style={%raw%}{{ flex: 1, justifyContent: "center", alignItems: "center" }}{%endraw%}>
         <StatusBar hidden={true} />
         <Text>{display} </Text>
         <Button onPress={this.toggleBlinkState} title={this.state.buttonText} />
@@ -1813,7 +1806,7 @@
   }
   render() {
     return (
-      <Animated.View style={{...this.props.style, opacity: this.state.fadeAnim }} >
+      <Animated.View style={%raw%}{{...this.props.style, opacity: this.state.fadeAnim }}{%endraw%} >
         {this.props.children}
       </Animated.View>
     );
