--- conflicted
+++ resolved
@@ -15,24 +15,17 @@
 ## Options for integrating with platform-specific code
 
 Mobile devices offer many options to extend your app through platform-specific
-APIs. These are critical to the completeness of most mobile apps. Flutter offers
-<<<<<<< HEAD
-the following ways to integrate with these via 'plugins'.
-=======
-the following ways to integrate with these via _plugins_, packages that contain
-an API definition written in Dart, coupled with a platform-specific
-implementation for Android, for iOS, or for both.
->>>>>>> 1897d3a2
+APIs. These are critical to the completeness of most mobile apps.
 
-There are two ways you can use platform-specific code:
+Flutter supports two mechanisms for using platform-specific code:
 
 * **Use existing platform plugins:** For frequently used APIs and SDKs, use
- existing platform plugins, with no need to write any platform-specific code.
- [See details below](#use).
+ existing platform plugins, with no need to write any platform-specific code
+ yourself. [See details below](#use).
 
-* **Write custom platform code:** Write your own platform-specific code using
+* **Write custom platform code:** Write custom platform-specific code using
  Flutter's platform channels. This can be used for private APIs, or for cases
- where a suitable platform plugin is not yet available. See the [platform channels](/platform-channels/)
+ where a suitable plugin is not yet available. See the [platform channels](/platform-channels/)
  page for details.
 
 And, if desired, you can create and share plugins:
@@ -50,24 +43,30 @@
 {% include note.html content="The following content presents a potential future
 for Flutter." %}
 
-A Flutter plugin is a special kind of
-[package](https://www.dartlang.org/tutorials/libraries/shared-pkgs). Similar to
-a regular package it contains an API definition written in Dart, but then in
-addition contains a platform-specific implementation for Android, for iOS, or
-for both.
+A Flutter _plugin_ is a special kind of
+[package](https://www.dartlang.org/tutorials/libraries/shared-pkgs). A plugin
+consists of an API definition written in Dart, combined with a platform-specific
+implementation for Android, for iOS, or for both.
 
 ### Searching for plugins
 
 Flutter plugins are shared on the [pub repository](https://pub.dartlang.org/)
-along with regular packages. To search explicitly for plugins, use the following
-[search link](https://pub.dartlang.org/search?type=plugin).
+along with regular (pure-Dart) packages. To search explicitly for plugins, use
+the following [search link](https://pub.dartlang.org/search?type=plugin).
 
-### Declaring a plugin dependency
+### Adding a plugin to an app
 
-To use a plugin, use these simple steps:
+To add a plugin 'plugin1' to an app:
 
-1. Open the `pubspec.yaml` file located inside your app folder
-1. Add a dependency line
+1. Open the `pubspec.yaml` file located inside your app folder, and add
+`plugin1:` under `dependencies`
+
+1. Get the plugin:
+   * From the terminal: Run `flutter packages get`
+   * From IntelliJ: Click 'Packages Get' in the action ribbon at the top of `pubspec.yaml`
+
+1. Build or run your app. As part of this, Flutter will 'inject' the
+platform-specific code from the plugin into your app.
 
 ### Example: Using the Flutter URLLauncher plugin to launch the browser
 
@@ -94,10 +93,9 @@
       urllauncher:
     ```
 
-1. Open `lib/main.dart` and replace it full contents with:
+1. Open `lib/main.dart` and replace it's full contents with:
     ```dart
     import 'package:flutter/material.dart';
-    import 'package:flutter/services.dart';
 
     void main() {
       runApp(new MyApp());
@@ -132,16 +130,8 @@
     }
     ```
 
-1. Add Android registration
-
-    {% include note.html content="This manual step is expected to no longer be
-    necessary in a future version of Flutter" %}
-
-    * 
-
-1. Add iOS registration
-
-1. Build your app
+1. Run the app. When you click the 'Show Flutter homepage' you should see the
+phones default browser open, and the Flutter homepage appear.
 
 ## Create a platform plugin {#create}
 
