<ul id="mysidebar" class="nav">

  <li class="sidebar-title">Get started</li>

    <ul class="sidebar-items">
      <li><a href="/setup/">Install</a></li>
      <li><a href="/getting-started/">Create and run your first app</a></li>
      <li><a href="/intellij-setup/">Setting up IntelliJ</a></li>
      <li><a href="/bootstrap-into-dart/">Bootstrap into Dart</a></li>
    </ul>

  <li class="sidebar-title">Build UIs</li>

    <ul class="sidebar-items">
      <li><a href="/widgets-intro/">Tour the framework</a></li>
      <li><a href="/widgets/">Widget catalog</a></li>
      <li><a href="/catalog/samples/">Sample catalog</a></li>
      <li><a href="https://codelabs.developers.google.com/codelabs/flutter/index.html#0">Building beautiful UIs - Codelab</a></li>
      <li><a href="/tutorials/layout/">Build layouts - Tutorial</a></li>
      <li><a href="/tutorials/interactive/">Add interactivity - Tutorial</a></li>
      <li><a href="/web-analogs/">HTML/CSS patterns</a></li>
      <li><a href="/flutter-for-android/">Flutter for Android Developers</a></li>
      <li><a href="/gestures/">Gestures</a></li>
      <li><a href="/animations/">Animations</a></li>
      <li><a href="/custom-fonts/">Custom fonts</a></li>
      <li><a href="/layout/">Box constraints</a></li>
      <li><a href="/assets-and-images/">Assets and images</a></li>
      <li><a href="/text-input/">Text input</a></li>
      <li><a href="/routing-and-navigation/">Routing and navigation</a></li>
      <li><a href="/tutorials/internationalization">Internationalization</a></li>
    </ul>

  <li class="sidebar-title">Use device and SDK APIs</li>

    <ul class="sidebar-items">
      <li><a href="/using-packages/">Using packages</a></li>
      <li><a href="/developing-packages/">Developing packages</a></li>
      <li><a href="/platform-channels/">Platform-specific code</a></li>
      <li><a href="/reading-writing-files/">Read and write files</a></li>
      <li><a href="/networking/">Network and HTTP</a></li>
      <li><a href="https://codelabs.developers.google.com/codelabs/flutter-firebase/index.html#0">Firebase for Flutter - Codelab</a></li>
    </ul>

  <li class="sidebar-title">Development and tools</li>

    <ul class="sidebar-items">
<<<<<<< HEAD
      <li><a href="/hot-reload/">Hot reload app changes</a></li>
=======
      <li><a href="/intellij-ide/">Using Flutter IDEs</a></li>
>>>>>>> 3c3d0481
      <li><a href="/testing/">Test your app</a></li>
      <li><a href="/debugging/">Debug your app</a></li>
      <li><a href="/android-release/">Build and release for Android</a></li>
      <li><a href="/ios-release/">Build and release for iOS</a></li>
      <li><a href="/upgrading/">Upgrade your Flutter install</a></li>
      <li><a href="/formatting/">Format your source code</a></li>
    </ul>

  <li class="sidebar-title">More details</li>

    <ul class="sidebar-items">
      <li><a href="/faq/">FAQ</a></li>
      <li><a href="/technical-overview">Technical overview</a></li>
      <li><a href="https://docs.google.com/presentation/d/1B3p0kP6NV_XMOimRV09Ms75ymIjU5gr6GGIX74Om_DE/edit?usp=sharing">Magic of Flutter slides</a></li>
      <li><a href="https://docs.google.com/presentation/d/1cw7A4HbvM_Abv320rVgPVGiUP2msVs7tfGbkgdrTy0I/edit?usp=sharing">Architecture diagrams</a></li>
      <li><a href="https://www.youtube.com/watch?v=dkyY9WCGMi0">Framework's layered design <i class="fa fa-video-camera" aria-hidden="true"></i></a></li>
      <li><a href="https://www.youtube.com/watch?v=UUfXWzp0-DU">Flutter's rendering pipeline <i class="fa fa-video-camera" aria-hidden="true"></i></a></li>
    </ul>

</ul><|MERGE_RESOLUTION|>--- conflicted
+++ resolved
@@ -44,11 +44,8 @@
   <li class="sidebar-title">Development and tools</li>
 
     <ul class="sidebar-items">
-<<<<<<< HEAD
       <li><a href="/hot-reload/">Hot reload app changes</a></li>
-=======
       <li><a href="/intellij-ide/">Using Flutter IDEs</a></li>
->>>>>>> 3c3d0481
       <li><a href="/testing/">Test your app</a></li>
       <li><a href="/debugging/">Debug your app</a></li>
       <li><a href="/android-release/">Build and release for Android</a></li>
