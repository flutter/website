// Copyright 2025 The Flutter Authors. All rights reserved.
// Use of this source code is governed by a BSD-style license that can be
// found in the LICENSE file.

import 'package:jaspr/jaspr.dart';
import 'package:meta/meta.dart';

import '../../models/flutter_release_model.dart';

@client
class ArchiveTable extends StatefulComponent {
  const ArchiveTable({required this.os, required this.channel, super.key});

  final String os;
  final String channel;

  @override
  State<ArchiveTable> createState() => _ArchiveTableState();
}

class _ArchiveTableState extends State<ArchiveTable> {
  String get os => component.os;
  String get channel => component.channel;

  bool isLoading = true;
  String? error;
  List<FlutterRelease> releases = [];

  @override
  void initState() {
    super.initState();

    if (kIsWeb) {
      loadReleases();
    }
  }

  @awaitNotRequired
  Future<void> loadReleases() async {
    try {
      final releasesData = await FlutterRelease.fetchFlutterReleases(
        component.os,
      );
      final filteredReleases = releasesData
          .where((release) => release.channel == channel)
          .toList();

      setState(() {
        releases = filteredReleases;
        isLoading = false;
      });
    } catch (e) {
      setState(() {
        error = e.toString();
        isLoading = false;
      });
    }
  }

  @override
  Component build(BuildContext context) {
    return Component.fragment([
      p([
        text('Select from the following scrollable list:'),
      ]),
      div(classes: 'scrollable-table table-wrapper', [
        table(
          id: 'downloads-$os-$channel',
          classes: 'table table-striped',
          [
            thead([
              tr([
                th([text('Flutter version')]),
                th([text('Architecture')]),
                th([text('Ref')]),
                th(classes: 'date', [text('Release Date')]),
                th([text('Dart version')]),
                th([text('Provenance')]),
              ]),
            ]),
            tbody([
              if (isLoading)
                tr(classes: 'loading', [
                  td(attributes: {'colspan': '6'}, [text('Loading...')]),
                ])
              else if (error != null)
                tr(classes: 'error', [
                  td(
                    attributes: {'colspan': '6'},
                    [
                      text(
                        'Failed to load releases. Refresh page to try again.',
                      ),
                    ],
                  ),
                ])
              else
                for (final release in releases)
                  tr([
                    td([
                      a(href: release.url, [
                        text(release.version),
                      ]),
                    ]),
                    td([
                      span([text(release.architecture)]),
                    ]),
                    td([
                      span(classes: 'git-hash', [text(release.hash)]),
                    ]),
                    td(classes: 'date', [
                      text(
                        release.releaseDate.toLocaleDateString(),
                      ),
                    ]),
                    td([
                      span([text(release.dartSdkVersion)]),
                    ]),
                    td([
                      buildProvenanceLink(release),
                    ]),
                  ]),
            ]),
          ],
        ),
      ]),
    ]);
  }

  static final windowsCutoff = Date.parse('4/3/2023');
  static final otherOsCutoff = Date.parse('12/15/2022');

  Component buildProvenanceLink(FlutterRelease release) {
    final dateValue = release.releaseDate.valueOf();

    if (os == 'windows' && dateValue < windowsCutoff) {
      // Provenance not available before 4/3/2023 for Windows
      return span([text('-')]);
    } else if (dateValue < otherOsCutoff) {
      // Provenance not available before 12/15/2022 for macOS and Linux
      return span([text('-')]);
    }

    final archiveExtension = os == 'linux' ? 'tar.xz' : 'zip';
    return a(
      href:
<<<<<<< HEAD
          '${FlutterRelease.baseReleasesUrl}$channel/$os/flutter_${os}_'
          '${release.version}-$channel.$archiveExtension.intoto.jsonl',
=======
          '${FlutterRelease.baseReleasesUrl}$channel/$os/'
          'flutter_${os}_${release.version}-$channel.'
          '$archiveExtension.intoto.jsonl',
>>>>>>> 8c412a53
      target: Target.blank,
      [text('Attestation bundle')],
    );
  }
}<|MERGE_RESOLUTION|>--- conflicted
+++ resolved
@@ -144,14 +144,9 @@
     final archiveExtension = os == 'linux' ? 'tar.xz' : 'zip';
     return a(
       href:
-<<<<<<< HEAD
-          '${FlutterRelease.baseReleasesUrl}$channel/$os/flutter_${os}_'
-          '${release.version}-$channel.$archiveExtension.intoto.jsonl',
-=======
           '${FlutterRelease.baseReleasesUrl}$channel/$os/'
           'flutter_${os}_${release.version}-$channel.'
           '$archiveExtension.intoto.jsonl',
->>>>>>> 8c412a53
       target: Target.blank,
       [text('Attestation bundle')],
     );
