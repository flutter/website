// Generated by docs_flutter_dev_site|stylesHashBuilder. Do not edit.
// dart format off

/// The generated hash of the `main.css` file.
<<<<<<< HEAD
const generatedStylesHash = 'qOfrsugdLKU5';
=======
const generatedStylesHash = 'owxV2FisLq0C';
>>>>>>> f5d69ac9
<|MERGE_RESOLUTION|>--- conflicted
+++ resolved
@@ -2,8 +2,4 @@
 // dart format off
 
 /// The generated hash of the `main.css` file.
-<<<<<<< HEAD
-const generatedStylesHash = 'qOfrsugdLKU5';
-=======
-const generatedStylesHash = 'owxV2FisLq0C';
->>>>>>> f5d69ac9
+const generatedStylesHash = 'URzUaI467vwY';