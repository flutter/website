// Copyright 2025 The Flutter Authors. All rights reserved.
// Use of this source code is governed by a BSD-style license that can be
// found in the LICENSE file.

import 'package:jaspr/jaspr.dart';
import 'package:jaspr_content/jaspr_content.dart';

import '../components/common/page_header.dart';
import '../components/common/prev_next.dart';
import '../components/layout/banner.dart';
import '../components/layout/toc.dart';
import '../components/layout/trailing_content.dart';
import '../markdown/markdown_parser.dart';
import '../models/page_navigation_model.dart';
import 'dash_layout.dart';

/// The Jaspr Content layout to use for normal docs pages,
/// adding elements such as breadcrumbs, TOC, and prev/next cards.
class DocLayout extends FlutterDocsLayout {
  const DocLayout();

  @override
  String get name => 'docs';

  bool get allowBreadcrumbs => true;

  @override
  Component buildBody(Page page, Component child) {
    final pageData = page.data.page;
    final siteData = page.data.site;

    final pageTitle = pageData['title'] as String;
    final pageDescription = (pageData['description'] as String?)?.trim();
    final showBanner =
        (pageData['showBanner'] as bool?) ??
        (siteData['showBanner'] as bool?) ??
        false;
    final navigationData = page.navigationData;

    return super.buildBody(
      page,
      Component.fragment(
        [
          if (navigationData
              case null || PageNavigationData(toc: null, pageEntries: []))
            const Document.body(attributes: {'data-toc': 'false'})
          else
            div(
              id: 'site-subheader',
              classes: navigationData.pageEntries.isNotEmpty
                  ? 'show-always'
                  : null,
              [
                PageNavBar(navigationData),
              ],
            ),
          if (showBanner)
            if (siteData['bannerHtml'] case final String bannerHtml
                when bannerHtml.trim().isNotEmpty)
              DashBanner(bannerHtml),
          div(classes: 'after-leading-content', [
            if (navigationData case PageNavigationData(
              toc: final toc?,
              pageEntries: [],
            ))
              aside(id: 'side-menu', [
                DashTableOfContents(toc),
              ]),
            article([
<<<<<<< HEAD
              div(id: 'site-content-title', [
                h1(id: 'document-title', [
                  DashMarkdown(content: pageTitle, inline: true),
                ]),
                if (allowBreadcrumbs && pageData['showBreadcrumbs'] != false)
                  const PageBreadcrumbs(),
              ]),
=======
              PageHeader(
                title: pageTitle,
                description: pageDescription,
                showBreadcrumbs: pageData['showBreadcrumbs'] as bool? ?? true,
              ),
>>>>>>> 8f5deecc

              child,

              PrevNext(
                previousPage: PageNavigationEntry.fromData(pageData['prev']),
                nextPage: PageNavigationEntry.fromData(pageData['next']),
              ),
              const TrailingContent(),
            ]),
          ]),
        ],
      ),
    );
  }
}<|MERGE_RESOLUTION|>--- conflicted
+++ resolved
@@ -10,7 +10,6 @@
 import '../components/layout/banner.dart';
 import '../components/layout/toc.dart';
 import '../components/layout/trailing_content.dart';
-import '../markdown/markdown_parser.dart';
 import '../models/page_navigation_model.dart';
 import 'dash_layout.dart';
 
@@ -67,21 +66,13 @@
                 DashTableOfContents(toc),
               ]),
             article([
-<<<<<<< HEAD
-              div(id: 'site-content-title', [
-                h1(id: 'document-title', [
-                  DashMarkdown(content: pageTitle, inline: true),
-                ]),
-                if (allowBreadcrumbs && pageData['showBreadcrumbs'] != false)
-                  const PageBreadcrumbs(),
-              ]),
-=======
               PageHeader(
                 title: pageTitle,
                 description: pageDescription,
-                showBreadcrumbs: pageData['showBreadcrumbs'] as bool? ?? true,
+                showBreadcrumbs:
+                    allowBreadcrumbs &&
+                    (pageData['showBreadcrumbs'] as bool? ?? true),
               ),
->>>>>>> 8f5deecc
 
               child,
 
