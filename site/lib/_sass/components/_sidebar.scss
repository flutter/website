@use '../base/mixins';

#sidenav {
  margin: 0;
  min-width: 16rem;
  height: calc(100vh - var(--site-header-height) - var(--site-subheader-height));
  top: calc(var(--site-header-height) + var(--site-subheader-height));
  padding: 1.15rem 1rem 4rem;
  scrollbar-width: thin;
  position: fixed;
  overscroll-behavior: contain;
  overflow-y: auto;
  display: none;
  width: 100%;
  z-index: var(--site-z-side);
  background-color: var(--site-base-bgColor);

  @at-root body.open_menu {
    overflow-y: hidden;

    @media (min-width: 1024px) {
      overflow-y: auto;
    }

    #sidenav {
      display: block;
    }
  }

  @at-root body:not(.sidenav-closed) {
    #sidenav {
      @media (min-width: 1024px) {
        display: block;
        border-right: 0.1rem solid var(--site-outline-variant);
        padding: 0.75rem 0.75rem 2.25rem;
        position: sticky;
        height: calc(100vh - var(--site-header-height));
        top: var(--site-header-height);
        overscroll-behavior: auto;
        width: 16rem;
        background: none;
      }
    }
  }

  .nav-header {
    font-weight: bolder;
    font-size: 1rem;
    padding: 0.25rem 0.4rem 0;
    color: var(--site-base-fgColor-lighter);
  }

  ul {
    list-style: none;
    margin: 0;
    padding: 0;
    transition: none;
  }

  .sidenav-divider {
    background-color: var(--site-outline-variant);
    border-radius: 0.5rem;
    width: 100%;
    height: 0.125rem;
    margin-top: 0.25rem;
    margin-bottom: 0.25rem;
  }

  li {
    margin: 0;
    padding: 0;
    font-size: 0.925rem;
    line-height: 1.25rem;
    width: 100%;
    user-select: none;

    .nav-header:not(:first-child) {
      margin-top: 0.5rem;
    }

    a, button {
      background: none;
      border: none;
      text-wrap: pretty;
      text-align: left;
      padding: 0.25rem 0.4rem;
      margin-top: 0.25rem;
      margin-bottom: 0.25rem;

      border-radius: 0.25rem;

      display: flex;
      flex-direction: row;
      width: 100%;
      align-items: center;
      justify-content: space-between;

      cursor: pointer;

      color: var(--site-base-fgColor);
      font-family: var(--site-ui-fontFamily);
      text-decoration: none;

      &.nav-link {

        > div {
          display: inline-block;

          .material-symbols {
            font-size: 0.825rem;
            margin-left: 0.125rem;
            color: var(--site-base-fgColor-alt);
          }
        }
<<<<<<< HEAD

        // Leading icons placed before the title
        .material-symbols.leading {
          margin-right: 0.375rem;
          margin-left: 0;
          font-size: 1rem;
          color: var(--site-base-fgColor-alt);
        }
      }
=======
>>>>>>> a785cf1d

        span {
          vertical-align: middle;
        }

        .expander {
          color: var(--site-base-fgColor-lighter);
          transition: transform .3s ease-in-out;
        }

        + ul {
          display: none;
        }

        &:hover {
          @include mixins.interaction-style(3%);
        }

        &:active {
          @include mixins.interaction-style(5%);
        }

        &:not(.collapsed) {
          .expander {
            transform: rotate(180deg);
          }

          + ul {
            display: block;
          }
        }

        &.active {
          background-color: rgb(var(--site-interaction-base-values) / 4%);

          &:not(.collapsible) {
            color: var(--site-link-fgColor);
          }
        }
      }
    }
  }

  nav>ul {

    // Only apply styles to top-level entries.
    >li {
      font-size: 1rem;
    }

    ul {
      margin-left: 0.675rem;
    }

    >.nav-header {
      font-size: 1.075rem;
    }
  }

  .navbar-nav {
    display: flex;
    flex-direction: column;
    gap: 0.5rem;

    a.nav-button {
      font-size: 1.125rem;
      margin: 0;
      padding: 0.375rem 0.6rem;
      justify-content: flex-start;
      gap: .5rem;

      &.active {
        background-color: var(--site-primary-color);
        color: var(--site-onPrimary-color-lightest);
      }

      &:hover {
        @include mixins.interaction-style(5%);
      }

      &:active {
        @include mixins.interaction-style(10%);
      }
    }

    .material-symbols {
      font-size: 1.25rem;
    }

    // Hide items from top navbar in wide layout to avoid duplication.
    @media (min-width: 1024px) {
      display: none;
    }
  }
}<|MERGE_RESOLUTION|>--- conflicted
+++ resolved
@@ -78,7 +78,8 @@
       margin-top: 0.5rem;
     }
 
-    a, button {
+    a,
+    button {
       background: none;
       border: none;
       text-wrap: pretty;
@@ -103,30 +104,23 @@
 
       &.nav-link {
 
-        > div {
-          display: inline-block;
+        >div {
+          display: flex;
+          align-items: center;
 
           .material-symbols {
             font-size: 0.825rem;
             margin-left: 0.125rem;
             color: var(--site-base-fgColor-alt);
           }
-        }
-<<<<<<< HEAD
-
-        // Leading icons placed before the title
-        .material-symbols.leading {
-          margin-right: 0.375rem;
-          margin-left: 0;
-          font-size: 1rem;
-          color: var(--site-base-fgColor-alt);
-        }
-      }
-=======
->>>>>>> a785cf1d
-
-        span {
-          vertical-align: middle;
+
+          .material-symbols.leading {
+            margin-right: 0.375rem;
+            margin-left: 0;
+            font-size: 1rem;
+            color: var(--site-base-fgColor-alt);
+            vertical-align: middle;
+          }
         }
 
         .expander {
@@ -134,7 +128,7 @@
           transition: transform .3s ease-in-out;
         }
 
-        + ul {
+        +ul {
           display: none;
         }
 
@@ -151,7 +145,7 @@
             transform: rotate(180deg);
           }
 
-          + ul {
+          +ul {
             display: block;
           }
         }
