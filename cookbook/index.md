---
layout: page
title: "Cookbook"
permalink: /cookbook/
---

This cookbook contains recipes that demonstrate how to solve common problems 
while writing Flutter apps. Each recipe is self-contained and can be used as a
reference to help you build up an application.

## Material Design basics

  * [Using Themes to share colors and font styles](/cookbook/design/themes/)
  * [Displaying SnackBars](/cookbook/design/snackbars/)
  * [Working with Tabs](/cookbook/design/tabs/)
  
## Images

  * [Display images from the internet](/cookbook/images/network-image/)
  * [Fade in images with a placeholder](/cookbook/images/fading-in-images/)
  * [Working with cached images](/cookbook/images/cached-images/)

## Lists

  * [Create a basic list](/cookbook/lists/basic-list/)
  * [Make a horizontal list](/cookbook/lists/horizontal-list/)
  * [Working with long lists](/cookbook/lists/long-lists/)
  * [Creating lists with different types of items](/cookbook/lists/mixed-list/)
  * [Creating a grid List](/cookbook/lists/grid-lists/)
  
## Handling Gestures

  * [Handling Taps](/cookbook/gestures/handling-taps/)
  * [Adding Material Touch ripples](/cookbook/gestures/ripples/)
  * [Implement Swipe to Dismiss](/cookbook/gestures/dismissible/)
  
## Navigation

  * [Navigate to a new screen and back](/cookbook/navigation/navigation-basics/)
  * [Send data to a new screen](/cookbook/navigation/passing-data/)
  * [Return data from a screen](/cookbook/navigation/returning-data/)
  * [Animating a Widget across screens](/cookbook/navigation/hero-animations/)

## Networking

  * [Fetch data from the internet](/cookbook/networking/fetch-data/)
  * [Making authenticated requests](/cookbook/networking/authenticated-requests/)
  * [Working with WebSockets](/cookbook/networking/web-sockets/)

## Persistence

<<<<<<< HEAD
  * [Storing key-value data on disk](/cookbook/persistence/key-value)
=======
  * [Reading and Writing Files](/cookbook/persistence/reading-writing-files/)
>>>>>>> 119115fe
<|MERGE_RESOLUTION|>--- conflicted
+++ resolved
@@ -49,8 +49,5 @@
 
 ## Persistence
 
-<<<<<<< HEAD
   * [Storing key-value data on disk](/cookbook/persistence/key-value)
-=======
-  * [Reading and Writing Files](/cookbook/persistence/reading-writing-files/)
->>>>>>> 119115fe
+  * [Reading and Writing Files](/cookbook/persistence/reading-writing-files/)