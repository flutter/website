--- conflicted
+++ resolved
@@ -50,6 +50,7 @@
 // Import partials from `sass_dir` (defaults to `_sass`)
 @import
         "base",
+        "fix_custom_search_results",
         "layout",
         "header",
         "customstyles",
@@ -76,47 +77,4 @@
   li {
    page-break-inside: avoid;
   }
-<<<<<<< HEAD
-=======
-}
-
-// Styling for "What's the Point" blocks
-.panel {
-  background-color: $grey-color-light;
-  padding: 20px;
-  margin-bottom: 20px;
-  padding-top: 10px;
-  margin-top: 0px; 
-  h1, h2, h3, h4, h5, h6 {
-    margin: 0;
-    margin-bottom: 5px;
-  }
-  ul {
-    padding-left: 15px;
-  }
-}
-
-/* Needed for bootstrap and GSC to play nice */
-input.gsc-input, .gsc-input-box, .gsc-input-box-hover, .gsc-input-box-focus, .gsc-search-button
-{
-  box-sizing: content-box;
-  line-height: normal;
-}
-
-.gsc-tabsArea div
-{
-  overflow: visible;
-}
-
-.gsc-selected-option {
-  width: 100px !important;
-}
-
-.gscb_a{
-  font: inherit !important;
-}
-
-.gs-snippet{
-  margin-left: 9px !important;
->>>>>>> 839e2caf
 }