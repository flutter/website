--- conflicted
+++ resolved
@@ -1,4 +1,3 @@
-<<<<<<< HEAD
 _Description of what this PR is changing or adding, and why:_
 
 _Issues fixed by this PR (if any):_
@@ -6,11 +5,4 @@
 ## Presubmit checklist
 - [ ] This PR doesn’t contain automatically generated corrections (Grammarly or similar).
 - [ ] This PR follows the [Google Developer Documentation Style Guidelines](https://developers.google.com/style) — for example, it doesn’t use _i.e._ or _e.g._, and it avoids _I_ and _we_ (first person).
-- [ ] This PR uses [semantic line breaks](https://github.com/dart-lang/site-shared/blob/main/doc/writing-for-dart-and-flutter-websites.md#semantic-line-breaks) of 80 characters or fewer.
-=======
-**IMPORTANT:** Due to work on the docs.flutter.dev infrastructure, this repo is **not accepting pull requests**.
-
-Instead of creating a PR, please file an issue (https://github.com/flutter/website/issues/new/choose) about the needed change.
-
-We expect to start accepting PRs again the week of August 31.
->>>>>>> c42d0658
+- [ ] This PR uses [semantic line breaks](https://github.com/dart-lang/site-shared/blob/main/doc/writing-for-dart-and-flutter-websites.md#semantic-line-breaks) of 80 characters or fewer.