name: Validate link references in built HTML

on:
  push:
    branches:
      - main
  pull_request:
    branches:
      - main

# Declare default permissions as read only.
permissions: read-all

jobs:
  check_link_references:
    runs-on: ubuntu-latest
    steps:
      - uses: actions/checkout@93ea575cb5d8a053eaa0ac8fa3b40d7e05a33cc8
        with:
          submodules: "recursive"
      - name: Build
        run: make build
<<<<<<< HEAD
      - uses: actions/setup-python@b55428b1882923874294fa556849718a1d7f2ca5
=======
        env:
          DISABLE_TESTS: 1
      - uses: actions/setup-python@13ae5bb136fac2878aff31522b9efb785519f984
>>>>>>> 6bd70a2c
        with:
          python-version: "3.x"
      - run: python tool/check_link_references.py<|MERGE_RESOLUTION|>--- conflicted
+++ resolved
@@ -20,13 +20,7 @@
           submodules: "recursive"
       - name: Build
         run: make build
-<<<<<<< HEAD
-      - uses: actions/setup-python@b55428b1882923874294fa556849718a1d7f2ca5
-=======
-        env:
-          DISABLE_TESTS: 1
       - uses: actions/setup-python@13ae5bb136fac2878aff31522b9efb785519f984
->>>>>>> 6bd70a2c
         with:
           python-version: "3.x"
       - run: python tool/check_link_references.py