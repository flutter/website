name: build

on:
  push:
    branches:
      - main
  pull_request:
    branches:
      - main
  schedule:
    - cron: "0 0 * * 0"

# Declare default permissions as read only.
permissions: read-all

env:
  NODE_ENV: production
  NODE_VERSION: 17

jobs:

  test:
    runs-on: ubuntu-latest
    if: github.repository == 'flutter/website'
    strategy:
      fail-fast: false
      matrix:
        include:
          - name: "Beta channel"
            branch: beta
            experimental: true
          - name: "Stable channel"
            branch: stable
            experimental: false
    steps:
<<<<<<< HEAD
      - uses: actions/checkout@2541b1294d2704b0964813337f33b291d3f8596b
        with:
          submodules: recursive
=======
      - uses: actions/checkout@93ea575cb5d8a053eaa0ac8fa3b40d7e05a33cc8
>>>>>>> 6bd70a2c
      - name: Test
        run: make test FLUTTER_TEST_BRANCH=${{ matrix.branch }}
        continue-on-error: ${{ matrix.experimental }}

  deploy:
    needs: test
    runs-on: ubuntu-latest
    if: |
      github.event_name == 'push'
      && github.ref == 'refs/heads/main'
      && github.repository == 'flutter/website'
    steps:
      - uses: actions/checkout@93ea575cb5d8a053eaa0ac8fa3b40d7e05a33cc8
        with:
          submodules: recursive
      - name: Build site and check links
        run: make build
      - name: Install Node for Firebase install
        uses: actions/setup-node@969bd2663942d722d85b6a8626225850c2f7be4b
        with:
          node-version: ${{ env.NODE_VERSION }}
      - name: Install Firebase CLI
        run: npm install -g firebase-tools@11.0.1
      - name: Deploy to Firebase hosting
        run: make deploy
        env:
          FIREBASE_TOKEN: ${{ secrets.FIREBASE_TOKEN }}
          FIREBASE_ALIAS: default<|MERGE_RESOLUTION|>--- conflicted
+++ resolved
@@ -33,13 +33,9 @@
             branch: stable
             experimental: false
     steps:
-<<<<<<< HEAD
-      - uses: actions/checkout@2541b1294d2704b0964813337f33b291d3f8596b
+      - uses: actions/checkout@93ea575cb5d8a053eaa0ac8fa3b40d7e05a33cc8
         with:
           submodules: recursive
-=======
-      - uses: actions/checkout@93ea575cb5d8a053eaa0ac8fa3b40d7e05a33cc8
->>>>>>> 6bd70a2c
       - name: Test
         run: make test FLUTTER_TEST_BRANCH=${{ matrix.branch }}
         continue-on-error: ${{ matrix.experimental }}
