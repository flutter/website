name: build

on:
  push:
    branches:
      - main
  pull_request:
    branches:
      - main
  schedule:
    - cron: "0 0 * * 0"

# Declare default permissions as read only.
permissions: read-all

env:
  NODE_ENV: production
  NODE_VERSION: 17

jobs:

  test:
    runs-on: ubuntu-latest
    if: github.repository == 'flutter/website'
    strategy:
      fail-fast: false
      matrix:
        include:
          - name: "Beta channel"
            branch: beta
            experimental: true
          - name: "Stable channel"
            branch: stable
            experimental: false
    steps:
      - uses: actions/checkout@2541b1294d2704b0964813337f33b291d3f8596b
        with:
          submodules: recursive
      - name: Test
        run: make test FLUTTER_TEST_BRANCH=${{ matrix.branch }}
        continue-on-error: ${{ matrix.experimental }}

  deploy:
    needs: test
    runs-on: ubuntu-latest
    if: |
      github.event_name == 'push'
      && github.ref == 'refs/heads/main'
      && github.repository == 'flutter/website'
    steps:
      - uses: actions/checkout@2541b1294d2704b0964813337f33b291d3f8596b
        with:
<<<<<<< HEAD
          submodules: recursive
      - name: Build site and check links
        run: make build
      - name: Install Node for Firebase install
        uses: actions/setup-node@2fddd8803e2f5c9604345a0b591c3020ee971a93
=======
          submodules: "recursive"
      - name: Install Node
        uses: actions/setup-node@969bd2663942d722d85b6a8626225850c2f7be4b
>>>>>>> c80719a1
        with:
          node-version: ${{ env.NODE_VERSION }}
      - name: Install Firebase CLI
        run: npm install -g firebase-tools@11.0.1
      - name: Deploy to Firebase hosting
        run: make deploy
        env:
          FIREBASE_TOKEN: ${{ secrets.FIREBASE_TOKEN }}
          FIREBASE_ALIAS: default<|MERGE_RESOLUTION|>--- conflicted
+++ resolved
@@ -50,17 +50,11 @@
     steps:
       - uses: actions/checkout@2541b1294d2704b0964813337f33b291d3f8596b
         with:
-<<<<<<< HEAD
           submodules: recursive
       - name: Build site and check links
         run: make build
       - name: Install Node for Firebase install
-        uses: actions/setup-node@2fddd8803e2f5c9604345a0b591c3020ee971a93
-=======
-          submodules: "recursive"
-      - name: Install Node
         uses: actions/setup-node@969bd2663942d722d85b6a8626225850c2f7be4b
->>>>>>> c80719a1
         with:
           node-version: ${{ env.NODE_VERSION }}
       - name: Install Firebase CLI
