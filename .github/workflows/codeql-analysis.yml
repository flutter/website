name: "CodeQL"

on:
  push:
    branches: [ main ]
  pull_request:
    branches:
      - main

# Declare default permissions as read only.
permissions: read-all

jobs:
  analyze:
    name: Analyze
    runs-on: ubuntu-latest
    if: github.repository == 'flutter/website'
    permissions:
      actions: read
      contents: read
      security-events: write

    strategy:
      fail-fast: false
      matrix:
        language: [ 'javascript' ]
        # CodeQL supports [ 'cpp', 'csharp', 'go', 'java', 'javascript', 'python', 'ruby' ]
        # Learn more about CodeQL language support at https://git.io/codeql-language-support

    steps:
    - name: Checkout repository
      uses: actions/checkout@11bd71901bbe5b1630ceea73d27597364c9af683

    # Initializes the CodeQL tools for scanning.
    - name: Initialize CodeQL
<<<<<<< HEAD
      uses: github/codeql-action/init@51f77329afa6477de8c49fc9c7046c15b9a4e79d
=======
      uses: github/codeql-action/init@f1f6e5f6af878fb37288ce1c627459e94dbf7d01
>>>>>>> 585520ef
      with:
        languages: ${{ matrix.language }}
        # If you wish to specify custom queries, you can do so here or in a config file.
        # By default, queries listed here will override any specified in a config file.
        # Prefix the list here with "+" to use these queries and those in the config file.
        # queries: ./path/to/local/query, your-org/your-repo/queries@main

    # Autobuild attempts to build any compiled languages  (C/C++, C#, or Java).
    # If this step fails, then you should remove it and run the build manually (see below)
    - name: Autobuild
<<<<<<< HEAD
      uses: github/codeql-action/autobuild@51f77329afa6477de8c49fc9c7046c15b9a4e79d
=======
      uses: github/codeql-action/autobuild@f1f6e5f6af878fb37288ce1c627459e94dbf7d01
>>>>>>> 585520ef

    # ℹ️ Command-line programs to run using the OS shell.
    # 📚 https://git.io/JvXDl

    # ✏️ If the Autobuild fails above, remove it and uncomment the following three lines
    #    and modify them (or add more) to build your code if your project
    #    uses a compiled language

    #- run: |
    #   make bootstrap
    #   make release

    - name: Perform CodeQL Analysis
<<<<<<< HEAD
      uses: github/codeql-action/analyze@51f77329afa6477de8c49fc9c7046c15b9a4e79d
=======
      uses: github/codeql-action/analyze@f1f6e5f6af878fb37288ce1c627459e94dbf7d01
>>>>>>> 585520ef
<|MERGE_RESOLUTION|>--- conflicted
+++ resolved
@@ -33,11 +33,9 @@
 
     # Initializes the CodeQL tools for scanning.
     - name: Initialize CodeQL
-<<<<<<< HEAD
+ fix-android-flavors-command
       uses: github/codeql-action/init@51f77329afa6477de8c49fc9c7046c15b9a4e79d
-=======
       uses: github/codeql-action/init@f1f6e5f6af878fb37288ce1c627459e94dbf7d01
->>>>>>> 585520ef
       with:
         languages: ${{ matrix.language }}
         # If you wish to specify custom queries, you can do so here or in a config file.
@@ -48,11 +46,9 @@
     # Autobuild attempts to build any compiled languages  (C/C++, C#, or Java).
     # If this step fails, then you should remove it and run the build manually (see below)
     - name: Autobuild
-<<<<<<< HEAD
+ fix-android-flavors-command
       uses: github/codeql-action/autobuild@51f77329afa6477de8c49fc9c7046c15b9a4e79d
-=======
       uses: github/codeql-action/autobuild@f1f6e5f6af878fb37288ce1c627459e94dbf7d01
->>>>>>> 585520ef
 
     # ℹ️ Command-line programs to run using the OS shell.
     # 📚 https://git.io/JvXDl
@@ -66,8 +62,7 @@
     #   make release
 
     - name: Perform CodeQL Analysis
-<<<<<<< HEAD
+ fix-android-flavors-command
       uses: github/codeql-action/analyze@51f77329afa6477de8c49fc9c7046c15b9a4e79d
-=======
-      uses: github/codeql-action/analyze@f1f6e5f6af878fb37288ce1c627459e94dbf7d01
->>>>>>> 585520ef
+
+      uses: github/codeql-action/analyze@f1f6e5f6af878fb37288ce1c627459e94dbf7d01