--- conflicted
+++ resolved
@@ -35,13 +35,8 @@
     "markdown-it-container": "^4.0.0",
     "markdown-it-deflist": "^3.0.0",
     "markdown-it-footnote": "^4.0.0",
-<<<<<<< HEAD
-    "sass": "^1.81.1",
-    "shiki": "^1.24.0"
-=======
     "sass": "^1.83.0",
     "shiki": "^1.24.2",
     "tsx": "^4.19.2"
->>>>>>> 95f5d7ba
   }
 }