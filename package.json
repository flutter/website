{
  "name": "docs.flutter.dev",
  "version": "0.0.0",
  "private": true,
  "description": "Source for https://docs.flutter.dev",
  "type": "module",
  "repository": {
    "type": "git",
    "url": "https://github.com/flutter/website.git"
  },
  "engines": {
    "node": ">=20.12.0",
    "pnpm": ">=9.1.0"
  },
  "packageManager": "pnpm@9.11.0",
  "scripts": {
    "serve": "PRODUCTION=false eleventy --serve",
    "build-site-for-staging": "PRODUCTION=false eleventy",
    "build-site-for-production": "PRODUCTION=true OPTIMIZE=true eleventy"
  },
  "devDependencies": {
    "@11ty/eleventy": "3.0.0-alpha.20",
<<<<<<< HEAD
    "firebase-tools": "^13.19.0",
=======
    "firebase-tools": "^13.20.0",
>>>>>>> d7787d06
    "hast-util-from-html": "^2.0.3",
    "hast-util-select": "^6.0.2",
    "hast-util-to-text": "^4.0.2",
    "html-minifier-terser": "^7.2.0",
    "js-yaml": "^4.1.0",
    "markdown-it": "^14.1.0",
    "markdown-it-anchor": "^9.2.0",
    "markdown-it-attrs": "^4.2.0",
    "markdown-it-container": "^4.0.0",
    "markdown-it-deflist": "^3.0.0",
    "markdown-it-footnote": "^4.0.0",
    "sass": "^1.79.3",
    "shiki": "^1.19.0"
  }
}<|MERGE_RESOLUTION|>--- conflicted
+++ resolved
@@ -20,11 +20,7 @@
   },
   "devDependencies": {
     "@11ty/eleventy": "3.0.0-alpha.20",
-<<<<<<< HEAD
-    "firebase-tools": "^13.19.0",
-=======
     "firebase-tools": "^13.20.0",
->>>>>>> d7787d06
     "hast-util-from-html": "^2.0.3",
     "hast-util-select": "^6.0.2",
     "hast-util-to-text": "^4.0.2",
@@ -37,6 +33,6 @@
     "markdown-it-deflist": "^3.0.0",
     "markdown-it-footnote": "^4.0.0",
     "sass": "^1.79.3",
-    "shiki": "^1.19.0"
+    "shiki": "^1.20.0"
   }
 }