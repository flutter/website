--- conflicted
+++ resolved
@@ -22,16 +22,9 @@
     "bootstrap-scss": "^4.6.2"
   },
   "devDependencies": {
-<<<<<<< HEAD
-    "@11ty/eleventy": "3.0.0-alpha.5",
-    "@11ty/eleventy-img": "^4.0.2",
-    "diff2html": "^3.4.47",
-    "firebase-tools": "^13.6.1",
-=======
     "@11ty/eleventy": "3.0.0-alpha.10",
     "diff2html": "^3.4.48",
     "firebase-tools": "^13.10.0",
->>>>>>> aa3fde2b
     "hast-util-from-html": "^2.0.1",
     "hast-util-select": "^6.0.2",
     "hast-util-to-text": "^4.0.2",
