--- conflicted
+++ resolved
@@ -11,12 +11,8 @@
   "dependencies": {
     "bootstrap-scss": "^4.6.2",
     "diff2html-cli": "^5.2.5",
-<<<<<<< HEAD
-    "font-awesome": "^4.7.0"
-=======
     "font-awesome": "^4.7.0",
     "superstatic": "^8.0.0",
     "firebase-tools": "^v11.12.0"
->>>>>>> c80719a1
   }
 }